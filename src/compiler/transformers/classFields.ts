--- conflicted
+++ resolved
@@ -1,1117 +1,1066 @@
-/*@internal*/
-namespace ts {
-    const enum ClassPropertySubstitutionFlags {
-        /**
-         * Enables substitutions for class expressions with static fields
-         * which have initializers that reference the class name.
-         */
-        ClassAliases = 1 << 0,
-    }
-
-    const enum PrivateIdentifierPlacement {
-        InstanceField
-    }
-
-    type PrivateIdentifierInfo = PrivateIdentifierInstanceField;
-
-    interface PrivateIdentifierInstanceField {
-        placement: PrivateIdentifierPlacement.InstanceField;
-        weakMapName: Identifier;
-    }
-
-    /**
-     * A mapping of private names to information needed for transformation.
-     */
-    type PrivateIdentifierEnvironment = UnderscoreEscapedMap<PrivateIdentifierInfo>;
-
-    /**
-     * Transforms ECMAScript Class Syntax.
-     * TypeScript parameter property syntax is transformed in the TypeScript transformer.
-     * For now, this transforms public field declarations using TypeScript class semantics,
-     * where declarations are elided and initializers are transformed as assignments in the constructor.
-     * When --useDefineForClassFields is on, this transforms to ECMAScript semantics, with Object.defineProperty.
-     */
-    export function transformClassFields(context: TransformationContext) {
-        const {
-            factory,
-            hoistVariableDeclaration,
-            endLexicalEnvironment,
-            resumeLexicalEnvironment
-        } = context;
-        const resolver = context.getEmitResolver();
-        const compilerOptions = context.getCompilerOptions();
-        const languageVersion = getEmitScriptTarget(compilerOptions);
-
-        const shouldTransformPrivateFields = languageVersion < ScriptTarget.ESNext;
-
-        const previousOnSubstituteNode = context.onSubstituteNode;
-        context.onSubstituteNode = onSubstituteNode;
-
-        let enabledSubstitutions: ClassPropertySubstitutionFlags;
-
-        let classAliases: Identifier[];
-
-        /**
-         * Tracks what computed name expressions originating from elided names must be inlined
-         * at the next execution site, in document order
-         */
-        let pendingExpressions: Expression[] | undefined;
-
-        /**
-         * Tracks what computed name expression statements and static property initializers must be
-         * emitted at the next execution site, in document order (for decorated classes).
-         */
-        let pendingStatements: Statement[] | undefined;
-
-<<<<<<< HEAD
-        return chainBundle(context, transformSourceFile);
-=======
-        const privateIdentifierEnvironmentStack: (PrivateIdentifierEnvironment | undefined)[] = [];
-        let currentPrivateIdentifierEnvironment: PrivateIdentifierEnvironment | undefined;
-
-        return chainBundle(transformSourceFile);
->>>>>>> ba02f430
-
-        function transformSourceFile(node: SourceFile) {
-            const options = context.getCompilerOptions();
-            if (node.isDeclarationFile
-                || options.useDefineForClassFields && options.target === ScriptTarget.ESNext) {
-                return node;
-            }
-            const visited = visitEachChild(node, visitor, context);
-            addEmitHelpers(visited, context.readEmitHelpers());
-            return visited;
-        }
-
-        function visitor(node: Node): VisitResult<Node> {
-            if (!(node.transformFlags & TransformFlags.ContainsClassFields)) return node;
-
-            switch (node.kind) {
-                case SyntaxKind.ClassExpression:
-                case SyntaxKind.ClassDeclaration:
-                    return visitClassLike(node as ClassLikeDeclaration);
-                case SyntaxKind.PropertyDeclaration:
-                    return visitPropertyDeclaration(node as PropertyDeclaration);
-                case SyntaxKind.VariableStatement:
-                    return visitVariableStatement(node as VariableStatement);
-                case SyntaxKind.ComputedPropertyName:
-                    return visitComputedPropertyName(node as ComputedPropertyName);
-                case SyntaxKind.PropertyAccessExpression:
-                    return visitPropertyAccessExpression(node as PropertyAccessExpression);
-                case SyntaxKind.PrefixUnaryExpression:
-                    return visitPrefixUnaryExpression(node as PrefixUnaryExpression);
-                case SyntaxKind.PostfixUnaryExpression:
-                    return visitPostfixUnaryExpression(node as PostfixUnaryExpression, /*valueIsDiscarded*/ false);
-                case SyntaxKind.CallExpression:
-                    return visitCallExpression(node as CallExpression);
-                case SyntaxKind.BinaryExpression:
-                    return visitBinaryExpression(node as BinaryExpression);
-                case SyntaxKind.PrivateIdentifier:
-                    return visitPrivateIdentifier(node as PrivateIdentifier);
-                case SyntaxKind.ExpressionStatement:
-                    return visitExpressionStatement(node as ExpressionStatement);
-                case SyntaxKind.ForStatement:
-                    return visitForStatement(node as ForStatement);
-                case SyntaxKind.TaggedTemplateExpression:
-                    return visitTaggedTemplateExpression(node as TaggedTemplateExpression);
-            }
-            return visitEachChild(node, visitor, context);
-        }
-
-        function visitorDestructuringTarget(node: Node): VisitResult<Node> {
-            switch (node.kind) {
-                case SyntaxKind.ObjectLiteralExpression:
-                case SyntaxKind.ArrayLiteralExpression:
-                    return visitAssignmentPattern(node as AssignmentPattern);
-                default:
-                    return visitor(node);
-            }
-        }
-
-        /**
-         * If we visit a private name, this means it is an undeclared private name.
-         * Replace it with an empty identifier to indicate a problem with the code.
-         */
-        function visitPrivateIdentifier(node: PrivateIdentifier) {
-            if (!shouldTransformPrivateFields) {
-                return node;
-            }
-            return setOriginalNode(createIdentifier(""), node);
-        }
-
-        /**
-         * Visits the members of a class that has fields.
-         *
-         * @param node The node to visit.
-         */
-        function classElementVisitor(node: Node): VisitResult<Node> {
-            switch (node.kind) {
-                case SyntaxKind.Constructor:
-                    // Constructors for classes using class fields are transformed in
-                    // `visitClassDeclaration` or `visitClassExpression`.
-                    return undefined;
-
-                case SyntaxKind.GetAccessor:
-                case SyntaxKind.SetAccessor:
-                case SyntaxKind.MethodDeclaration:
-                    // Visit the name of the member (if it's a computed property name).
-                    return visitEachChild(node, classElementVisitor, context);
-
-                case SyntaxKind.PropertyDeclaration:
-                    return visitPropertyDeclaration(node as PropertyDeclaration);
-
-                case SyntaxKind.ComputedPropertyName:
-                    return visitComputedPropertyName(node as ComputedPropertyName);
-
-                case SyntaxKind.SemicolonClassElement:
-                    return node;
-
-                default:
-                    return visitor(node);
-            }
-        }
-
-        function visitVariableStatement(node: VariableStatement) {
-            const savedPendingStatements = pendingStatements;
-            pendingStatements = [];
-
-            const visitedNode = visitEachChild(node, visitor, context);
-            const statement = some(pendingStatements) ?
-                [visitedNode, ...pendingStatements] :
-                visitedNode;
-
-            pendingStatements = savedPendingStatements;
-            return statement;
-        }
-
-        function visitComputedPropertyName(name: ComputedPropertyName) {
-            let node = visitEachChild(name, visitor, context);
-            if (some(pendingExpressions)) {
-                const expressions = pendingExpressions;
-                expressions.push(name.expression);
-                pendingExpressions = [];
-                node = factory.updateComputedPropertyName(
-                    node,
-                    factory.inlineExpressions(expressions)
-                );
-            }
-            return node;
-        }
-
-        function visitPropertyDeclaration(node: PropertyDeclaration) {
-            Debug.assert(!some(node.decorators));
-            if (!shouldTransformPrivateFields && isPrivateIdentifier(node.name)) {
-                // Initializer is elided as the field is initialized in transformConstructor.
-                return updateProperty(
-                    node,
-                    /*decorators*/ undefined,
-                    visitNodes(node.modifiers, visitor, isModifier),
-                    node.name,
-                    /*questionOrExclamationToken*/ undefined,
-                    /*type*/ undefined,
-                    /*initializer*/ undefined
-                );
-            }
-            // Create a temporary variable to store a computed property name (if necessary).
-            // If it's not inlineable, then we emit an expression after the class which assigns
-            // the property name to the temporary variable.
-            const expr = getPropertyNameExpressionIfNeeded(node.name, !!node.initializer || !!context.getCompilerOptions().useDefineForClassFields);
-            if (expr && !isSimpleInlineableExpression(expr)) {
-                (pendingExpressions || (pendingExpressions = [])).push(expr);
-            }
-            return undefined;
-        }
-
-        function createPrivateIdentifierAccess(info: PrivateIdentifierInfo, receiver: Expression): Expression {
-            receiver = visitNode(receiver, visitor, isExpression);
-            switch (info.placement) {
-                case PrivateIdentifierPlacement.InstanceField:
-                    return createClassPrivateFieldGetHelper(
-                        context,
-                        nodeIsSynthesized(receiver) ? receiver : getSynthesizedClone(receiver),
-                        info.weakMapName
-                    );
-                default: return Debug.fail("Unexpected private identifier placement");
-            }
-        }
-
-        function visitPropertyAccessExpression(node: PropertyAccessExpression) {
-            if (shouldTransformPrivateFields && isPrivateIdentifier(node.name)) {
-                const privateIdentifierInfo = accessPrivateIdentifier(node.name);
-                if (privateIdentifierInfo) {
-                    return setOriginalNode(
-                        createPrivateIdentifierAccess(privateIdentifierInfo, node.expression),
-                        node
-                    );
-                }
-            }
-            return visitEachChild(node, visitor, context);
-        }
-
-        function visitPrefixUnaryExpression(node: PrefixUnaryExpression) {
-            if (shouldTransformPrivateFields && isPrivateIdentifierPropertyAccessExpression(node.operand)) {
-                const operator = node.operator === SyntaxKind.PlusPlusToken ?
-                    SyntaxKind.PlusToken : node.operator === SyntaxKind.MinusMinusToken ?
-                        SyntaxKind.MinusToken : undefined;
-                let info: PrivateIdentifierInfo | undefined;
-                if (operator && (info = accessPrivateIdentifier(node.operand.name))) {
-                    const receiver = visitNode(node.operand.expression, visitor, isExpression);
-                    const { readExpression, initializeExpression } = createCopiableReceiverExpr(receiver);
-
-                    const existingValue = createPrefix(SyntaxKind.PlusToken, createPrivateIdentifierAccess(info, readExpression));
-
-                    return setOriginalNode(
-                        createPrivateIdentifierAssignment(
-                            info,
-                            initializeExpression || readExpression,
-                            createBinary(existingValue, operator, createLiteral(1)),
-                            SyntaxKind.EqualsToken
-                        ),
-                        node
-                    );
-                }
-            }
-            return visitEachChild(node, visitor, context);
-        }
-
-        function visitPostfixUnaryExpression(node: PostfixUnaryExpression, valueIsDiscarded: boolean) {
-            if (shouldTransformPrivateFields && isPrivateIdentifierPropertyAccessExpression(node.operand)) {
-                const operator = node.operator === SyntaxKind.PlusPlusToken ?
-                    SyntaxKind.PlusToken : node.operator === SyntaxKind.MinusMinusToken ?
-                        SyntaxKind.MinusToken : undefined;
-                let info: PrivateIdentifierInfo | undefined;
-                if (operator && (info = accessPrivateIdentifier(node.operand.name))) {
-                    const receiver = visitNode(node.operand.expression, visitor, isExpression);
-                    const { readExpression, initializeExpression } = createCopiableReceiverExpr(receiver);
-
-                    const existingValue = createPrefix(SyntaxKind.PlusToken, createPrivateIdentifierAccess(info, readExpression));
-
-                    // Create a temporary variable to store the value returned by the expression.
-                    const returnValue = valueIsDiscarded ? undefined : createTempVariable(hoistVariableDeclaration);
-
-                    return setOriginalNode(
-                        inlineExpressions(compact<Expression>([
-                            createPrivateIdentifierAssignment(
-                                info,
-                                initializeExpression || readExpression,
-                                createBinary(
-                                    returnValue ? createAssignment(returnValue, existingValue) : existingValue,
-                                    operator,
-                                    createLiteral(1)
-                                ),
-                                SyntaxKind.EqualsToken
-                            ),
-                            returnValue
-                        ])),
-                        node
-                    );
-                }
-            }
-            return visitEachChild(node, visitor, context);
-        }
-
-        function visitForStatement(node: ForStatement) {
-            if (node.incrementor && isPostfixUnaryExpression(node.incrementor)) {
-                return updateFor(
-                    node,
-                    visitNode(node.initializer, visitor, isForInitializer),
-                    visitNode(node.condition, visitor, isExpression),
-                    visitPostfixUnaryExpression(node.incrementor, /*valueIsDiscarded*/ true),
-                    visitNode(node.statement, visitor, isStatement)
-                );
-            }
-            return visitEachChild(node, visitor, context);
-        }
-
-        function visitExpressionStatement(node: ExpressionStatement) {
-            if (isPostfixUnaryExpression(node.expression)) {
-                return updateExpressionStatement(node, visitPostfixUnaryExpression(node.expression, /*valueIsDiscarded*/ true));
-            }
-            return visitEachChild(node, visitor, context);
-        }
-
-        function createCopiableReceiverExpr(receiver: Expression): { readExpression: Expression; initializeExpression: Expression | undefined } {
-            const clone = nodeIsSynthesized(receiver) ? receiver : getSynthesizedClone(receiver);
-            if (isSimpleInlineableExpression(receiver)) {
-                return { readExpression: clone, initializeExpression: undefined };
-            }
-            const readExpression = createTempVariable(hoistVariableDeclaration);
-            const initializeExpression = createAssignment(readExpression, clone);
-            return { readExpression, initializeExpression };
-        }
-
-        function visitCallExpression(node: CallExpression) {
-            if (shouldTransformPrivateFields && isPrivateIdentifierPropertyAccessExpression(node.expression)) {
-                // Transform call expressions of private names to properly bind the `this` parameter.
-                const { thisArg, target } = createCallBinding(node.expression, hoistVariableDeclaration, languageVersion);
-                return updateCall(
-                    node,
-                    createPropertyAccess(visitNode(target, visitor), "call"),
-                    /*typeArguments*/ undefined,
-                    [visitNode(thisArg, visitor, isExpression), ...visitNodes(node.arguments, visitor, isExpression)]
-                );
-            }
-            return visitEachChild(node, visitor, context);
-        }
-
-        function visitTaggedTemplateExpression(node: TaggedTemplateExpression) {
-            if (shouldTransformPrivateFields && isPrivateIdentifierPropertyAccessExpression(node.tag)) {
-                // Bind the `this` correctly for tagged template literals when the tag is a private identifier property access.
-                const { thisArg, target } = createCallBinding(node.tag, hoistVariableDeclaration, languageVersion);
-                return updateTaggedTemplate(
-                    node,
-                    createCall(
-                        createPropertyAccess(visitNode(target, visitor), "bind"),
-                        /*typeArguments*/ undefined,
-                        [visitNode(thisArg, visitor, isExpression)]
-                    ),
-                    visitNode(node.template, visitor, isTemplateLiteral)
-                );
-            }
-            return visitEachChild(node, visitor, context);
-        }
-
-        function visitBinaryExpression(node: BinaryExpression) {
-            if (shouldTransformPrivateFields) {
-                if (isDestructuringAssignment(node)) {
-                    const savedPendingExpressions = pendingExpressions;
-                    pendingExpressions = undefined!;
-                    node = updateBinary(
-                        node,
-                        visitNode(node.left, visitorDestructuringTarget),
-                        visitNode(node.right, visitor),
-                        node.operatorToken
-                    );
-                    const expr = some(pendingExpressions) ?
-                        inlineExpressions(compact([...pendingExpressions!, node])) :
-                        node;
-                    pendingExpressions = savedPendingExpressions;
-                    return expr;
-                }
-                if (isAssignmentExpression(node) && isPrivateIdentifierPropertyAccessExpression(node.left)) {
-                    const info = accessPrivateIdentifier(node.left.name);
-                    if (info) {
-                        return setOriginalNode(
-                            createPrivateIdentifierAssignment(info, node.left.expression, node.right, node.operatorToken.kind),
-                            node
-                        );
-                    }
-                }
-            }
-            return visitEachChild(node, visitor, context);
-        }
-
-        function createPrivateIdentifierAssignment(info: PrivateIdentifierInfo, receiver: Expression, right: Expression, operator: AssignmentOperator) {
-            switch (info.placement) {
-                case PrivateIdentifierPlacement.InstanceField: {
-                    return createPrivateIdentifierInstanceFieldAssignment(info, receiver, right, operator);
-                }
-                default: return Debug.fail("Unexpected private identifier placement");
-            }
-        }
-
-        function createPrivateIdentifierInstanceFieldAssignment(info: PrivateIdentifierInstanceField, receiver: Expression, right: Expression, operator: AssignmentOperator) {
-            receiver = visitNode(receiver, visitor, isExpression);
-            right = visitNode(right, visitor, isExpression);
-            if (isCompoundAssignment(operator)) {
-                const { readExpression, initializeExpression } = createCopiableReceiverExpr(receiver);
-                return createClassPrivateFieldSetHelper(
-                    context,
-                    initializeExpression || readExpression,
-                    info.weakMapName,
-                    createBinary(
-                        createClassPrivateFieldGetHelper(context, readExpression, info.weakMapName),
-                        getNonAssignmentOperatorForCompoundAssignment(operator),
-                        right
-                    )
-                );
-            }
-            else {
-                return createClassPrivateFieldSetHelper(context, receiver, info.weakMapName, right);
-            }
-        }
-
-        /**
-         * Set up the environment for a class.
-         */
-        function visitClassLike(node: ClassLikeDeclaration) {
-            const savedPendingExpressions = pendingExpressions;
-            pendingExpressions = undefined;
-            if (shouldTransformPrivateFields) {
-                startPrivateIdentifierEnvironment();
-            }
-
-            const result = isClassDeclaration(node) ?
-                visitClassDeclaration(node) :
-                visitClassExpression(node);
-
-            if (shouldTransformPrivateFields) {
-                endPrivateIdentifierEnvironment();
-            }
-            pendingExpressions = savedPendingExpressions;
-            return result;
-        }
-
-        function doesClassElementNeedTransform(node: ClassElement) {
-            return isPropertyDeclaration(node) || (shouldTransformPrivateFields && node.name && isPrivateIdentifier(node.name));
-        }
-
-        function visitClassDeclaration(node: ClassDeclaration) {
-            if (!forEach(node.members, doesClassElementNeedTransform)) {
-                return visitEachChild(node, visitor, context);
-            }
-
-            const extendsClauseElement = getEffectiveBaseTypeNode(node);
-            const isDerivedClass = !!(extendsClauseElement && skipOuterExpressions(extendsClauseElement.expression).kind !== SyntaxKind.NullKeyword);
-
-            const statements: Statement[] = [
-                factory.updateClassDeclaration(
-                    node,
-                    /*decorators*/ undefined,
-                    node.modifiers,
-                    node.name,
-                    /*typeParameters*/ undefined,
-                    visitNodes(node.heritageClauses, visitor, isHeritageClause),
-                    transformClassMembers(node, isDerivedClass)
-                )
-            ];
-
-            // Write any pending expressions from elided or moved computed property names
-            if (some(pendingExpressions)) {
-                statements.push(factory.createExpressionStatement(factory.inlineExpressions(pendingExpressions)));
-            }
-
-            // Emit static property assignment. Because classDeclaration is lexically evaluated,
-            // it is safe to emit static property assignment after classDeclaration
-            // From ES6 specification:
-            //      HasLexicalDeclaration (N) : Determines if the argument identifier has a binding in this environment record that was created using
-            //                                  a lexical declaration such as a LexicalDeclaration or a ClassDeclaration.
-            const staticProperties = getProperties(node, /*requireInitializer*/ true, /*isStatic*/ true);
-            if (some(staticProperties)) {
-                addPropertyStatements(statements, staticProperties, factory.getInternalName(node));
-            }
-
-            return statements;
-        }
-
-        function visitClassExpression(node: ClassExpression): Expression {
-            if (!forEach(node.members, doesClassElementNeedTransform)) {
-                return visitEachChild(node, visitor, context);
-            }
-
-            // If this class expression is a transformation of a decorated class declaration,
-            // then we want to output the pendingExpressions as statements, not as inlined
-            // expressions with the class statement.
-            //
-            // In this case, we use pendingStatements to produce the same output as the
-            // class declaration transformation. The VariableStatement visitor will insert
-            // these statements after the class expression variable statement.
-            const isDecoratedClassDeclaration = isClassDeclaration(getOriginalNode(node));
-
-            const staticProperties = getProperties(node, /*requireInitializer*/ true, /*isStatic*/ true);
-            const extendsClauseElement = getEffectiveBaseTypeNode(node);
-            const isDerivedClass = !!(extendsClauseElement && skipOuterExpressions(extendsClauseElement.expression).kind !== SyntaxKind.NullKeyword);
-
-            const classExpression = factory.updateClassExpression(
-                node,
-                visitNodes(node.decorators, visitor, isDecorator),
-                node.modifiers,
-                node.name,
-                /*typeParameters*/ undefined,
-                visitNodes(node.heritageClauses, visitor, isHeritageClause),
-                transformClassMembers(node, isDerivedClass)
-            );
-
-            if (some(staticProperties) || some(pendingExpressions)) {
-                if (isDecoratedClassDeclaration) {
-                    Debug.assertIsDefined(pendingStatements, "Decorated classes transformed by TypeScript are expected to be within a variable declaration.");
-
-                    // Write any pending expressions from elided or moved computed property names
-                    if (pendingStatements && pendingExpressions && some(pendingExpressions)) {
-                        pendingStatements.push(factory.createExpressionStatement(factory.inlineExpressions(pendingExpressions)));
-                    }
-
-                    if (pendingStatements && some(staticProperties)) {
-                        addPropertyStatements(pendingStatements, staticProperties, factory.getInternalName(node));
-                    }
-                    return classExpression;
-                }
-                else {
-                    const expressions: Expression[] = [];
-                    const isClassWithConstructorReference = resolver.getNodeCheckFlags(node) & NodeCheckFlags.ClassWithConstructorReference;
-                    const temp = factory.createTempVariable(hoistVariableDeclaration, !!isClassWithConstructorReference);
-                    if (isClassWithConstructorReference) {
-                        // record an alias as the class name is not in scope for statics.
-                        enableSubstitutionForClassAliases();
-                        const alias = factory.cloneNode(temp) as GeneratedIdentifier;
-                        alias.autoGenerateFlags &= ~GeneratedIdentifierFlags.ReservedInNestedScopes;
-                        classAliases[getOriginalNodeId(node)] = alias;
-                    }
-
-                    // To preserve the behavior of the old emitter, we explicitly indent
-                    // the body of a class with static initializers.
-                    setEmitFlags(classExpression, EmitFlags.Indented | getEmitFlags(classExpression));
-                    expressions.push(startOnNewLine(factory.createAssignment(temp, classExpression)));
-                    // Add any pending expressions leftover from elided or relocated computed property names
-                    addRange(expressions, map(pendingExpressions, startOnNewLine));
-                    addRange(expressions, generateInitializedPropertyExpressions(staticProperties, temp));
-                    expressions.push(startOnNewLine(temp));
-
-<<<<<<< HEAD
-                    pendingExpressions = savedPendingExpressions;
-                    return factory.inlineExpressions(expressions);
-=======
-                    return inlineExpressions(expressions);
->>>>>>> ba02f430
-                }
-            }
-
-            return classExpression;
-        }
-
-        function transformClassMembers(node: ClassDeclaration | ClassExpression, isDerivedClass: boolean) {
-            if (shouldTransformPrivateFields) {
-                // Declare private names.
-                for (const member of node.members) {
-                    if (isPrivateIdentifierPropertyDeclaration(member)) {
-                        addPrivateIdentifierToEnvironment(member.name);
-                    }
-                }
-            }
-
-            const members: ClassElement[] = [];
-            const constructor = transformConstructor(node, isDerivedClass);
-            if (constructor) {
-                members.push(constructor);
-            }
-            addRange(members, visitNodes(node.members, classElementVisitor, isClassElement));
-            return setTextRange(factory.createNodeArray(members), /*location*/ node.members);
-        }
-
-        function isPropertyDeclarationThatRequiresConstructorStatement(member: ClassElement): member is PropertyDeclaration {
-            if (!isPropertyDeclaration(member) || hasStaticModifier(member)) {
-                return false;
-            }
-            if (context.getCompilerOptions().useDefineForClassFields) {
-                // If we are using define semantics and targeting ESNext or higher,
-                // then we don't need to transform any class properties.
-                return languageVersion < ScriptTarget.ESNext;
-            }
-            return isInitializedProperty(member) || shouldTransformPrivateFields && isPrivateIdentifierPropertyDeclaration(member);
-        }
-
-        function transformConstructor(node: ClassDeclaration | ClassExpression, isDerivedClass: boolean) {
-            const constructor = visitNode(getFirstConstructorWithBody(node), visitor, isConstructorDeclaration);
-            const properties = node.members.filter(isPropertyDeclarationThatRequiresConstructorStatement);
-            if (!some(properties)) {
-                return constructor;
-            }
-            const parameters = visitParameterList(constructor ? constructor.parameters : undefined, visitor, context);
-            const body = transformConstructorBody(node, constructor, isDerivedClass);
-            if (!body) {
-                return undefined;
-            }
-            return startOnNewLine(
-                setOriginalNode(
-                    setTextRange(
-                        factory.createConstructorDeclaration(
-                            /*decorators*/ undefined,
-                            /*modifiers*/ undefined,
-                            parameters ?? [],
-                            body
-                        ),
-                        constructor || node
-                    ),
-                    constructor
-                )
-            );
-        }
-
-        function transformConstructorBody(node: ClassDeclaration | ClassExpression, constructor: ConstructorDeclaration | undefined, isDerivedClass: boolean) {
-            const useDefineForClassFields = context.getCompilerOptions().useDefineForClassFields;
-            let properties = getProperties(node, /*requireInitializer*/ false, /*isStatic*/ false);
-            if (!useDefineForClassFields) {
-                properties = filter(properties, property => !!property.initializer || isPrivateIdentifier(property.name));
-            }
-
-
-            // Only generate synthetic constructor when there are property initializers to move.
-            if (!constructor && !some(properties)) {
-                return visitFunctionBody(/*node*/ undefined, visitor, context);
-            }
-
-            resumeLexicalEnvironment();
-
-            let indexOfFirstStatement = 0;
-            let statements: Statement[] = [];
-
-            if (!constructor && isDerivedClass) {
-                // Add a synthetic `super` call:
-                //
-                //  super(...arguments);
-                //
-                statements.push(
-                    factory.createExpressionStatement(
-                        factory.createCall(
-                            factory.createSuper(),
-                            /*typeArguments*/ undefined,
-                            [factory.createSpread(factory.createIdentifier("arguments"))]
-                        )
-                    )
-                );
-            }
-
-            if (constructor) {
-                indexOfFirstStatement = addPrologueDirectivesAndInitialSuperCall(factory, constructor, statements, visitor);
-            }
-            // Add the property initializers. Transforms this:
-            //
-            //  public x = 1;
-            //
-            // Into this:
-            //
-            //  constructor() {
-            //      this.x = 1;
-            //  }
-            //
-            if (constructor?.body) {
-                let afterParameterProperties = findIndex(constructor.body.statements, s => !isParameterPropertyDeclaration(getOriginalNode(s), constructor), indexOfFirstStatement);
-                if (afterParameterProperties === -1) {
-                    afterParameterProperties = constructor.body.statements.length;
-                }
-                if (afterParameterProperties > indexOfFirstStatement) {
-                    if (!useDefineForClassFields) {
-                        addRange(statements, visitNodes(constructor.body.statements, visitor, isStatement, indexOfFirstStatement, afterParameterProperties - indexOfFirstStatement));
-                    }
-                    indexOfFirstStatement = afterParameterProperties;
-                }
-            }
-            addPropertyStatements(statements, properties, factory.createThis());
-
-            // Add existing statements, skipping the initial super call.
-            if (constructor) {
-                addRange(statements, visitNodes(constructor.body!.statements, visitor, isStatement, indexOfFirstStatement));
-            }
-
-            statements = mergeLexicalEnvironment(statements, endLexicalEnvironment());
-
-            return setTextRange(
-                factory.createBlock(
-                    setTextRange(
-                        factory.createNodeArray(statements),
-                        /*location*/ constructor ? constructor.body!.statements : node.members
-                    ),
-                    /*multiLine*/ true
-                ),
-                /*location*/ constructor ? constructor.body : undefined
-            );
-        }
-
-        /**
-         * Generates assignment statements for property initializers.
-         *
-         * @param properties An array of property declarations to transform.
-         * @param receiver The receiver on which each property should be assigned.
-         */
-        function addPropertyStatements(statements: Statement[], properties: readonly PropertyDeclaration[], receiver: LeftHandSideExpression) {
-            for (const property of properties) {
-<<<<<<< HEAD
-                const statement = factory.createExpressionStatement(transformInitializedProperty(property, receiver));
-=======
-                const expression = transformProperty(property, receiver);
-                if (!expression) {
-                    continue;
-                }
-                const statement = createExpressionStatement(expression);
->>>>>>> ba02f430
-                setSourceMapRange(statement, moveRangePastModifiers(property));
-                setCommentRange(statement, property);
-                setOriginalNode(statement, property);
-                statements.push(statement);
-            }
-        }
-
-        /**
-         * Generates assignment expressions for property initializers.
-         *
-         * @param properties An array of property declarations to transform.
-         * @param receiver The receiver on which each property should be assigned.
-         */
-        function generateInitializedPropertyExpressions(properties: readonly PropertyDeclaration[], receiver: LeftHandSideExpression) {
-            const expressions: Expression[] = [];
-            for (const property of properties) {
-                const expression = transformProperty(property, receiver);
-                if (!expression) {
-                    continue;
-                }
-                startOnNewLine(expression);
-                setSourceMapRange(expression, moveRangePastModifiers(property));
-                setCommentRange(expression, property);
-                setOriginalNode(expression, property);
-                expressions.push(expression);
-            }
-
-            return expressions;
-        }
-
-        /**
-         * Transforms a property initializer into an assignment statement.
-         *
-         * @param property The property declaration.
-         * @param receiver The object receiving the property assignment.
-         */
-        function transformProperty(property: PropertyDeclaration, receiver: LeftHandSideExpression) {
-            // We generate a name here in order to reuse the value cached by the relocated computed name expression (which uses the same generated name)
-            const emitAssignment = !context.getCompilerOptions().useDefineForClassFields;
-            const propertyName = isComputedPropertyName(property.name) && !isSimpleInlineableExpression(property.name.expression)
-                ? factory.updateComputedPropertyName(property.name, factory.getGeneratedNameForNode(property.name))
-                : property.name;
-
-<<<<<<< HEAD
-            const initializer = visitNode(property.initializer, visitor, isExpression) ?? factory.createVoidZero();
-            if (emitAssignment) {
-                const memberAccess = createMemberAccessForPropertyName(factory, receiver, propertyName, /*location*/ propertyName);
-                return factory.createAssignment(memberAccess, initializer);
-=======
-            if (shouldTransformPrivateFields && isPrivateIdentifier(propertyName)) {
-                const privateIdentifierInfo = accessPrivateIdentifier(propertyName);
-                if (privateIdentifierInfo) {
-                    switch (privateIdentifierInfo.placement) {
-                        case PrivateIdentifierPlacement.InstanceField: {
-                            return createPrivateInstanceFieldInitializer(
-                                receiver,
-                                visitNode(property.initializer, visitor, isExpression),
-                                privateIdentifierInfo.weakMapName
-                            );
-                        }
-                    }
-                }
-                else {
-                    Debug.fail("Undeclared private name for property declaration.");
-                }
-            }
-            if (isPrivateIdentifier(propertyName) && !property.initializer) {
-                return undefined;
-            }
-
-            if (isPrivateIdentifier(propertyName) && !property.initializer) {
-                return undefined;
-            }
-
-            const propertyOriginalNode = getOriginalNode(property);
-            const initializer = property.initializer || emitAssignment ? visitNode(property.initializer, visitor, isExpression)
-                : isParameterPropertyDeclaration(propertyOriginalNode, propertyOriginalNode.parent) && isIdentifier(propertyName) ? propertyName
-                : createVoidZero();
-
-            if (emitAssignment || isPrivateIdentifier(propertyName)) {
-                const memberAccess = createMemberAccessForPropertyName(receiver, propertyName, /*location*/ propertyName);
-                return createAssignment(memberAccess, initializer);
->>>>>>> ba02f430
-            }
-            else {
-                const name = isComputedPropertyName(propertyName) ? propertyName.expression
-                    : isIdentifier(propertyName) ? factory.createStringLiteral(unescapeLeadingUnderscores(propertyName.escapedText))
-                    : propertyName;
-                const descriptor = factory.createPropertyDescriptor({ value: initializer, configurable: true, writable: true, enumerable: true });
-                return factory.createObjectDefinePropertyCall(receiver, name, descriptor);
-            }
-        }
-
-        function enableSubstitutionForClassAliases() {
-            if ((enabledSubstitutions & ClassPropertySubstitutionFlags.ClassAliases) === 0) {
-                enabledSubstitutions |= ClassPropertySubstitutionFlags.ClassAliases;
-
-                // We need to enable substitutions for identifiers. This allows us to
-                // substitute class names inside of a class declaration.
-                context.enableSubstitution(SyntaxKind.Identifier);
-
-                // Keep track of class aliases.
-                classAliases = [];
-            }
-        }
-
-        /**
-         * Hooks node substitutions.
-         *
-         * @param hint The context for the emitter.
-         * @param node The node to substitute.
-         */
-        function onSubstituteNode(hint: EmitHint, node: Node) {
-            node = previousOnSubstituteNode(hint, node);
-            if (hint === EmitHint.Expression) {
-                return substituteExpression(node as Expression);
-            }
-            return node;
-        }
-
-        function substituteExpression(node: Expression) {
-            switch (node.kind) {
-                case SyntaxKind.Identifier:
-                    return substituteExpressionIdentifier(node as Identifier);
-            }
-            return node;
-        }
-
-        function substituteExpressionIdentifier(node: Identifier): Expression {
-            return trySubstituteClassAlias(node) || node;
-        }
-
-        function trySubstituteClassAlias(node: Identifier): Expression | undefined {
-            if (enabledSubstitutions & ClassPropertySubstitutionFlags.ClassAliases) {
-                if (resolver.getNodeCheckFlags(node) & NodeCheckFlags.ConstructorReferenceInClass) {
-                    // Due to the emit for class decorators, any reference to the class from inside of the class body
-                    // must instead be rewritten to point to a temporary variable to avoid issues with the double-bind
-                    // behavior of class names in ES6.
-                    // Also, when emitting statics for class expressions, we must substitute a class alias for
-                    // constructor references in static property initializers.
-                    const declaration = resolver.getReferencedValueDeclaration(node);
-                    if (declaration) {
-                        const classAlias = classAliases[declaration.id!]; // TODO: GH#18217
-                        if (classAlias) {
-                            const clone = factory.cloneNode(classAlias);
-                            setSourceMapRange(clone, node);
-                            setCommentRange(clone, node);
-                            return clone;
-                        }
-                    }
-                }
-            }
-
-            return undefined;
-        }
-
-
-        /**
-         * If the name is a computed property, this function transforms it, then either returns an expression which caches the
-         * value of the result or the expression itself if the value is either unused or safe to inline into multiple locations
-         * @param shouldHoist Does the expression need to be reused? (ie, for an initializer or a decorator)
-         */
-        function getPropertyNameExpressionIfNeeded(name: PropertyName, shouldHoist: boolean): Expression | undefined {
-            if (isComputedPropertyName(name)) {
-                const expression = visitNode(name.expression, visitor, isExpression);
-                const innerExpression = skipPartiallyEmittedExpressions(expression);
-                const inlinable = isSimpleInlineableExpression(innerExpression);
-                const alreadyTransformed = isAssignmentExpression(innerExpression) && isGeneratedIdentifier(innerExpression.left);
-                if (!alreadyTransformed && !inlinable && shouldHoist) {
-                    const generatedName = factory.getGeneratedNameForNode(name);
-                    hoistVariableDeclaration(generatedName);
-                    return factory.createAssignment(generatedName, expression);
-                }
-                return (inlinable || isIdentifier(innerExpression)) ? undefined : expression;
-            }
-        }
-
-        function startPrivateIdentifierEnvironment() {
-            privateIdentifierEnvironmentStack.push(currentPrivateIdentifierEnvironment);
-            currentPrivateIdentifierEnvironment = undefined;
-        }
-
-        function endPrivateIdentifierEnvironment() {
-            currentPrivateIdentifierEnvironment = privateIdentifierEnvironmentStack.pop();
-        }
-
-        function addPrivateIdentifierToEnvironment(name: PrivateIdentifier) {
-            const text = getTextOfPropertyName(name) as string;
-            const weakMapName = createOptimisticUniqueName("_" + text.substring(1));
-            weakMapName.autoGenerateFlags |= GeneratedIdentifierFlags.ReservedInNestedScopes;
-            hoistVariableDeclaration(weakMapName);
-            (currentPrivateIdentifierEnvironment || (currentPrivateIdentifierEnvironment = createUnderscoreEscapedMap()))
-                .set(name.escapedText, { placement: PrivateIdentifierPlacement.InstanceField, weakMapName });
-            (pendingExpressions || (pendingExpressions = [])).push(
-                createAssignment(
-                    weakMapName,
-                    createNew(
-                        createIdentifier("WeakMap"),
-                        /*typeArguments*/ undefined,
-                        []
-                    )
-                )
-            );
-        }
-
-        function accessPrivateIdentifier(name: PrivateIdentifier) {
-            if (currentPrivateIdentifierEnvironment) {
-                const info = currentPrivateIdentifierEnvironment.get(name.escapedText);
-                if (info) {
-                    return info;
-                }
-            }
-            for (let i = privateIdentifierEnvironmentStack.length - 1; i >= 0; --i) {
-                const env = privateIdentifierEnvironmentStack[i];
-                if (!env) {
-                    continue;
-                }
-                const info = env.get(name.escapedText);
-                if (info) {
-                    return info;
-                }
-            }
-            return undefined;
-        }
-
-
-        function wrapPrivateIdentifierForDestructuringTarget(node: PrivateIdentifierPropertyAccessExpression) {
-            const parameter = getGeneratedNameForNode(node);
-            const info = accessPrivateIdentifier(node.name);
-            if (!info) {
-                return visitEachChild(node, visitor, context);
-            }
-            let receiver = node.expression;
-            // We cannot copy `this` or `super` into the function because they will be bound
-            // differently inside the function.
-            if (isThisProperty(node) || isSuperProperty(node) || !isSimpleCopiableExpression(node.expression)) {
-                receiver = createTempVariable(hoistVariableDeclaration);
-                (receiver as Identifier).autoGenerateFlags! |= GeneratedIdentifierFlags.ReservedInNestedScopes;
-                (pendingExpressions || (pendingExpressions = [])).push(createBinary(receiver, SyntaxKind.EqualsToken, node.expression));
-            }
-            return createPropertyAccess(
-                // Explicit parens required because of v8 regression (https://bugs.chromium.org/p/v8/issues/detail?id=9560)
-                createParen(
-                    createObjectLiteral([
-                        createSetAccessor(
-                            /*decorators*/ undefined,
-                            /*modifiers*/ undefined,
-                            "value",
-                            [createParameter(
-                                /*decorators*/ undefined,
-                                /*modifiers*/ undefined,
-                                /*dotDotDotToken*/ undefined,
-                                parameter,
-                                /*questionToken*/ undefined,
-                                /*type*/ undefined,
-                                /*initializer*/ undefined
-                            )],
-                            createBlock(
-                                [createExpressionStatement(
-                                    createPrivateIdentifierAssignment(
-                                        info,
-                                        receiver,
-                                        parameter,
-                                        SyntaxKind.EqualsToken
-                                    )
-                                )]
-                            )
-                        )
-                    ])
-                ),
-                "value"
-            );
-        }
-
-        function visitArrayAssignmentTarget(node: BindingOrAssignmentElement) {
-            const target = getTargetOfBindingOrAssignmentElement(node);
-            if (target && isPrivateIdentifierPropertyAccessExpression(target)) {
-                const wrapped = wrapPrivateIdentifierForDestructuringTarget(target);
-                if (isAssignmentExpression(node)) {
-                    return updateBinary(
-                        node,
-                        wrapped,
-                        visitNode(node.right, visitor, isExpression),
-                        node.operatorToken
-                    );
-                }
-                else if (isSpreadElement(node)) {
-                    return updateSpread(node, wrapped);
-                }
-                else {
-                    return wrapped;
-                }
-            }
-            return visitNode(node, visitorDestructuringTarget);
-        }
-
-        function visitObjectAssignmentTarget(node: ObjectLiteralElementLike) {
-            if (isPropertyAssignment(node)) {
-                const target = getTargetOfBindingOrAssignmentElement(node);
-                if (target && isPrivateIdentifierPropertyAccessExpression(target)) {
-                    const initializer = getInitializerOfBindingOrAssignmentElement(node);
-                    const wrapped = wrapPrivateIdentifierForDestructuringTarget(target);
-                    return updatePropertyAssignment(
-                        node,
-                        visitNode(node.name, visitor),
-                        initializer ? createAssignment(wrapped, visitNode(initializer, visitor)) : wrapped,
-                    );
-                }
-                return updatePropertyAssignment(
-                    node,
-                    visitNode(node.name, visitor),
-                    visitNode(node.initializer, visitorDestructuringTarget)
-                );
-            }
-            return visitNode(node, visitor);
-        }
-
-
-        function visitAssignmentPattern(node: AssignmentPattern) {
-            if (isArrayLiteralExpression(node)) {
-                // Transforms private names in destructuring assignment array bindings.
-                //
-                // Source:
-                // ([ this.#myProp ] = [ "hello" ]);
-                //
-                // Transformation:
-                // [ { set value(x) { this.#myProp = x; } }.value ] = [ "hello" ];
-                return updateArrayLiteral(
-                    node,
-                    visitNodes(node.elements, visitArrayAssignmentTarget, isExpression)
-                );
-            }
-            else {
-                // Transforms private names in destructuring assignment object bindings.
-                //
-                // Source:
-                // ({ stringProperty: this.#myProp } = { stringProperty: "hello" });
-                //
-                // Transformation:
-                // ({ stringProperty: { set value(x) { this.#myProp = x; } }.value }) = { stringProperty: "hello" };
-                return updateObjectLiteral(
-                    node,
-                    visitNodes(node.properties, visitObjectAssignmentTarget, isObjectLiteralElementLike)
-                );
-            }
-        }
-    }
-
-    function createPrivateInstanceFieldInitializer(receiver: LeftHandSideExpression, initializer: Expression | undefined, weakMapName: Identifier) {
-        return createCall(
-            createPropertyAccess(weakMapName, "set"),
-            /*typeArguments*/ undefined,
-            [receiver, initializer || createVoidZero()]
-        );
-    }
-
-    export const classPrivateFieldGetHelper: UnscopedEmitHelper = {
-        name: "typescript:classPrivateFieldGet",
-        scoped: false,
-        text: `
-            var __classPrivateFieldGet = (this && this.__classPrivateFieldGet) || function (receiver, privateMap) {
-                if (!privateMap.has(receiver)) {
-                    throw new TypeError("attempted to get private field on non-instance");
-                }
-                return privateMap.get(receiver);
-            };`
-    };
-
-    function createClassPrivateFieldGetHelper(context: TransformationContext, receiver: Expression, privateField: Identifier) {
-        context.requestEmitHelper(classPrivateFieldGetHelper);
-        return createCall(getUnscopedHelperName("__classPrivateFieldGet"), /* typeArguments */ undefined, [receiver, privateField]);
-    }
-
-    export const classPrivateFieldSetHelper: UnscopedEmitHelper = {
-        name: "typescript:classPrivateFieldSet",
-        scoped: false,
-        text: `
-            var __classPrivateFieldSet = (this && this.__classPrivateFieldSet) || function (receiver, privateMap, value) {
-                if (!privateMap.has(receiver)) {
-                    throw new TypeError("attempted to set private field on non-instance");
-                }
-                privateMap.set(receiver, value);
-                return value;
-            };`
-    };
-
-    function createClassPrivateFieldSetHelper(context: TransformationContext, receiver: Expression, privateField: Identifier, value: Expression) {
-        context.requestEmitHelper(classPrivateFieldSetHelper);
-        return createCall(getUnscopedHelperName("__classPrivateFieldSet"), /* typeArguments */ undefined, [receiver, privateField, value]);
-    }
-}
+/*@internal*/
+namespace ts {
+    const enum ClassPropertySubstitutionFlags {
+        /**
+         * Enables substitutions for class expressions with static fields
+         * which have initializers that reference the class name.
+         */
+        ClassAliases = 1 << 0,
+    }
+
+    const enum PrivateIdentifierPlacement {
+        InstanceField
+    }
+
+    type PrivateIdentifierInfo = PrivateIdentifierInstanceField;
+
+    interface PrivateIdentifierInstanceField {
+        placement: PrivateIdentifierPlacement.InstanceField;
+        weakMapName: Identifier;
+    }
+
+    /**
+     * A mapping of private names to information needed for transformation.
+     */
+    type PrivateIdentifierEnvironment = UnderscoreEscapedMap<PrivateIdentifierInfo>;
+
+    /**
+     * Transforms ECMAScript Class Syntax.
+     * TypeScript parameter property syntax is transformed in the TypeScript transformer.
+     * For now, this transforms public field declarations using TypeScript class semantics,
+     * where declarations are elided and initializers are transformed as assignments in the constructor.
+     * When --useDefineForClassFields is on, this transforms to ECMAScript semantics, with Object.defineProperty.
+     */
+    export function transformClassFields(context: TransformationContext) {
+        const {
+            factory,
+            hoistVariableDeclaration,
+            endLexicalEnvironment,
+            resumeLexicalEnvironment
+        } = context;
+        const resolver = context.getEmitResolver();
+        const compilerOptions = context.getCompilerOptions();
+        const languageVersion = getEmitScriptTarget(compilerOptions);
+
+        const shouldTransformPrivateFields = languageVersion < ScriptTarget.ESNext;
+
+        const previousOnSubstituteNode = context.onSubstituteNode;
+        context.onSubstituteNode = onSubstituteNode;
+
+        let enabledSubstitutions: ClassPropertySubstitutionFlags;
+
+        let classAliases: Identifier[];
+
+        /**
+         * Tracks what computed name expressions originating from elided names must be inlined
+         * at the next execution site, in document order
+         */
+        let pendingExpressions: Expression[] | undefined;
+
+        /**
+         * Tracks what computed name expression statements and static property initializers must be
+         * emitted at the next execution site, in document order (for decorated classes).
+         */
+        let pendingStatements: Statement[] | undefined;
+
+        const privateIdentifierEnvironmentStack: (PrivateIdentifierEnvironment | undefined)[] = [];
+        let currentPrivateIdentifierEnvironment: PrivateIdentifierEnvironment | undefined;
+
+        return chainBundle(context, transformSourceFile);
+
+        function transformSourceFile(node: SourceFile) {
+            const options = context.getCompilerOptions();
+            if (node.isDeclarationFile
+                || options.useDefineForClassFields && options.target === ScriptTarget.ESNext) {
+                return node;
+            }
+            const visited = visitEachChild(node, visitor, context);
+            addEmitHelpers(visited, context.readEmitHelpers());
+            return visited;
+        }
+
+        function visitor(node: Node): VisitResult<Node> {
+            if (!(node.transformFlags & TransformFlags.ContainsClassFields)) return node;
+
+            switch (node.kind) {
+                case SyntaxKind.ClassExpression:
+                case SyntaxKind.ClassDeclaration:
+                    return visitClassLike(node as ClassLikeDeclaration);
+                case SyntaxKind.PropertyDeclaration:
+                    return visitPropertyDeclaration(node as PropertyDeclaration);
+                case SyntaxKind.VariableStatement:
+                    return visitVariableStatement(node as VariableStatement);
+                case SyntaxKind.ComputedPropertyName:
+                    return visitComputedPropertyName(node as ComputedPropertyName);
+                case SyntaxKind.PropertyAccessExpression:
+                    return visitPropertyAccessExpression(node as PropertyAccessExpression);
+                case SyntaxKind.PrefixUnaryExpression:
+                    return visitPrefixUnaryExpression(node as PrefixUnaryExpression);
+                case SyntaxKind.PostfixUnaryExpression:
+                    return visitPostfixUnaryExpression(node as PostfixUnaryExpression, /*valueIsDiscarded*/ false);
+                case SyntaxKind.CallExpression:
+                    return visitCallExpression(node as CallExpression);
+                case SyntaxKind.BinaryExpression:
+                    return visitBinaryExpression(node as BinaryExpression);
+                case SyntaxKind.PrivateIdentifier:
+                    return visitPrivateIdentifier(node as PrivateIdentifier);
+                case SyntaxKind.ExpressionStatement:
+                    return visitExpressionStatement(node as ExpressionStatement);
+                case SyntaxKind.ForStatement:
+                    return visitForStatement(node as ForStatement);
+                case SyntaxKind.TaggedTemplateExpression:
+                    return visitTaggedTemplateExpression(node as TaggedTemplateExpression);
+            }
+            return visitEachChild(node, visitor, context);
+        }
+
+        function visitorDestructuringTarget(node: Node): VisitResult<Node> {
+            switch (node.kind) {
+                case SyntaxKind.ObjectLiteralExpression:
+                case SyntaxKind.ArrayLiteralExpression:
+                    return visitAssignmentPattern(node as AssignmentPattern);
+                default:
+                    return visitor(node);
+            }
+        }
+
+        /**
+         * If we visit a private name, this means it is an undeclared private name.
+         * Replace it with an empty identifier to indicate a problem with the code.
+         */
+        function visitPrivateIdentifier(node: PrivateIdentifier) {
+            if (!shouldTransformPrivateFields) {
+                return node;
+            }
+            return setOriginalNode(factory.createIdentifier(""), node);
+        }
+
+        /**
+         * Visits the members of a class that has fields.
+         *
+         * @param node The node to visit.
+         */
+        function classElementVisitor(node: Node): VisitResult<Node> {
+            switch (node.kind) {
+                case SyntaxKind.Constructor:
+                    // Constructors for classes using class fields are transformed in
+                    // `visitClassDeclaration` or `visitClassExpression`.
+                    return undefined;
+
+                case SyntaxKind.GetAccessor:
+                case SyntaxKind.SetAccessor:
+                case SyntaxKind.MethodDeclaration:
+                    // Visit the name of the member (if it's a computed property name).
+                    return visitEachChild(node, classElementVisitor, context);
+
+                case SyntaxKind.PropertyDeclaration:
+                    return visitPropertyDeclaration(node as PropertyDeclaration);
+
+                case SyntaxKind.ComputedPropertyName:
+                    return visitComputedPropertyName(node as ComputedPropertyName);
+
+                case SyntaxKind.SemicolonClassElement:
+                    return node;
+
+                default:
+                    return visitor(node);
+            }
+        }
+
+        function visitVariableStatement(node: VariableStatement) {
+            const savedPendingStatements = pendingStatements;
+            pendingStatements = [];
+
+            const visitedNode = visitEachChild(node, visitor, context);
+            const statement = some(pendingStatements) ?
+                [visitedNode, ...pendingStatements] :
+                visitedNode;
+
+            pendingStatements = savedPendingStatements;
+            return statement;
+        }
+
+        function visitComputedPropertyName(name: ComputedPropertyName) {
+            let node = visitEachChild(name, visitor, context);
+            if (some(pendingExpressions)) {
+                const expressions = pendingExpressions;
+                expressions.push(name.expression);
+                pendingExpressions = [];
+                node = factory.updateComputedPropertyName(
+                    node,
+                    factory.inlineExpressions(expressions)
+                );
+            }
+            return node;
+        }
+
+        function visitPropertyDeclaration(node: PropertyDeclaration) {
+            Debug.assert(!some(node.decorators));
+            if (!shouldTransformPrivateFields && isPrivateIdentifier(node.name)) {
+                // Initializer is elided as the field is initialized in transformConstructor.
+                return factory.updatePropertyDeclaration(
+                    node,
+                    /*decorators*/ undefined,
+                    visitNodes(node.modifiers, visitor, isModifier),
+                    node.name,
+                    /*questionOrExclamationToken*/ undefined,
+                    /*type*/ undefined,
+                    /*initializer*/ undefined
+                );
+            }
+            // Create a temporary variable to store a computed property name (if necessary).
+            // If it's not inlineable, then we emit an expression after the class which assigns
+            // the property name to the temporary variable.
+            const expr = getPropertyNameExpressionIfNeeded(node.name, !!node.initializer || !!context.getCompilerOptions().useDefineForClassFields);
+            if (expr && !isSimpleInlineableExpression(expr)) {
+                getPendingExpressions().push(expr);
+            }
+            return undefined;
+        }
+
+        function createPrivateIdentifierAccess(info: PrivateIdentifierInfo, receiver: Expression): Expression {
+            receiver = visitNode(receiver, visitor, isExpression);
+            switch (info.placement) {
+                case PrivateIdentifierPlacement.InstanceField:
+                    return context.getEmitHelperFactory().createClassPrivateFieldGetHelper(
+                        nodeIsSynthesized(receiver) ? receiver : factory.cloneNode(receiver),
+                        info.weakMapName
+                    );
+                default: return Debug.fail("Unexpected private identifier placement");
+            }
+        }
+
+        function visitPropertyAccessExpression(node: PropertyAccessExpression) {
+            if (shouldTransformPrivateFields && isPrivateIdentifier(node.name)) {
+                const privateIdentifierInfo = accessPrivateIdentifier(node.name);
+                if (privateIdentifierInfo) {
+                    return setOriginalNode(
+                        createPrivateIdentifierAccess(privateIdentifierInfo, node.expression),
+                        node
+                    );
+                }
+            }
+            return visitEachChild(node, visitor, context);
+        }
+
+        function visitPrefixUnaryExpression(node: PrefixUnaryExpression) {
+            if (shouldTransformPrivateFields && isPrivateIdentifierPropertyAccessExpression(node.operand)) {
+                const operator = node.operator === SyntaxKind.PlusPlusToken ?
+                    SyntaxKind.PlusToken : node.operator === SyntaxKind.MinusMinusToken ?
+                        SyntaxKind.MinusToken : undefined;
+                let info: PrivateIdentifierInfo | undefined;
+                if (operator && (info = accessPrivateIdentifier(node.operand.name))) {
+                    const receiver = visitNode(node.operand.expression, visitor, isExpression);
+                    const { readExpression, initializeExpression } = createCopiableReceiverExpr(receiver);
+
+                    const existingValue = factory.createPrefix(SyntaxKind.PlusToken, createPrivateIdentifierAccess(info, readExpression));
+
+                    return setOriginalNode(
+                        createPrivateIdentifierAssignment(
+                            info,
+                            initializeExpression || readExpression,
+                            factory.createBinary(existingValue, operator, factory.createNumericLiteral(1)),
+                            SyntaxKind.EqualsToken
+                        ),
+                        node
+                    );
+                }
+            }
+            return visitEachChild(node, visitor, context);
+        }
+
+        function visitPostfixUnaryExpression(node: PostfixUnaryExpression, valueIsDiscarded: boolean) {
+            if (shouldTransformPrivateFields && isPrivateIdentifierPropertyAccessExpression(node.operand)) {
+                const operator = node.operator === SyntaxKind.PlusPlusToken ?
+                    SyntaxKind.PlusToken : node.operator === SyntaxKind.MinusMinusToken ?
+                        SyntaxKind.MinusToken : undefined;
+                let info: PrivateIdentifierInfo | undefined;
+                if (operator && (info = accessPrivateIdentifier(node.operand.name))) {
+                    const receiver = visitNode(node.operand.expression, visitor, isExpression);
+                    const { readExpression, initializeExpression } = createCopiableReceiverExpr(receiver);
+
+                    const existingValue = factory.createPrefix(SyntaxKind.PlusToken, createPrivateIdentifierAccess(info, readExpression));
+
+                    // Create a temporary variable to store the value returned by the expression.
+                    const returnValue = valueIsDiscarded ? undefined : factory.createTempVariable(hoistVariableDeclaration);
+
+                    return setOriginalNode(
+                        factory.inlineExpressions(compact<Expression>([
+                            createPrivateIdentifierAssignment(
+                                info,
+                                initializeExpression || readExpression,
+                                factory.createBinary(
+                                    returnValue ? factory.createAssignment(returnValue, existingValue) : existingValue,
+                                    operator,
+                                    factory.createNumericLiteral(1)
+                                ),
+                                SyntaxKind.EqualsToken
+                            ),
+                            returnValue
+                        ])),
+                        node
+                    );
+                }
+            }
+            return visitEachChild(node, visitor, context);
+        }
+
+        function visitForStatement(node: ForStatement) {
+            if (node.incrementor && isPostfixUnaryExpression(node.incrementor)) {
+                return factory.updateFor(
+                    node,
+                    visitNode(node.initializer, visitor, isForInitializer),
+                    visitNode(node.condition, visitor, isExpression),
+                    visitPostfixUnaryExpression(node.incrementor, /*valueIsDiscarded*/ true),
+                    visitNode(node.statement, visitor, isStatement)
+                );
+            }
+            return visitEachChild(node, visitor, context);
+        }
+
+        function visitExpressionStatement(node: ExpressionStatement) {
+            if (isPostfixUnaryExpression(node.expression)) {
+                return factory.updateExpressionStatement(node, visitPostfixUnaryExpression(node.expression, /*valueIsDiscarded*/ true));
+            }
+            return visitEachChild(node, visitor, context);
+        }
+
+        function createCopiableReceiverExpr(receiver: Expression): { readExpression: Expression; initializeExpression: Expression | undefined } {
+            const clone = nodeIsSynthesized(receiver) ? receiver : factory.cloneNode(receiver);
+            if (isSimpleInlineableExpression(receiver)) {
+                return { readExpression: clone, initializeExpression: undefined };
+            }
+            const readExpression = factory.createTempVariable(hoistVariableDeclaration);
+            const initializeExpression = factory.createAssignment(readExpression, clone);
+            return { readExpression, initializeExpression };
+        }
+
+        function visitCallExpression(node: CallExpression) {
+            if (shouldTransformPrivateFields && isPrivateIdentifierPropertyAccessExpression(node.expression)) {
+                // Transform call expressions of private names to properly bind the `this` parameter.
+                const { thisArg, target } = factory.createCallBinding(node.expression, hoistVariableDeclaration, languageVersion);
+                return factory.updateCall(
+                    node,
+                    factory.createPropertyAccess(visitNode(target, visitor), "call"),
+                    /*typeArguments*/ undefined,
+                    [visitNode(thisArg, visitor, isExpression), ...visitNodes(node.arguments, visitor, isExpression)]
+                );
+            }
+            return visitEachChild(node, visitor, context);
+        }
+
+        function visitTaggedTemplateExpression(node: TaggedTemplateExpression) {
+            if (shouldTransformPrivateFields && isPrivateIdentifierPropertyAccessExpression(node.tag)) {
+                // Bind the `this` correctly for tagged template literals when the tag is a private identifier property access.
+                const { thisArg, target } = factory.createCallBinding(node.tag, hoistVariableDeclaration, languageVersion);
+                return factory.updateTaggedTemplate(
+                    node,
+                    factory.createCall(
+                        factory.createPropertyAccess(visitNode(target, visitor), "bind"),
+                        /*typeArguments*/ undefined,
+                        [visitNode(thisArg, visitor, isExpression)]
+                    ),
+                    /*typeArguments*/ undefined,
+                    visitNode(node.template, visitor, isTemplateLiteral)
+                );
+            }
+            return visitEachChild(node, visitor, context);
+        }
+
+        function visitBinaryExpression(node: BinaryExpression) {
+            if (shouldTransformPrivateFields) {
+                if (isDestructuringAssignment(node)) {
+                    const savedPendingExpressions = pendingExpressions;
+                    pendingExpressions = undefined!;
+                    node = factory.updateBinary(
+                        node,
+                        visitNode(node.left, visitorDestructuringTarget),
+                        node.operatorToken,
+                        visitNode(node.right, visitor)
+                    );
+                    const expr = some(pendingExpressions) ?
+                        factory.inlineExpressions(compact([...pendingExpressions!, node])) :
+                        node;
+                    pendingExpressions = savedPendingExpressions;
+                    return expr;
+                }
+                if (isAssignmentExpression(node) && isPrivateIdentifierPropertyAccessExpression(node.left)) {
+                    const info = accessPrivateIdentifier(node.left.name);
+                    if (info) {
+                        return setOriginalNode(
+                            createPrivateIdentifierAssignment(info, node.left.expression, node.right, node.operatorToken.kind),
+                            node
+                        );
+                    }
+                }
+            }
+            return visitEachChild(node, visitor, context);
+        }
+
+        function createPrivateIdentifierAssignment(info: PrivateIdentifierInfo, receiver: Expression, right: Expression, operator: AssignmentOperator) {
+            switch (info.placement) {
+                case PrivateIdentifierPlacement.InstanceField: {
+                    return createPrivateIdentifierInstanceFieldAssignment(info, receiver, right, operator);
+                }
+                default: return Debug.fail("Unexpected private identifier placement");
+            }
+        }
+
+        function createPrivateIdentifierInstanceFieldAssignment(info: PrivateIdentifierInstanceField, receiver: Expression, right: Expression, operator: AssignmentOperator) {
+            receiver = visitNode(receiver, visitor, isExpression);
+            right = visitNode(right, visitor, isExpression);
+            if (isCompoundAssignment(operator)) {
+                const { readExpression, initializeExpression } = createCopiableReceiverExpr(receiver);
+                return context.getEmitHelperFactory().createClassPrivateFieldSetHelper(
+                    initializeExpression || readExpression,
+                    info.weakMapName,
+                    factory.createBinary(
+                        context.getEmitHelperFactory().createClassPrivateFieldGetHelper(readExpression, info.weakMapName),
+                        getNonAssignmentOperatorForCompoundAssignment(operator),
+                        right
+                    )
+                );
+            }
+            else {
+                return context.getEmitHelperFactory().createClassPrivateFieldSetHelper(receiver, info.weakMapName, right);
+            }
+        }
+
+        /**
+         * Set up the environment for a class.
+         */
+        function visitClassLike(node: ClassLikeDeclaration) {
+            const savedPendingExpressions = pendingExpressions;
+            pendingExpressions = undefined;
+            if (shouldTransformPrivateFields) {
+                startPrivateIdentifierEnvironment();
+            }
+
+            const result = isClassDeclaration(node) ?
+                visitClassDeclaration(node) :
+                visitClassExpression(node);
+
+            if (shouldTransformPrivateFields) {
+                endPrivateIdentifierEnvironment();
+            }
+            pendingExpressions = savedPendingExpressions;
+            return result;
+        }
+
+        function doesClassElementNeedTransform(node: ClassElement) {
+            return isPropertyDeclaration(node) || (shouldTransformPrivateFields && node.name && isPrivateIdentifier(node.name));
+        }
+
+        function visitClassDeclaration(node: ClassDeclaration) {
+            if (!forEach(node.members, doesClassElementNeedTransform)) {
+                return visitEachChild(node, visitor, context);
+            }
+
+            const extendsClauseElement = getEffectiveBaseTypeNode(node);
+            const isDerivedClass = !!(extendsClauseElement && skipOuterExpressions(extendsClauseElement.expression).kind !== SyntaxKind.NullKeyword);
+
+            const statements: Statement[] = [
+                factory.updateClassDeclaration(
+                    node,
+                    /*decorators*/ undefined,
+                    node.modifiers,
+                    node.name,
+                    /*typeParameters*/ undefined,
+                    visitNodes(node.heritageClauses, visitor, isHeritageClause),
+                    transformClassMembers(node, isDerivedClass)
+                )
+            ];
+
+            // Write any pending expressions from elided or moved computed property names
+            if (some(pendingExpressions)) {
+                statements.push(factory.createExpressionStatement(factory.inlineExpressions(pendingExpressions)));
+            }
+
+            // Emit static property assignment. Because classDeclaration is lexically evaluated,
+            // it is safe to emit static property assignment after classDeclaration
+            // From ES6 specification:
+            //      HasLexicalDeclaration (N) : Determines if the argument identifier has a binding in this environment record that was created using
+            //                                  a lexical declaration such as a LexicalDeclaration or a ClassDeclaration.
+            const staticProperties = getProperties(node, /*requireInitializer*/ true, /*isStatic*/ true);
+            if (some(staticProperties)) {
+                addPropertyStatements(statements, staticProperties, factory.getInternalName(node));
+            }
+
+            return statements;
+        }
+
+        function visitClassExpression(node: ClassExpression): Expression {
+            if (!forEach(node.members, doesClassElementNeedTransform)) {
+                return visitEachChild(node, visitor, context);
+            }
+
+            // If this class expression is a transformation of a decorated class declaration,
+            // then we want to output the pendingExpressions as statements, not as inlined
+            // expressions with the class statement.
+            //
+            // In this case, we use pendingStatements to produce the same output as the
+            // class declaration transformation. The VariableStatement visitor will insert
+            // these statements after the class expression variable statement.
+            const isDecoratedClassDeclaration = isClassDeclaration(getOriginalNode(node));
+
+            const staticProperties = getProperties(node, /*requireInitializer*/ true, /*isStatic*/ true);
+            const extendsClauseElement = getEffectiveBaseTypeNode(node);
+            const isDerivedClass = !!(extendsClauseElement && skipOuterExpressions(extendsClauseElement.expression).kind !== SyntaxKind.NullKeyword);
+
+            const classExpression = factory.updateClassExpression(
+                node,
+                visitNodes(node.decorators, visitor, isDecorator),
+                node.modifiers,
+                node.name,
+                /*typeParameters*/ undefined,
+                visitNodes(node.heritageClauses, visitor, isHeritageClause),
+                transformClassMembers(node, isDerivedClass)
+            );
+
+            if (some(staticProperties) || some(pendingExpressions)) {
+                if (isDecoratedClassDeclaration) {
+                    Debug.assertIsDefined(pendingStatements, "Decorated classes transformed by TypeScript are expected to be within a variable declaration.");
+
+                    // Write any pending expressions from elided or moved computed property names
+                    if (pendingStatements && pendingExpressions && some(pendingExpressions)) {
+                        pendingStatements.push(factory.createExpressionStatement(factory.inlineExpressions(pendingExpressions)));
+                    }
+
+                    if (pendingStatements && some(staticProperties)) {
+                        addPropertyStatements(pendingStatements, staticProperties, factory.getInternalName(node));
+                    }
+                    return classExpression;
+                }
+                else {
+                    const expressions: Expression[] = [];
+                    const isClassWithConstructorReference = resolver.getNodeCheckFlags(node) & NodeCheckFlags.ClassWithConstructorReference;
+                    const temp = factory.createTempVariable(hoistVariableDeclaration, !!isClassWithConstructorReference);
+                    if (isClassWithConstructorReference) {
+                        // record an alias as the class name is not in scope for statics.
+                        enableSubstitutionForClassAliases();
+                        const alias = factory.cloneNode(temp) as GeneratedIdentifier;
+                        alias.autoGenerateFlags &= ~GeneratedIdentifierFlags.ReservedInNestedScopes;
+                        classAliases[getOriginalNodeId(node)] = alias;
+                    }
+
+                    // To preserve the behavior of the old emitter, we explicitly indent
+                    // the body of a class with static initializers.
+                    setEmitFlags(classExpression, EmitFlags.Indented | getEmitFlags(classExpression));
+                    expressions.push(startOnNewLine(factory.createAssignment(temp, classExpression)));
+                    // Add any pending expressions leftover from elided or relocated computed property names
+                    addRange(expressions, map(pendingExpressions, startOnNewLine));
+                    addRange(expressions, generateInitializedPropertyExpressions(staticProperties, temp));
+                    expressions.push(startOnNewLine(temp));
+
+                    return factory.inlineExpressions(expressions);
+                }
+            }
+
+            return classExpression;
+        }
+
+        function transformClassMembers(node: ClassDeclaration | ClassExpression, isDerivedClass: boolean) {
+            if (shouldTransformPrivateFields) {
+                // Declare private names.
+                for (const member of node.members) {
+                    if (isPrivateIdentifierPropertyDeclaration(member)) {
+                        addPrivateIdentifierToEnvironment(member.name);
+                    }
+                }
+            }
+
+            const members: ClassElement[] = [];
+            const constructor = transformConstructor(node, isDerivedClass);
+            if (constructor) {
+                members.push(constructor);
+            }
+            addRange(members, visitNodes(node.members, classElementVisitor, isClassElement));
+            return setTextRange(factory.createNodeArray(members), /*location*/ node.members);
+        }
+
+        function isPropertyDeclarationThatRequiresConstructorStatement(member: ClassElement): member is PropertyDeclaration {
+            if (!isPropertyDeclaration(member) || hasStaticModifier(member)) {
+                return false;
+            }
+            if (context.getCompilerOptions().useDefineForClassFields) {
+                // If we are using define semantics and targeting ESNext or higher,
+                // then we don't need to transform any class properties.
+                return languageVersion < ScriptTarget.ESNext;
+            }
+            return isInitializedProperty(member) || shouldTransformPrivateFields && isPrivateIdentifierPropertyDeclaration(member);
+        }
+
+        function transformConstructor(node: ClassDeclaration | ClassExpression, isDerivedClass: boolean) {
+            const constructor = visitNode(getFirstConstructorWithBody(node), visitor, isConstructorDeclaration);
+            const properties = node.members.filter(isPropertyDeclarationThatRequiresConstructorStatement);
+            if (!some(properties)) {
+                return constructor;
+            }
+            const parameters = visitParameterList(constructor ? constructor.parameters : undefined, visitor, context);
+            const body = transformConstructorBody(node, constructor, isDerivedClass);
+            if (!body) {
+                return undefined;
+            }
+            return startOnNewLine(
+                setOriginalNode(
+                    setTextRange(
+                        factory.createConstructorDeclaration(
+                            /*decorators*/ undefined,
+                            /*modifiers*/ undefined,
+                            parameters ?? [],
+                            body
+                        ),
+                        constructor || node
+                    ),
+                    constructor
+                )
+            );
+        }
+
+        function transformConstructorBody(node: ClassDeclaration | ClassExpression, constructor: ConstructorDeclaration | undefined, isDerivedClass: boolean) {
+            const useDefineForClassFields = context.getCompilerOptions().useDefineForClassFields;
+            let properties = getProperties(node, /*requireInitializer*/ false, /*isStatic*/ false);
+            if (!useDefineForClassFields) {
+                properties = filter(properties, property => !!property.initializer || isPrivateIdentifier(property.name));
+            }
+
+
+            // Only generate synthetic constructor when there are property initializers to move.
+            if (!constructor && !some(properties)) {
+                return visitFunctionBody(/*node*/ undefined, visitor, context);
+            }
+
+            resumeLexicalEnvironment();
+
+            let indexOfFirstStatement = 0;
+            let statements: Statement[] = [];
+
+            if (!constructor && isDerivedClass) {
+                // Add a synthetic `super` call:
+                //
+                //  super(...arguments);
+                //
+                statements.push(
+                    factory.createExpressionStatement(
+                        factory.createCall(
+                            factory.createSuper(),
+                            /*typeArguments*/ undefined,
+                            [factory.createSpread(factory.createIdentifier("arguments"))]
+                        )
+                    )
+                );
+            }
+
+            if (constructor) {
+                indexOfFirstStatement = addPrologueDirectivesAndInitialSuperCall(factory, constructor, statements, visitor);
+            }
+            // Add the property initializers. Transforms this:
+            //
+            //  public x = 1;
+            //
+            // Into this:
+            //
+            //  constructor() {
+            //      this.x = 1;
+            //  }
+            //
+            if (constructor?.body) {
+                let afterParameterProperties = findIndex(constructor.body.statements, s => !isParameterPropertyDeclaration(getOriginalNode(s), constructor), indexOfFirstStatement);
+                if (afterParameterProperties === -1) {
+                    afterParameterProperties = constructor.body.statements.length;
+                }
+                if (afterParameterProperties > indexOfFirstStatement) {
+                    if (!useDefineForClassFields) {
+                        addRange(statements, visitNodes(constructor.body.statements, visitor, isStatement, indexOfFirstStatement, afterParameterProperties - indexOfFirstStatement));
+                    }
+                    indexOfFirstStatement = afterParameterProperties;
+                }
+            }
+            addPropertyStatements(statements, properties, factory.createThis());
+
+            // Add existing statements, skipping the initial super call.
+            if (constructor) {
+                addRange(statements, visitNodes(constructor.body!.statements, visitor, isStatement, indexOfFirstStatement));
+            }
+
+            statements = factory.mergeLexicalEnvironment(statements, endLexicalEnvironment());
+
+            return setTextRange(
+                factory.createBlock(
+                    setTextRange(
+                        factory.createNodeArray(statements),
+                        /*location*/ constructor ? constructor.body!.statements : node.members
+                    ),
+                    /*multiLine*/ true
+                ),
+                /*location*/ constructor ? constructor.body : undefined
+            );
+        }
+
+        /**
+         * Generates assignment statements for property initializers.
+         *
+         * @param properties An array of property declarations to transform.
+         * @param receiver The receiver on which each property should be assigned.
+         */
+        function addPropertyStatements(statements: Statement[], properties: readonly PropertyDeclaration[], receiver: LeftHandSideExpression) {
+            for (const property of properties) {
+                const expression = transformProperty(property, receiver);
+                if (!expression) {
+                    continue;
+                }
+                const statement = factory.createExpressionStatement(expression);
+                setSourceMapRange(statement, moveRangePastModifiers(property));
+                setCommentRange(statement, property);
+                setOriginalNode(statement, property);
+                statements.push(statement);
+            }
+        }
+
+        /**
+         * Generates assignment expressions for property initializers.
+         *
+         * @param properties An array of property declarations to transform.
+         * @param receiver The receiver on which each property should be assigned.
+         */
+        function generateInitializedPropertyExpressions(properties: readonly PropertyDeclaration[], receiver: LeftHandSideExpression) {
+            const expressions: Expression[] = [];
+            for (const property of properties) {
+                const expression = transformProperty(property, receiver);
+                if (!expression) {
+                    continue;
+                }
+                startOnNewLine(expression);
+                setSourceMapRange(expression, moveRangePastModifiers(property));
+                setCommentRange(expression, property);
+                setOriginalNode(expression, property);
+                expressions.push(expression);
+            }
+
+            return expressions;
+        }
+
+        /**
+         * Transforms a property initializer into an assignment statement.
+         *
+         * @param property The property declaration.
+         * @param receiver The object receiving the property assignment.
+         */
+        function transformProperty(property: PropertyDeclaration, receiver: LeftHandSideExpression) {
+            // We generate a name here in order to reuse the value cached by the relocated computed name expression (which uses the same generated name)
+            const emitAssignment = !context.getCompilerOptions().useDefineForClassFields;
+            const propertyName = isComputedPropertyName(property.name) && !isSimpleInlineableExpression(property.name.expression)
+                ? factory.updateComputedPropertyName(property.name, factory.getGeneratedNameForNode(property.name))
+                : property.name;
+
+            if (shouldTransformPrivateFields && isPrivateIdentifier(propertyName)) {
+                const privateIdentifierInfo = accessPrivateIdentifier(propertyName);
+                if (privateIdentifierInfo) {
+                    switch (privateIdentifierInfo.placement) {
+                        case PrivateIdentifierPlacement.InstanceField: {
+                            return createPrivateInstanceFieldInitializer(
+                                receiver,
+                                visitNode(property.initializer, visitor, isExpression),
+                                privateIdentifierInfo.weakMapName
+                            );
+                        }
+                    }
+                }
+                else {
+                    Debug.fail("Undeclared private name for property declaration.");
+                }
+            }
+            if (isPrivateIdentifier(propertyName) && !property.initializer) {
+                return undefined;
+            }
+
+            if (isPrivateIdentifier(propertyName) && !property.initializer) {
+                return undefined;
+            }
+
+            const propertyOriginalNode = getOriginalNode(property);
+            const initializer = property.initializer || emitAssignment ? visitNode(property.initializer, visitor, isExpression) ?? factory.createVoidZero()
+                : isParameterPropertyDeclaration(propertyOriginalNode, propertyOriginalNode.parent) && isIdentifier(propertyName) ? propertyName
+                : factory.createVoidZero();
+
+            if (emitAssignment || isPrivateIdentifier(propertyName)) {
+                const memberAccess = createMemberAccessForPropertyName(factory, receiver, propertyName, /*location*/ propertyName);
+                return factory.createAssignment(memberAccess, initializer);
+            }
+            else {
+                const name = isComputedPropertyName(propertyName) ? propertyName.expression
+                    : isIdentifier(propertyName) ? factory.createStringLiteral(unescapeLeadingUnderscores(propertyName.escapedText))
+                    : propertyName;
+                const descriptor = factory.createPropertyDescriptor({ value: initializer, configurable: true, writable: true, enumerable: true });
+                return factory.createObjectDefinePropertyCall(receiver, name, descriptor);
+            }
+        }
+
+        function enableSubstitutionForClassAliases() {
+            if ((enabledSubstitutions & ClassPropertySubstitutionFlags.ClassAliases) === 0) {
+                enabledSubstitutions |= ClassPropertySubstitutionFlags.ClassAliases;
+
+                // We need to enable substitutions for identifiers. This allows us to
+                // substitute class names inside of a class declaration.
+                context.enableSubstitution(SyntaxKind.Identifier);
+
+                // Keep track of class aliases.
+                classAliases = [];
+            }
+        }
+
+        /**
+         * Hooks node substitutions.
+         *
+         * @param hint The context for the emitter.
+         * @param node The node to substitute.
+         */
+        function onSubstituteNode(hint: EmitHint, node: Node) {
+            node = previousOnSubstituteNode(hint, node);
+            if (hint === EmitHint.Expression) {
+                return substituteExpression(node as Expression);
+            }
+            return node;
+        }
+
+        function substituteExpression(node: Expression) {
+            switch (node.kind) {
+                case SyntaxKind.Identifier:
+                    return substituteExpressionIdentifier(node as Identifier);
+            }
+            return node;
+        }
+
+        function substituteExpressionIdentifier(node: Identifier): Expression {
+            return trySubstituteClassAlias(node) || node;
+        }
+
+        function trySubstituteClassAlias(node: Identifier): Expression | undefined {
+            if (enabledSubstitutions & ClassPropertySubstitutionFlags.ClassAliases) {
+                if (resolver.getNodeCheckFlags(node) & NodeCheckFlags.ConstructorReferenceInClass) {
+                    // Due to the emit for class decorators, any reference to the class from inside of the class body
+                    // must instead be rewritten to point to a temporary variable to avoid issues with the double-bind
+                    // behavior of class names in ES6.
+                    // Also, when emitting statics for class expressions, we must substitute a class alias for
+                    // constructor references in static property initializers.
+                    const declaration = resolver.getReferencedValueDeclaration(node);
+                    if (declaration) {
+                        const classAlias = classAliases[declaration.id!]; // TODO: GH#18217
+                        if (classAlias) {
+                            const clone = factory.cloneNode(classAlias);
+                            setSourceMapRange(clone, node);
+                            setCommentRange(clone, node);
+                            return clone;
+                        }
+                    }
+                }
+            }
+
+            return undefined;
+        }
+
+
+        /**
+         * If the name is a computed property, this function transforms it, then either returns an expression which caches the
+         * value of the result or the expression itself if the value is either unused or safe to inline into multiple locations
+         * @param shouldHoist Does the expression need to be reused? (ie, for an initializer or a decorator)
+         */
+        function getPropertyNameExpressionIfNeeded(name: PropertyName, shouldHoist: boolean): Expression | undefined {
+            if (isComputedPropertyName(name)) {
+                const expression = visitNode(name.expression, visitor, isExpression);
+                const innerExpression = skipPartiallyEmittedExpressions(expression);
+                const inlinable = isSimpleInlineableExpression(innerExpression);
+                const alreadyTransformed = isAssignmentExpression(innerExpression) && isGeneratedIdentifier(innerExpression.left);
+                if (!alreadyTransformed && !inlinable && shouldHoist) {
+                    const generatedName = factory.getGeneratedNameForNode(name);
+                    hoistVariableDeclaration(generatedName);
+                    return factory.createAssignment(generatedName, expression);
+                }
+                return (inlinable || isIdentifier(innerExpression)) ? undefined : expression;
+            }
+        }
+
+        function startPrivateIdentifierEnvironment() {
+            privateIdentifierEnvironmentStack.push(currentPrivateIdentifierEnvironment);
+            currentPrivateIdentifierEnvironment = undefined;
+        }
+
+        function endPrivateIdentifierEnvironment() {
+            currentPrivateIdentifierEnvironment = privateIdentifierEnvironmentStack.pop();
+        }
+
+        function getPrivateIdentifierEnvironment() {
+            return currentPrivateIdentifierEnvironment || (currentPrivateIdentifierEnvironment = createUnderscoreEscapedMap());
+        }
+
+        function getPendingExpressions() {
+            return pendingExpressions || (pendingExpressions = []);
+        }
+
+        function addPrivateIdentifierToEnvironment(name: PrivateIdentifier) {
+            const text = getTextOfPropertyName(name) as string;
+            const weakMapName = factory.createUniqueName("_" + text.substring(1), GeneratedIdentifierFlags.Optimistic | GeneratedIdentifierFlags.ReservedInNestedScopes);
+            hoistVariableDeclaration(weakMapName);
+            getPrivateIdentifierEnvironment().set(name.escapedText, { placement: PrivateIdentifierPlacement.InstanceField, weakMapName });
+            getPendingExpressions().push(
+                factory.createAssignment(
+                    weakMapName,
+                    factory.createNew(
+                        factory.createIdentifier("WeakMap"),
+                        /*typeArguments*/ undefined,
+                        []
+                    )
+                )
+            );
+        }
+
+        function accessPrivateIdentifier(name: PrivateIdentifier) {
+            if (currentPrivateIdentifierEnvironment) {
+                const info = currentPrivateIdentifierEnvironment.get(name.escapedText);
+                if (info) {
+                    return info;
+                }
+            }
+            for (let i = privateIdentifierEnvironmentStack.length - 1; i >= 0; --i) {
+                const env = privateIdentifierEnvironmentStack[i];
+                if (!env) {
+                    continue;
+                }
+                const info = env.get(name.escapedText);
+                if (info) {
+                    return info;
+                }
+            }
+            return undefined;
+        }
+
+
+        function wrapPrivateIdentifierForDestructuringTarget(node: PrivateIdentifierPropertyAccessExpression) {
+            const parameter = factory.getGeneratedNameForNode(node);
+            const info = accessPrivateIdentifier(node.name);
+            if (!info) {
+                return visitEachChild(node, visitor, context);
+            }
+            let receiver = node.expression;
+            // We cannot copy `this` or `super` into the function because they will be bound
+            // differently inside the function.
+            if (isThisProperty(node) || isSuperProperty(node) || !isSimpleCopiableExpression(node.expression)) {
+                receiver = factory.createTempVariable(hoistVariableDeclaration, /*reservedInNestedScopes*/ true);
+                getPendingExpressions().push(factory.createBinary(receiver, SyntaxKind.EqualsToken, node.expression));
+            }
+            return factory.createPropertyAccess(
+                // Explicit parens required because of v8 regression (https://bugs.chromium.org/p/v8/issues/detail?id=9560)
+                factory.createParen(
+                    factory.createObjectLiteral([
+                        factory.createSetAccessorDeclaration(
+                            /*decorators*/ undefined,
+                            /*modifiers*/ undefined,
+                            "value",
+                            [factory.createParameterDeclaration(
+                                /*decorators*/ undefined,
+                                /*modifiers*/ undefined,
+                                /*dotDotDotToken*/ undefined,
+                                parameter,
+                                /*questionToken*/ undefined,
+                                /*type*/ undefined,
+                                /*initializer*/ undefined
+                            )],
+                            factory.createBlock(
+                                [factory.createExpressionStatement(
+                                    createPrivateIdentifierAssignment(
+                                        info,
+                                        receiver,
+                                        parameter,
+                                        SyntaxKind.EqualsToken
+                                    )
+                                )]
+                            )
+                        )
+                    ])
+                ),
+                "value"
+            );
+        }
+
+        function visitArrayAssignmentTarget(node: BindingOrAssignmentElement) {
+            const target = getTargetOfBindingOrAssignmentElement(node);
+            if (target && isPrivateIdentifierPropertyAccessExpression(target)) {
+                const wrapped = wrapPrivateIdentifierForDestructuringTarget(target);
+                if (isAssignmentExpression(node)) {
+                    return factory.updateBinary(
+                        node,
+                        wrapped,
+                        node.operatorToken,
+                        visitNode(node.right, visitor, isExpression)
+                    );
+                }
+                else if (isSpreadElement(node)) {
+                    return factory.updateSpread(node, wrapped);
+                }
+                else {
+                    return wrapped;
+                }
+            }
+            return visitNode(node, visitorDestructuringTarget);
+        }
+
+        function visitObjectAssignmentTarget(node: ObjectLiteralElementLike) {
+            if (isPropertyAssignment(node)) {
+                const target = getTargetOfBindingOrAssignmentElement(node);
+                if (target && isPrivateIdentifierPropertyAccessExpression(target)) {
+                    const initializer = getInitializerOfBindingOrAssignmentElement(node);
+                    const wrapped = wrapPrivateIdentifierForDestructuringTarget(target);
+                    return factory.updatePropertyAssignment(
+                        node,
+                        visitNode(node.name, visitor),
+                        initializer ? factory.createAssignment(wrapped, visitNode(initializer, visitor)) : wrapped,
+                    );
+                }
+                return factory.updatePropertyAssignment(
+                    node,
+                    visitNode(node.name, visitor),
+                    visitNode(node.initializer, visitorDestructuringTarget)
+                );
+            }
+            return visitNode(node, visitor);
+        }
+
+
+        function visitAssignmentPattern(node: AssignmentPattern) {
+            if (isArrayLiteralExpression(node)) {
+                // Transforms private names in destructuring assignment array bindings.
+                //
+                // Source:
+                // ([ this.#myProp ] = [ "hello" ]);
+                //
+                // Transformation:
+                // [ { set value(x) { this.#myProp = x; } }.value ] = [ "hello" ];
+                return factory.updateArrayLiteral(
+                    node,
+                    visitNodes(node.elements, visitArrayAssignmentTarget, isExpression)
+                );
+            }
+            else {
+                // Transforms private names in destructuring assignment object bindings.
+                //
+                // Source:
+                // ({ stringProperty: this.#myProp } = { stringProperty: "hello" });
+                //
+                // Transformation:
+                // ({ stringProperty: { set value(x) { this.#myProp = x; } }.value }) = { stringProperty: "hello" };
+                return factory.updateObjectLiteral(
+                    node,
+                    visitNodes(node.properties, visitObjectAssignmentTarget, isObjectLiteralElementLike)
+                );
+            }
+        }
+    }
+
+    function createPrivateInstanceFieldInitializer(receiver: LeftHandSideExpression, initializer: Expression | undefined, weakMapName: Identifier) {
+        return factory.createCall(
+            factory.createPropertyAccess(weakMapName, "set"),
+            /*typeArguments*/ undefined,
+            [receiver, initializer || factory.createVoidZero()]
+        );
+    }
+}