--- conflicted
+++ resolved
@@ -1,1582 +1,1534 @@
-// Currently we do not want to expose API for build, we should work out the API, and then expose it just like we did for builder/watch
-/*@internal*/
-namespace ts {
-    const minimumDate = new Date(-8640000000000000);
-    const maximumDate = new Date(8640000000000000);
-
-    export interface BuildHost {
-        verbose(diag: DiagnosticMessage, ...args: string[]): void;
-        error(diag: DiagnosticMessage, ...args: string[]): void;
-        errorDiagnostic(diag: Diagnostic): void;
-        message(diag: DiagnosticMessage, ...args: string[]): void;
-    }
-
-    export interface BuildOptions extends OptionsBase {
-        dry?: boolean;
-        force?: boolean;
-        verbose?: boolean;
-
-        /*@internal*/ clean?: boolean;
-        /*@internal*/ watch?: boolean;
-        /*@internal*/ help?: boolean;
-
-        preserveWatchOutput?: boolean;
-        listEmittedFiles?: boolean;
-        listFiles?: boolean;
-        pretty?: boolean;
-        incremental?: boolean;
-
-        traceResolution?: boolean;
-        /* @internal */ diagnostics?: boolean;
-        /* @internal */ extendedDiagnostics?: boolean;
-    }
-
-    enum BuildResultFlags {
-        None = 0,
-
-        /**
-         * No errors of any kind occurred during build
-         */
-        Success = 1 << 0,
-        /**
-         * None of the .d.ts files emitted by this build were
-         * different from the existing files on disk
-         */
-        DeclarationOutputUnchanged = 1 << 1,
-
-        ConfigFileErrors = 1 << 2,
-        SyntaxErrors = 1 << 3,
-        TypeErrors = 1 << 4,
-        DeclarationEmitErrors = 1 << 5,
-        EmitErrors = 1 << 6,
-
-        AnyErrors = ConfigFileErrors | SyntaxErrors | TypeErrors | DeclarationEmitErrors | EmitErrors
-    }
-
-    export enum UpToDateStatusType {
-        Unbuildable,
-        UpToDate,
-        /**
-         * The project appears out of date because its upstream inputs are newer than its outputs,
-         * but all of its outputs are actually newer than the previous identical outputs of its (.d.ts) inputs.
-         * This means we can Pseudo-build (just touch timestamps), as if we had actually built this project.
-         */
-        UpToDateWithUpstreamTypes,
-        /**
-         * The project appears out of date because its upstream inputs are newer than its outputs,
-         * but all of its outputs are actually newer than the previous identical outputs of its (.d.ts) inputs.
-         * This means we can Pseudo-build (just manipulate outputs), as if we had actually built this project.
-         */
-        OutOfDateWithPrepend,
-        OutputMissing,
-        OutOfDateWithSelf,
-        OutOfDateWithUpstream,
-        UpstreamOutOfDate,
-        UpstreamBlocked,
-        ComputingUpstream,
-        TsVersionOutputOfDate,
-
-        /**
-         * Projects with no outputs (i.e. "solution" files)
-         */
-        ContainerOnly
-    }
-
-    export type UpToDateStatus =
-        | Status.Unbuildable
-        | Status.UpToDate
-        | Status.OutOfDateWithPrepend
-        | Status.OutputMissing
-        | Status.OutOfDateWithSelf
-        | Status.OutOfDateWithUpstream
-        | Status.UpstreamOutOfDate
-        | Status.UpstreamBlocked
-        | Status.ComputingUpstream
-        | Status.TsVersionOutOfDate
-        | Status.ContainerOnly;
-
-    export namespace Status {
-        /**
-         * The project can't be built at all in its current state. For example,
-         * its config file cannot be parsed, or it has a syntax error or missing file
-         */
-        export interface Unbuildable {
-            type: UpToDateStatusType.Unbuildable;
-            reason: string;
-        }
-
-        /**
-         * This project doesn't have any outputs, so "is it up to date" is a meaningless question.
-         */
-        export interface ContainerOnly {
-            type: UpToDateStatusType.ContainerOnly;
-        }
-
-        /**
-         * The project is up to date with respect to its inputs.
-         * We track what the newest input file is.
-         */
-        export interface UpToDate {
-            type: UpToDateStatusType.UpToDate | UpToDateStatusType.UpToDateWithUpstreamTypes;
-            newestInputFileTime?: Date;
-            newestInputFileName?: string;
-            newestDeclarationFileContentChangedTime?: Date;
-            newestOutputFileTime?: Date;
-            newestOutputFileName?: string;
-            oldestOutputFileName: string;
-        }
-
-        /**
-         * The project is up to date with respect to its inputs except for prepend output changed (no declaration file change in prepend).
-         */
-        export interface OutOfDateWithPrepend {
-            type: UpToDateStatusType.OutOfDateWithPrepend;
-            outOfDateOutputFileName: string;
-            newerProjectName: string;
-        }
-
-        /**
-         * One or more of the outputs of the project does not exist.
-         */
-        export interface OutputMissing {
-            type: UpToDateStatusType.OutputMissing;
-            /**
-             * The name of the first output file that didn't exist
-             */
-            missingOutputFileName: string;
-        }
-
-        /**
-         * One or more of the project's outputs is older than its newest input.
-         */
-        export interface OutOfDateWithSelf {
-            type: UpToDateStatusType.OutOfDateWithSelf;
-            outOfDateOutputFileName: string;
-            newerInputFileName: string;
-        }
-
-        /**
-         * This project depends on an out-of-date project, so shouldn't be built yet
-         */
-        export interface UpstreamOutOfDate {
-            type: UpToDateStatusType.UpstreamOutOfDate;
-            upstreamProjectName: string;
-        }
-
-        /**
-         * This project depends an upstream project with build errors
-         */
-        export interface UpstreamBlocked {
-            type: UpToDateStatusType.UpstreamBlocked;
-            upstreamProjectName: string;
-        }
-
-        /**
-         *  Computing status of upstream projects referenced
-         */
-        export interface ComputingUpstream {
-            type: UpToDateStatusType.ComputingUpstream;
-        }
-
-        export interface TsVersionOutOfDate {
-            type: UpToDateStatusType.TsVersionOutputOfDate;
-            version: string;
-        }
-
-        /**
-         * One or more of the project's outputs is older than the newest output of
-         * an upstream project.
-         */
-        export interface OutOfDateWithUpstream {
-            type: UpToDateStatusType.OutOfDateWithUpstream;
-            outOfDateOutputFileName: string;
-            newerProjectName: string;
-        }
-    }
-
-    type ResolvedConfigFilePath = ResolvedConfigFileName & Path;
-    interface FileMap<T, U extends Path = Path> extends Map<T> {
-        get(key: U): T | undefined;
-        has(key: U): boolean;
-        forEach(action: (value: T, key: U) => void): void;
-        readonly size: number;
-        keys(): Iterator<U>;
-        values(): Iterator<T>;
-        entries(): Iterator<[U, T]>;
-        set(key: U, value: T): this;
-        delete(key: U): boolean;
-        clear(): void;
-    }
-    type ConfigFileMap<T> = FileMap<T, ResolvedConfigFilePath>;
-
-    function getOrCreateValueFromConfigFileMap<T>(configFileMap: ConfigFileMap<T>, resolved: ResolvedConfigFilePath, createT: () => T): T {
-        const existingValue = configFileMap.get(resolved);
-        let newValue: T | undefined;
-        if (!existingValue) {
-            newValue = createT();
-            configFileMap.set(resolved, newValue);
-        }
-        return existingValue || newValue!;
-    }
-
-    function getOrCreateValueMapFromConfigFileMap<T>(configFileMap: ConfigFileMap<Map<T>>, resolved: ResolvedConfigFilePath): Map<T> {
-        return getOrCreateValueFromConfigFileMap<Map<T>>(configFileMap, resolved, createMap);
-    }
-
-    function newer(date1: Date, date2: Date): Date {
-        return date2 > date1 ? date2 : date1;
-    }
-
-    function isDeclarationFile(fileName: string) {
-        return fileExtensionIs(fileName, Extension.Dts);
-    }
-
-    export interface SolutionBuilderHostBase<T extends BuilderProgram> extends ProgramHost<T> {
-        getModifiedTime(fileName: string): Date | undefined;
-        setModifiedTime(fileName: string, date: Date): void;
-
-        reportDiagnostic: DiagnosticReporter; // Technically we want to move it out and allow steps of actions on Solution, but for now just merge stuff in build host here
-        reportSolutionBuilderStatus: DiagnosticReporter;
-
-        // TODO: To do better with watch mode and normal build mode api that creates program and emits files
-        // This currently helps enable --diagnostics and --extendedDiagnostics
-        afterProgramEmitAndDiagnostics?(program: T): void;
-
-        // For testing
-        /*@internal*/ now?(): Date;
-    }
-
-    export interface SolutionBuilderHost<T extends BuilderProgram> extends SolutionBuilderHostBase<T> {
-        deleteFile(fileName: string): void;
-        reportErrorSummary?: ReportEmitErrorSummary;
-    }
-
-    export interface SolutionBuilderWithWatchHost<T extends BuilderProgram> extends SolutionBuilderHostBase<T>, WatchHost {
-    }
-
-    export interface SolutionBuilder {
-        buildAllProjects(): ExitStatus;
-        cleanAllProjects(): ExitStatus;
-
-        // Currently used for testing but can be made public if needed:
-        /*@internal*/ getBuildOrder(): ReadonlyArray<ResolvedConfigFileName>;
-
-        // Testing only
-        /*@internal*/ getUpToDateStatusOfProject(project: string): UpToDateStatus;
-        /*@internal*/ invalidateProject(configFileName: string, reloadLevel?: ConfigFileProgramReloadLevel): void;
-        /*@internal*/ buildInvalidatedProject(): void;
-    }
-
-    export interface SolutionBuilderWithWatch {
-        buildAllProjects(): ExitStatus;
-        /*@internal*/ startWatching(): void;
-    }
-
-    /**
-     * Create a function that reports watch status by writing to the system and handles the formating of the diagnostic
-     */
-    export function createBuilderStatusReporter(system: System, pretty?: boolean): DiagnosticReporter {
-        return diagnostic => {
-            let output = pretty ? `[${formatColorAndReset(new Date().toLocaleTimeString(), ForegroundColorEscapeSequences.Grey)}] ` : `${new Date().toLocaleTimeString()} - `;
-            output += `${flattenDiagnosticMessageText(diagnostic.messageText, system.newLine)}${system.newLine + system.newLine}`;
-            system.write(output);
-        };
-    }
-
-    function createSolutionBuilderHostBase<T extends BuilderProgram>(system: System, createProgram: CreateProgram<T> | undefined, reportDiagnostic?: DiagnosticReporter, reportSolutionBuilderStatus?: DiagnosticReporter) {
-        const host = createProgramHost(system, createProgram) as SolutionBuilderHostBase<T>;
-        host.getModifiedTime = system.getModifiedTime ? path => system.getModifiedTime!(path) : returnUndefined;
-        host.setModifiedTime = system.setModifiedTime ? (path, date) => system.setModifiedTime!(path, date) : noop;
-        host.reportDiagnostic = reportDiagnostic || createDiagnosticReporter(system);
-        host.reportSolutionBuilderStatus = reportSolutionBuilderStatus || createBuilderStatusReporter(system);
-        return host;
-    }
-
-    export function createSolutionBuilderHost<T extends BuilderProgram = EmitAndSemanticDiagnosticsBuilderProgram>(system = sys, createProgram?: CreateProgram<T>, reportDiagnostic?: DiagnosticReporter, reportSolutionBuilderStatus?: DiagnosticReporter, reportErrorSummary?: ReportEmitErrorSummary) {
-        const host = createSolutionBuilderHostBase(system, createProgram, reportDiagnostic, reportSolutionBuilderStatus) as SolutionBuilderHost<T>;
-        host.deleteFile = system.deleteFile ? path => system.deleteFile!(path) : noop;
-        host.reportErrorSummary = reportErrorSummary;
-        return host;
-    }
-
-    export function createSolutionBuilderWithWatchHost<T extends BuilderProgram = EmitAndSemanticDiagnosticsBuilderProgram>(system = sys, createProgram?: CreateProgram<T>, reportDiagnostic?: DiagnosticReporter, reportSolutionBuilderStatus?: DiagnosticReporter, reportWatchStatus?: WatchStatusReporter) {
-        const host = createSolutionBuilderHostBase(system, createProgram, reportDiagnostic, reportSolutionBuilderStatus) as SolutionBuilderWithWatchHost<T>;
-        const watchHost = createWatchHost(system, reportWatchStatus);
-        copyProperties(host, watchHost);
-        return host;
-    }
-
-    function getCompilerOptionsOfBuildOptions(buildOptions: BuildOptions): CompilerOptions {
-        const result = {} as CompilerOptions;
-        commonOptionsWithBuild.forEach(option => {
-            if (hasProperty(buildOptions, option.name)) result[option.name] = buildOptions[option.name];
-        });
-        return result;
-    }
-
-    export function createSolutionBuilder<T extends BuilderProgram>(host: SolutionBuilderHost<T>, rootNames: ReadonlyArray<string>, defaultOptions: BuildOptions): SolutionBuilder {
-        return createSolutionBuilderWorker(/*watch*/ false, host, rootNames, defaultOptions);
-    }
-
-    export function createSolutionBuilderWithWatch<T extends BuilderProgram>(host: SolutionBuilderWithWatchHost<T>, rootNames: ReadonlyArray<string>, defaultOptions: BuildOptions): SolutionBuilderWithWatch {
-        return createSolutionBuilderWorker(/*watch*/ true, host, rootNames, defaultOptions);
-    }
-
-    /**
-     * A SolutionBuilder has an immutable set of rootNames that are the "entry point" projects, but
-     * can dynamically add/remove other projects based on changes on the rootNames' references
-     */
-    function createSolutionBuilderWorker<T extends BuilderProgram>(watch: false, host: SolutionBuilderHost<T>, rootNames: ReadonlyArray<string>, defaultOptions: BuildOptions): SolutionBuilder;
-    function createSolutionBuilderWorker<T extends BuilderProgram>(watch: true, host: SolutionBuilderWithWatchHost<T>, rootNames: ReadonlyArray<string>, defaultOptions: BuildOptions): SolutionBuilderWithWatch;
-    function createSolutionBuilderWorker<T extends BuilderProgram>(watch: boolean, hostOrHostWithWatch: SolutionBuilderHost<T> | SolutionBuilderWithWatchHost<T>, rootNames: ReadonlyArray<string>, defaultOptions: BuildOptions): SolutionBuilder | SolutionBuilderWithWatch {
-        const host = hostOrHostWithWatch as SolutionBuilderHost<T>;
-        const hostWithWatch = hostOrHostWithWatch as SolutionBuilderWithWatchHost<T>;
-        const currentDirectory = host.getCurrentDirectory();
-        const getCanonicalFileName = createGetCanonicalFileName(host.useCaseSensitiveFileNames());
-        const parseConfigFileHost = parseConfigHostFromCompilerHostLike(host);
-
-        // State of the solution
-        const options = defaultOptions;
-        const baseCompilerOptions = getCompilerOptionsOfBuildOptions(options);
-        const resolvedConfigFilePaths = createMap<ResolvedConfigFilePath>();
-        type ConfigFileCacheEntry = ParsedCommandLine | Diagnostic;
-        const configFileCache = createMap() as ConfigFileMap<ConfigFileCacheEntry>;
-        /** Map from config file name to up-to-date status */
-        const projectStatus = createMap() as ConfigFileMap<UpToDateStatus>;
-        let buildOrder: readonly ResolvedConfigFileName[] | undefined;
-        const writeFileName = host.trace ? (s: string) => host.trace!(s) : undefined;
-        let readFileWithCache = (f: string) => host.readFile(f);
-        let projectCompilerOptions = baseCompilerOptions;
-        const compilerHost = createCompilerHostFromProgramHost(host, () => projectCompilerOptions);
-        setGetSourceFileAsHashVersioned(compilerHost, host);
-        compilerHost.getParsedCommandLine = parseConfigFile;
-
-        compilerHost.resolveModuleNames = maybeBind(host, host.resolveModuleNames);
-        compilerHost.resolveTypeReferenceDirectives = maybeBind(host, host.resolveTypeReferenceDirectives);
-        const moduleResolutionCache = !compilerHost.resolveModuleNames ? createModuleResolutionCache(currentDirectory, getCanonicalFileName) : undefined;
-        let cacheState: {
-            originalReadFile: CompilerHost["readFile"];
-            originalFileExists: CompilerHost["fileExists"];
-            originalDirectoryExists: CompilerHost["directoryExists"];
-            originalCreateDirectory: CompilerHost["createDirectory"];
-            originalWriteFile: CompilerHost["writeFile"] | undefined;
-            originalReadFileWithCache: CompilerHost["readFile"];
-            originalGetSourceFile: CompilerHost["getSourceFile"];
-            originalResolveModuleNames: CompilerHost["resolveModuleNames"];
-        } | undefined;
-
-<<<<<<< HEAD
-        const buildInfoChecked = createMap() as ConfigFileMap<true>;
-=======
-        const buildInfoChecked = createFileMap<true>(toPath);
-        const extendedConfigCache = createMap<ExtendedConfigCacheEntry>();
->>>>>>> d1646c74
-
-        // Watch state
-        const builderPrograms = createMap() as ConfigFileMap<T>;
-        const diagnostics = createMap() as ConfigFileMap<ReadonlyArray<Diagnostic>>;
-        const projectPendingBuild = createMap() as ConfigFileMap<ConfigFileProgramReloadLevel>;
-        const projectErrorsReported = createMap() as ConfigFileMap<true>;
-        let timerToBuildInvalidatedProject: any;
-        let reportFileChangeDetected = false;
-        const { watchFile, watchFilePath, watchDirectory, writeLog } = createWatchFactory<ResolvedConfigFileName>(hostWithWatch, options);
-
-        // Watches for the solution
-        const allWatchedWildcardDirectories = createMap() as ConfigFileMap<Map<WildcardDirectoryWatcher>>;
-        const allWatchedInputFiles = createMap() as ConfigFileMap<Map<FileWatcher>>;
-        const allWatchedConfigFiles = createMap() as ConfigFileMap<FileWatcher>;
-
-        return watch ?
-            {
-                buildAllProjects,
-                startWatching
-            } :
-            {
-                buildAllProjects,
-                cleanAllProjects,
-                getBuildOrder,
-                getUpToDateStatusOfProject,
-                invalidateProject,
-                buildInvalidatedProject,
-            };
-
-        function toPath(fileName: string) {
-            return ts.toPath(fileName, currentDirectory, getCanonicalFileName);
-        }
-
-        function toResolvedConfigFilePath(fileName: ResolvedConfigFileName): ResolvedConfigFilePath {
-            const path = resolvedConfigFilePaths.get(fileName);
-            if (path !== undefined) return path;
-
-            const resolvedPath = toPath(fileName) as ResolvedConfigFilePath;
-            resolvedConfigFilePaths.set(fileName, resolvedPath);
-            return resolvedPath;
-        }
-
-        function isParsedCommandLine(entry: ConfigFileCacheEntry): entry is ParsedCommandLine {
-            return !!(entry as ParsedCommandLine).options;
-        }
-
-        function parseConfigFile(configFileName: ResolvedConfigFileName, configFilePath: ResolvedConfigFilePath): ParsedCommandLine | undefined {
-            const value = configFileCache.get(configFilePath);
-            if (value) {
-                return isParsedCommandLine(value) ? value : undefined;
-            }
-
-            let diagnostic: Diagnostic | undefined;
-            parseConfigFileHost.onUnRecoverableConfigFileDiagnostic = d => diagnostic = d;
-<<<<<<< HEAD
-            const parsed = getParsedCommandLineOfConfigFile(configFileName, baseCompilerOptions, parseConfigFileHost);
-=======
-            const parsed = getParsedCommandLineOfConfigFile(configFilePath, baseCompilerOptions, parseConfigFileHost, extendedConfigCache);
->>>>>>> d1646c74
-            parseConfigFileHost.onUnRecoverableConfigFileDiagnostic = noop;
-            configFileCache.set(configFilePath, parsed || diagnostic!);
-            return parsed;
-        }
-
-        function reportStatus(message: DiagnosticMessage, ...args: string[]) {
-            host.reportSolutionBuilderStatus(createCompilerDiagnostic(message, ...args));
-        }
-
-        function reportWatchStatus(message: DiagnosticMessage, ...args: (string | number | undefined)[]) {
-            if (hostWithWatch.onWatchStatusChange) {
-                hostWithWatch.onWatchStatusChange(createCompilerDiagnostic(message, ...args), host.getNewLine(), baseCompilerOptions);
-            }
-        }
-
-        function startWatching() {
-            for (const resolved of getBuildOrder()) {
-                const resolvedPath = toResolvedConfigFilePath(resolved);
-                // Watch this file
-                watchConfigFile(resolved, resolvedPath);
-
-                const cfg = parseConfigFile(resolved, resolvedPath);
-                if (cfg) {
-                    // Update watchers for wildcard directories
-                    watchWildCardDirectories(resolved, resolvedPath, cfg);
-
-                    // Watch input files
-                    watchInputFiles(resolved, resolvedPath, cfg);
-                }
-            }
-
-        }
-
-        function watchConfigFile(resolved: ResolvedConfigFileName, resolvedPath: ResolvedConfigFilePath) {
-            if (watch && !allWatchedConfigFiles.has(resolvedPath)) {
-                allWatchedConfigFiles.set(resolvedPath, watchFile(
-                    hostWithWatch,
-                    resolved,
-                    () => {
-                        invalidateProjectAndScheduleBuilds(resolvedPath, ConfigFileProgramReloadLevel.Full);
-                    },
-                    PollingInterval.High,
-                    WatchType.ConfigFile,
-                    resolved
-                ));
-            }
-        }
-
-        function watchWildCardDirectories(resolved: ResolvedConfigFileName, resolvedPath: ResolvedConfigFilePath, parsed: ParsedCommandLine) {
-            if (!watch) return;
-            updateWatchingWildcardDirectories(
-                getOrCreateValueMapFromConfigFileMap(allWatchedWildcardDirectories, resolvedPath),
-                createMapFromTemplate(parsed.configFileSpecs!.wildcardDirectories),
-                (dir, flags) => {
-                    return watchDirectory(
-                        hostWithWatch,
-                        dir,
-                        fileOrDirectory => {
-                            const fileOrDirectoryPath = toPath(fileOrDirectory);
-                            if (fileOrDirectoryPath !== toPath(dir) && hasExtension(fileOrDirectoryPath) && !isSupportedSourceFileName(fileOrDirectory, parsed.options)) {
-                                writeLog(`Project: ${resolved} Detected file add/remove of non supported extension: ${fileOrDirectory}`);
-                                return;
-                            }
-
-                            if (isOutputFile(fileOrDirectory, parsed)) {
-                                writeLog(`${fileOrDirectory} is output file`);
-                                return;
-                            }
-
-                            invalidateProjectAndScheduleBuilds(resolvedPath, ConfigFileProgramReloadLevel.Partial);
-                        },
-                        flags,
-                        WatchType.WildcardDirectory,
-                        resolved
-                    );
-                }
-            );
-        }
-
-        function watchInputFiles(resolved: ResolvedConfigFileName, resolvedPath: ResolvedConfigFilePath, parsed: ParsedCommandLine) {
-            if (!watch) return;
-            mutateMap(
-                getOrCreateValueMapFromConfigFileMap(allWatchedInputFiles, resolvedPath),
-                arrayToMap(parsed.fileNames, toPath),
-                {
-                    createNewValue: (path, input) => watchFilePath(
-                        hostWithWatch,
-                        input,
-                        () => invalidateProjectAndScheduleBuilds(resolvedPath, ConfigFileProgramReloadLevel.None),
-                        PollingInterval.Low,
-                        path as Path,
-                        WatchType.SourceFile,
-                        resolved
-                    ),
-                    onDeleteValue: closeFileWatcher,
-                }
-            );
-        }
-
-        function isOutputFile(fileName: string, configFile: ParsedCommandLine) {
-            if (configFile.options.noEmit) return false;
-
-            // ts or tsx files are not output
-            if (!fileExtensionIs(fileName, Extension.Dts) &&
-                (fileExtensionIs(fileName, Extension.Ts) || fileExtensionIs(fileName, Extension.Tsx))) {
-                return false;
-            }
-
-            // If options have --outFile or --out, check if its that
-            const out = configFile.options.outFile || configFile.options.out;
-            if (out && (isSameFile(fileName, out) || isSameFile(fileName, removeFileExtension(out) + Extension.Dts))) {
-                return true;
-            }
-
-            // If declarationDir is specified, return if its a file in that directory
-            if (configFile.options.declarationDir && containsPath(configFile.options.declarationDir, fileName, currentDirectory, !host.useCaseSensitiveFileNames())) {
-                return true;
-            }
-
-            // If --outDir, check if file is in that directory
-            if (configFile.options.outDir && containsPath(configFile.options.outDir, fileName, currentDirectory, !host.useCaseSensitiveFileNames())) {
-                return true;
-            }
-
-            return !forEach(configFile.fileNames, inputFile => isSameFile(fileName, inputFile));
-        }
-
-        function isSameFile(file1: string, file2: string) {
-            return comparePaths(file1, file2, currentDirectory, !host.useCaseSensitiveFileNames()) === Comparison.EqualTo;
-        }
-
-        function invalidateProjectAndScheduleBuilds(resolvedPath: ResolvedConfigFilePath, reloadLevel: ConfigFileProgramReloadLevel) {
-            reportFileChangeDetected = true;
-            invalidateResolvedProject(resolvedPath, reloadLevel);
-            scheduleBuildInvalidatedProject();
-        }
-
-        function getUpToDateStatusOfProject(project: string): UpToDateStatus {
-            const configFileName = resolveProjectName(project);
-            const configFilePath = toResolvedConfigFilePath(configFileName);
-            return getUpToDateStatus(parseConfigFile(configFileName, configFilePath), configFilePath);
-        }
-
-        function getBuildOrder() {
-            return buildOrder || (buildOrder = createBuildOrder(resolveProjectNames(rootNames)));
-        }
-
-        function getUpToDateStatus(project: ParsedCommandLine | undefined, resolvedPath: ResolvedConfigFilePath): UpToDateStatus {
-            if (project === undefined) {
-                return { type: UpToDateStatusType.Unbuildable, reason: "File deleted mid-build" };
-            }
-
-            const prior = projectStatus.get(resolvedPath);
-            if (prior !== undefined) {
-                return prior;
-            }
-
-            const actual = getUpToDateStatusWorker(project, resolvedPath);
-            projectStatus.set(resolvedPath, actual);
-            return actual;
-        }
-
-        function getUpToDateStatusWorker(project: ParsedCommandLine, resolvedPath: ResolvedConfigFilePath): UpToDateStatus {
-            let newestInputFileName: string = undefined!;
-            let newestInputFileTime = minimumDate;
-            // Get timestamps of input files
-            for (const inputFile of project.fileNames) {
-                if (!host.fileExists(inputFile)) {
-                    return {
-                        type: UpToDateStatusType.Unbuildable,
-                        reason: `${inputFile} does not exist`
-                    };
-                }
-
-                const inputTime = host.getModifiedTime(inputFile) || missingFileModifiedTime;
-                if (inputTime > newestInputFileTime) {
-                    newestInputFileName = inputFile;
-                    newestInputFileTime = inputTime;
-                }
-            }
-
-            // Container if no files are specified in the project
-            if (!project.fileNames.length && !canJsonReportNoInutFiles(project.raw)) {
-                return {
-                    type: UpToDateStatusType.ContainerOnly
-                };
-            }
-
-            // Collect the expected outputs of this project
-            const outputs = getAllProjectOutputs(project, !host.useCaseSensitiveFileNames());
-
-            // Now see if all outputs are newer than the newest input
-            let oldestOutputFileName = "(none)";
-            let oldestOutputFileTime = maximumDate;
-            let newestOutputFileName = "(none)";
-            let newestOutputFileTime = minimumDate;
-            let missingOutputFileName: string | undefined;
-            let newestDeclarationFileContentChangedTime = minimumDate;
-            let isOutOfDateWithInputs = false;
-            for (const output of outputs) {
-                // Output is missing; can stop checking
-                // Don't immediately return because we can still be upstream-blocked, which is a higher-priority status
-                if (!host.fileExists(output)) {
-                    missingOutputFileName = output;
-                    break;
-                }
-
-                const outputTime = host.getModifiedTime(output) || missingFileModifiedTime;
-                if (outputTime < oldestOutputFileTime) {
-                    oldestOutputFileTime = outputTime;
-                    oldestOutputFileName = output;
-                }
-
-                // If an output is older than the newest input, we can stop checking
-                // Don't immediately return because we can still be upstream-blocked, which is a higher-priority status
-                if (outputTime < newestInputFileTime) {
-                    isOutOfDateWithInputs = true;
-                    break;
-                }
-
-                if (outputTime > newestOutputFileTime) {
-                    newestOutputFileTime = outputTime;
-                    newestOutputFileName = output;
-                }
-
-                // Keep track of when the most recent time a .d.ts file was changed.
-                // In addition to file timestamps, we also keep track of when a .d.ts file
-                // had its file touched but not had its contents changed - this allows us
-                // to skip a downstream typecheck
-                if (isDeclarationFile(output)) {
-                    const outputModifiedTime = host.getModifiedTime(output) || missingFileModifiedTime;
-                    newestDeclarationFileContentChangedTime = newer(newestDeclarationFileContentChangedTime, outputModifiedTime);
-                }
-            }
-
-            let pseudoUpToDate = false;
-            let usesPrepend = false;
-            let upstreamChangedProject: string | undefined;
-            if (project.projectReferences) {
-                projectStatus.set(resolvedPath, { type: UpToDateStatusType.ComputingUpstream });
-                for (const ref of project.projectReferences) {
-                    usesPrepend = usesPrepend || !!(ref.prepend);
-                    const resolvedRef = resolveProjectReferencePath(ref);
-                    const resolvedRefPath = toResolvedConfigFilePath(resolvedRef);
-                    const refStatus = getUpToDateStatus(parseConfigFile(resolvedRef, resolvedRefPath), resolvedRefPath);
-
-                    // Its a circular reference ignore the status of this project
-                    if (refStatus.type === UpToDateStatusType.ComputingUpstream) {
-                        continue;
-                    }
-
-                    // An upstream project is blocked
-                    if (refStatus.type === UpToDateStatusType.Unbuildable) {
-                        return {
-                            type: UpToDateStatusType.UpstreamBlocked,
-                            upstreamProjectName: ref.path
-                        };
-                    }
-
-                    // If the upstream project is out of date, then so are we (someone shouldn't have asked, though?)
-                    if (refStatus.type !== UpToDateStatusType.UpToDate) {
-                        return {
-                            type: UpToDateStatusType.UpstreamOutOfDate,
-                            upstreamProjectName: ref.path
-                        };
-                    }
-
-                    // Check oldest output file name only if there is no missing output file name
-                    if (!missingOutputFileName) {
-                        // If the upstream project's newest file is older than our oldest output, we
-                        // can't be out of date because of it
-                        if (refStatus.newestInputFileTime && refStatus.newestInputFileTime <= oldestOutputFileTime) {
-                            continue;
-                        }
-
-                        // If the upstream project has only change .d.ts files, and we've built
-                        // *after* those files, then we're "psuedo up to date" and eligible for a fast rebuild
-                        if (refStatus.newestDeclarationFileContentChangedTime && refStatus.newestDeclarationFileContentChangedTime <= oldestOutputFileTime) {
-                            pseudoUpToDate = true;
-                            upstreamChangedProject = ref.path;
-                            continue;
-                        }
-
-                        // We have an output older than an upstream output - we are out of date
-                        Debug.assert(oldestOutputFileName !== undefined, "Should have an oldest output filename here");
-                        return {
-                            type: UpToDateStatusType.OutOfDateWithUpstream,
-                            outOfDateOutputFileName: oldestOutputFileName,
-                            newerProjectName: ref.path
-                        };
-                    }
-                }
-            }
-
-            if (missingOutputFileName !== undefined) {
-                return {
-                    type: UpToDateStatusType.OutputMissing,
-                    missingOutputFileName
-                };
-            }
-
-            if (isOutOfDateWithInputs) {
-                return {
-                    type: UpToDateStatusType.OutOfDateWithSelf,
-                    outOfDateOutputFileName: oldestOutputFileName,
-                    newerInputFileName: newestInputFileName
-                };
-            }
-            else {
-                // Check tsconfig time
-                const configStatus = checkConfigFileUpToDateStatus(project.options.configFilePath!, oldestOutputFileTime, oldestOutputFileName);
-                if (configStatus) return configStatus;
-
-                // Check extended config time
-                const extendedConfigStatus = forEach(project.options.configFile!.extendedSourceFiles || emptyArray, configFile => checkConfigFileUpToDateStatus(configFile, oldestOutputFileTime, oldestOutputFileName));
-                if (extendedConfigStatus) return extendedConfigStatus;
-            }
-
-            if (!buildInfoChecked.has(resolvedPath)) {
-                buildInfoChecked.set(resolvedPath, true);
-                const buildInfoPath = getOutputPathForBuildInfo(project.options);
-                if (buildInfoPath) {
-                    const value = readFileWithCache(buildInfoPath);
-                    const buildInfo = value && getBuildInfo(value);
-                    if (buildInfo && buildInfo.version !== version) {
-                        return {
-                            type: UpToDateStatusType.TsVersionOutputOfDate,
-                            version: buildInfo.version
-                        };
-                    }
-                }
-            }
-
-            if (usesPrepend && pseudoUpToDate) {
-                return {
-                    type: UpToDateStatusType.OutOfDateWithPrepend,
-                    outOfDateOutputFileName: oldestOutputFileName,
-                    newerProjectName: upstreamChangedProject!
-                };
-            }
-
-            // Up to date
-            return {
-                type: pseudoUpToDate ? UpToDateStatusType.UpToDateWithUpstreamTypes : UpToDateStatusType.UpToDate,
-                newestDeclarationFileContentChangedTime,
-                newestInputFileTime,
-                newestOutputFileTime,
-                newestInputFileName,
-                newestOutputFileName,
-                oldestOutputFileName
-            };
-        }
-
-        function checkConfigFileUpToDateStatus(configFile: string, oldestOutputFileTime: Date, oldestOutputFileName: string): Status.OutOfDateWithSelf | undefined {
-            // Check tsconfig time
-            const tsconfigTime = host.getModifiedTime(configFile) || missingFileModifiedTime;
-            if (oldestOutputFileTime < tsconfigTime) {
-                return {
-                    type: UpToDateStatusType.OutOfDateWithSelf,
-                    outOfDateOutputFileName: oldestOutputFileName,
-                    newerInputFileName: configFile
-                };
-            }
-        }
-
-        function invalidateProject(configFileName: string, reloadLevel?: ConfigFileProgramReloadLevel) {
-            invalidateResolvedProject(toResolvedConfigFilePath(resolveProjectName(configFileName)), reloadLevel || ConfigFileProgramReloadLevel.None);
-        }
-
-        function invalidateResolvedProject(resolved: ResolvedConfigFilePath, reloadLevel: ConfigFileProgramReloadLevel) {
-            if (reloadLevel === ConfigFileProgramReloadLevel.Full) {
-                configFileCache.delete(resolved);
-                buildOrder = undefined;
-            }
-            clearProjectStatus(resolved);
-            addProjToQueue(resolved, reloadLevel);
-            enableCache();
-        }
-
-        function clearProjectStatus(resolved: ResolvedConfigFilePath) {
-            projectStatus.delete(resolved);
-            diagnostics.delete(resolved);
-        }
-
-        /**
-         * return true if new addition
-         */
-        function addProjToQueue(proj: ResolvedConfigFilePath, reloadLevel: ConfigFileProgramReloadLevel) {
-            const value = projectPendingBuild.get(proj);
-            if (value === undefined) {
-                projectPendingBuild.set(proj, reloadLevel);
-            }
-            else if (value < reloadLevel) {
-                projectPendingBuild.set(proj, reloadLevel);
-            }
-        }
-
-        function getNextInvalidatedProject() {
-            Debug.assert(hasPendingInvalidatedProjects());
-            return forEach(getBuildOrder(), (project, projectIndex) => {
-                const projectPath = toResolvedConfigFilePath(project);
-                const reloadLevel = projectPendingBuild.get(projectPath);
-                if (reloadLevel !== undefined) {
-                    projectPendingBuild.delete(projectPath);
-                    return { project, projectPath, reloadLevel, projectIndex };
-                }
-            });
-        }
-
-        function hasPendingInvalidatedProjects() {
-            return !!projectPendingBuild.size;
-        }
-
-        function scheduleBuildInvalidatedProject() {
-            if (!hostWithWatch.setTimeout || !hostWithWatch.clearTimeout) {
-                return;
-            }
-            if (timerToBuildInvalidatedProject) {
-                hostWithWatch.clearTimeout(timerToBuildInvalidatedProject);
-            }
-            timerToBuildInvalidatedProject = hostWithWatch.setTimeout(buildInvalidatedProject, 250);
-        }
-
-        function buildInvalidatedProject() {
-            timerToBuildInvalidatedProject = undefined;
-            if (reportFileChangeDetected) {
-                reportFileChangeDetected = false;
-                projectErrorsReported.clear();
-                reportWatchStatus(Diagnostics.File_change_detected_Starting_incremental_compilation);
-            }
-            if (hasPendingInvalidatedProjects()) {
-                buildNextInvalidatedProject();
-                if (hasPendingInvalidatedProjects()) {
-                    if (watch && !timerToBuildInvalidatedProject) {
-                        scheduleBuildInvalidatedProject();
-                    }
-                }
-                else {
-                    disableCache();
-                    reportErrorSummary();
-                }
-            }
-        }
-
-        function reportErrorSummary() {
-            if (watch || host.reportErrorSummary) {
-                // Report errors from the other projects
-                getBuildOrder().forEach(project => {
-                    const projectPath = toResolvedConfigFilePath(project);
-                    if (!projectErrorsReported.has(projectPath)) {
-                        reportErrors(diagnostics.get(projectPath) || emptyArray);
-                    }
-                });
-                let totalErrors = 0;
-                diagnostics.forEach(singleProjectErrors => totalErrors += getErrorCountForSummary(singleProjectErrors));
-                if (watch) {
-                    reportWatchStatus(getWatchErrorSummaryDiagnosticMessage(totalErrors), totalErrors);
-                }
-                else {
-                    host.reportErrorSummary!(totalErrors);
-                }
-            }
-        }
-
-        function buildNextInvalidatedProject() {
-            const { project, projectPath, reloadLevel, projectIndex } = getNextInvalidatedProject()!;
-            const config = parseConfigFile(project, projectPath);
-            if (!config) {
-                reportParseConfigFileDiagnostic(projectPath);
-                return;
-            }
-
-            if (reloadLevel === ConfigFileProgramReloadLevel.Full) {
-                watchConfigFile(project, projectPath);
-                watchWildCardDirectories(project, projectPath, config);
-                watchInputFiles(project, projectPath, config);
-            }
-            else if (reloadLevel === ConfigFileProgramReloadLevel.Partial) {
-                // Update file names
-                const result = getFileNamesFromConfigSpecs(config.configFileSpecs!, getDirectoryPath(project), config.options, parseConfigFileHost);
-                updateErrorForNoInputFiles(result, project, config.configFileSpecs!, config.errors, canJsonReportNoInutFiles(config.raw));
-                config.fileNames = result.fileNames;
-                watchInputFiles(project, projectPath, config);
-            }
-
-            const status = getUpToDateStatus(config, projectPath);
-            verboseReportProjectStatus(project, status);
-            if (status.type === UpToDateStatusType.UpToDate && !options.force) {
-                reportAndStoreErrors(projectPath, config.errors);
-                // Up to date, skip
-                if (options.dry) {
-                    // In a dry build, inform the user of this fact
-                    reportStatus(Diagnostics.Project_0_is_up_to_date, project);
-                }
-                return;
-            }
-
-            if (status.type === UpToDateStatusType.UpToDateWithUpstreamTypes && !options.force) {
-                reportAndStoreErrors(projectPath, config.errors);
-                // Fake that files have been built by updating output file stamps
-                updateOutputTimestamps(config, projectPath);
-                return;
-            }
-
-            if (status.type === UpToDateStatusType.UpstreamBlocked) {
-                reportAndStoreErrors(projectPath, config.errors);
-                if (options.verbose) reportStatus(Diagnostics.Skipping_build_of_project_0_because_its_dependency_1_has_errors, project, status.upstreamProjectName);
-                return;
-            }
-
-            if (status.type === UpToDateStatusType.ContainerOnly) {
-                reportAndStoreErrors(projectPath, config.errors);
-                // Do nothing
-                return;
-            }
-
-            const buildResult = needsBuild(status, config) ?
-                buildSingleProject(project, projectPath) : // Actual build
-                updateBundle(project, projectPath); // Fake that files have been built by manipulating prepend and existing output
-            // Only composite projects can be referenced by other projects
-            if (!(buildResult & BuildResultFlags.AnyErrors) && config.options.composite) {
-                queueReferencingProjects(project, projectPath, projectIndex, !(buildResult & BuildResultFlags.DeclarationOutputUnchanged));
-            }
-        }
-
-        function queueReferencingProjects(project: ResolvedConfigFileName, projectPath: ResolvedConfigFilePath, projectIndex: number, declarationOutputChanged: boolean) {
-            // Always use build order to queue projects
-            const buildOrder = getBuildOrder();
-            for (let index = projectIndex + 1; index < buildOrder.length; index++) {
-                const nextProject = buildOrder[index];
-                const nextProjectPath = toResolvedConfigFilePath(nextProject);
-                if (projectPendingBuild.has(nextProjectPath)) continue;
-
-                const nextProjectConfig = parseConfigFile(nextProject, nextProjectPath);
-                if (!nextProjectConfig || !nextProjectConfig.projectReferences) continue;
-                for (const ref of nextProjectConfig.projectReferences) {
-                    const resolvedRefPath = resolveProjectName(ref.path);
-                    if (toResolvedConfigFilePath(resolvedRefPath) !== projectPath) continue;
-                    // If the project is referenced with prepend, always build downstream projects,
-                    // If declaration output is changed, build the project
-                    // otherwise mark the project UpToDateWithUpstreamTypes so it updates output time stamps
-                    const status = projectStatus.get(nextProjectPath);
-                    if (status) {
-                        switch (status.type) {
-                            case UpToDateStatusType.UpToDate:
-                                if (!declarationOutputChanged) {
-                                    if (ref.prepend) {
-                                        projectStatus.set(nextProjectPath, {
-                                            type: UpToDateStatusType.OutOfDateWithPrepend,
-                                            outOfDateOutputFileName: status.oldestOutputFileName,
-                                            newerProjectName: project
-                                        });
-                                    }
-                                    else {
-                                        status.type = UpToDateStatusType.UpToDateWithUpstreamTypes;
-                                    }
-                                    break;
-                                }
-
-                            // falls through
-                            case UpToDateStatusType.UpToDateWithUpstreamTypes:
-                            case UpToDateStatusType.OutOfDateWithPrepend:
-                                if (declarationOutputChanged) {
-                                    projectStatus.set(nextProjectPath, {
-                                        type: UpToDateStatusType.OutOfDateWithUpstream,
-                                        outOfDateOutputFileName: status.type === UpToDateStatusType.OutOfDateWithPrepend ? status.outOfDateOutputFileName : status.oldestOutputFileName,
-                                        newerProjectName: project
-                                    });
-                                }
-                                break;
-
-                            case UpToDateStatusType.UpstreamBlocked:
-                                if (toResolvedConfigFilePath(resolveProjectName(status.upstreamProjectName)) === projectPath) {
-                                    clearProjectStatus(nextProjectPath);
-                                }
-                                break;
-                        }
-                    }
-                    addProjToQueue(nextProjectPath, ConfigFileProgramReloadLevel.None);
-                    break;
-                }
-            }
-        }
-
-        function createBuildOrder(roots: readonly ResolvedConfigFileName[]): readonly ResolvedConfigFileName[] {
-            const temporaryMarks = createMap() as ConfigFileMap<true>;
-            const permanentMarks = createMap() as ConfigFileMap<true>;
-            const circularityReportStack: string[] = [];
-            let buildOrder: ResolvedConfigFileName[] | undefined;
-            for (const root of roots) {
-                visit(root);
-            }
-
-            return buildOrder || emptyArray;
-
-            function visit(configFileName: ResolvedConfigFileName, inCircularContext?: boolean) {
-                const projPath = toResolvedConfigFilePath(configFileName);
-                // Already visited
-                if (permanentMarks.has(projPath)) return;
-                // Circular
-                if (temporaryMarks.has(projPath)) {
-                    if (!inCircularContext) {
-                        // TODO:: Do we report this as error?
-                        reportStatus(Diagnostics.Project_references_may_not_form_a_circular_graph_Cycle_detected_Colon_0, circularityReportStack.join("\r\n"));
-                    }
-                    return;
-                }
-
-                temporaryMarks.set(projPath, true);
-                circularityReportStack.push(configFileName);
-                const parsed = parseConfigFile(configFileName, projPath);
-                if (parsed && parsed.projectReferences) {
-                    for (const ref of parsed.projectReferences) {
-                        const resolvedRefPath = resolveProjectName(ref.path);
-                        visit(resolvedRefPath, inCircularContext || ref.circular);
-                    }
-                }
-
-                circularityReportStack.pop();
-                permanentMarks.set(projPath, true);
-                (buildOrder || (buildOrder = [])).push(configFileName);
-            }
-        }
-
-        function buildSingleProject(proj: ResolvedConfigFileName, resolvedPath: ResolvedConfigFilePath): BuildResultFlags {
-            if (options.dry) {
-                reportStatus(Diagnostics.A_non_dry_build_would_build_project_0, proj);
-                return BuildResultFlags.Success;
-            }
-
-            if (options.verbose) reportStatus(Diagnostics.Building_project_0, proj);
-
-            let resultFlags = BuildResultFlags.DeclarationOutputUnchanged;
-
-            const configFile = parseConfigFile(proj, resolvedPath);
-            if (!configFile) {
-                // Failed to read the config file
-                resultFlags |= BuildResultFlags.ConfigFileErrors;
-                reportParseConfigFileDiagnostic(resolvedPath);
-                projectStatus.set(resolvedPath, { type: UpToDateStatusType.Unbuildable, reason: "Config file errors" });
-                return resultFlags;
-            }
-            if (configFile.fileNames.length === 0) {
-                reportAndStoreErrors(resolvedPath, configFile.errors);
-                // Nothing to build - must be a solution file, basically
-                return BuildResultFlags.None;
-            }
-
-            // TODO: handle resolve module name to cache result in project reference redirect
-            projectCompilerOptions = configFile.options;
-            // Update module resolution cache if needed
-            if (moduleResolutionCache) {
-                const projPath = toPath(proj);
-                if (moduleResolutionCache.directoryToModuleNameMap.redirectsMap.size === 0) {
-                    // The own map will be for projectCompilerOptions
-                    Debug.assert(moduleResolutionCache.moduleNameToDirectoryMap.redirectsMap.size === 0);
-                    moduleResolutionCache.directoryToModuleNameMap.redirectsMap.set(projPath, moduleResolutionCache.directoryToModuleNameMap.ownMap);
-                    moduleResolutionCache.moduleNameToDirectoryMap.redirectsMap.set(projPath, moduleResolutionCache.moduleNameToDirectoryMap.ownMap);
-                }
-                else {
-                    // Set correct own map
-                    Debug.assert(moduleResolutionCache.moduleNameToDirectoryMap.redirectsMap.size > 0);
-
-                    const ref: ResolvedProjectReference = {
-                        sourceFile: projectCompilerOptions.configFile!,
-                        commandLine: configFile
-                    };
-                    moduleResolutionCache.directoryToModuleNameMap.setOwnMap(moduleResolutionCache.directoryToModuleNameMap.getOrCreateMapOfCacheRedirects(ref));
-                    moduleResolutionCache.moduleNameToDirectoryMap.setOwnMap(moduleResolutionCache.moduleNameToDirectoryMap.getOrCreateMapOfCacheRedirects(ref));
-                }
-                moduleResolutionCache.directoryToModuleNameMap.setOwnOptions(projectCompilerOptions);
-                moduleResolutionCache.moduleNameToDirectoryMap.setOwnOptions(projectCompilerOptions);
-            }
-
-            const program = host.createProgram(
-                configFile.fileNames,
-                configFile.options,
-                compilerHost,
-                getOldProgram(resolvedPath, configFile),
-                configFile.errors,
-                configFile.projectReferences
-            );
-
-            // Don't emit anything in the presence of syntactic errors or options diagnostics
-            const syntaxDiagnostics = [
-                ...program.getConfigFileParsingDiagnostics(),
-                ...program.getOptionsDiagnostics(),
-                ...program.getGlobalDiagnostics(),
-                ...program.getSyntacticDiagnostics()];
-            if (syntaxDiagnostics.length) {
-                return buildErrors(syntaxDiagnostics, BuildResultFlags.SyntaxErrors, "Syntactic");
-            }
-
-            // Same as above but now for semantic diagnostics
-            const semanticDiagnostics = program.getSemanticDiagnostics();
-            if (semanticDiagnostics.length) {
-                return buildErrors(semanticDiagnostics, BuildResultFlags.TypeErrors, "Semantic");
-            }
-
-            // Before emitting lets backup state, so we can revert it back if there are declaration errors to handle emit and declaration errors correctly
-            program.backupState();
-            let newestDeclarationFileContentChangedTime = minimumDate;
-            let anyDtsChanged = false;
-            let declDiagnostics: Diagnostic[] | undefined;
-            const reportDeclarationDiagnostics = (d: Diagnostic) => (declDiagnostics || (declDiagnostics = [])).push(d);
-            const outputFiles: OutputFile[] = [];
-            emitFilesAndReportErrors(program, reportDeclarationDiagnostics, /*writeFileName*/ undefined, /*reportSummary*/ undefined, (name, text, writeByteOrderMark) => outputFiles.push({ name, text, writeByteOrderMark }));
-            // Don't emit .d.ts if there are decl file errors
-            if (declDiagnostics) {
-                program.restoreState();
-                return buildErrors(declDiagnostics, BuildResultFlags.DeclarationEmitErrors, "Declaration file");
-            }
-
-            // Actual Emit
-            const emitterDiagnostics = createDiagnosticCollection();
-            const emittedOutputs = createMap() as FileMap<string>;
-            outputFiles.forEach(({ name, text, writeByteOrderMark }) => {
-                let priorChangeTime: Date | undefined;
-                if (!anyDtsChanged && isDeclarationFile(name)) {
-                    // Check for unchanged .d.ts files
-                    if (host.fileExists(name) && readFileWithCache(name) === text) {
-                        priorChangeTime = host.getModifiedTime(name);
-                    }
-                    else {
-                        resultFlags &= ~BuildResultFlags.DeclarationOutputUnchanged;
-                        anyDtsChanged = true;
-                    }
-                }
-
-                emittedOutputs.set(toPath(name), name);
-                writeFile(compilerHost, emitterDiagnostics, name, text, writeByteOrderMark);
-                if (priorChangeTime !== undefined) {
-                    newestDeclarationFileContentChangedTime = newer(priorChangeTime, newestDeclarationFileContentChangedTime);
-                }
-            });
-
-            const emitDiagnostics = emitterDiagnostics.getDiagnostics();
-            if (emitDiagnostics.length) {
-                return buildErrors(emitDiagnostics, BuildResultFlags.EmitErrors, "Emit");
-            }
-
-            if (writeFileName) {
-                emittedOutputs.forEach(name => listEmittedFile(configFile, name));
-                listFiles(program, writeFileName);
-            }
-
-            // Update time stamps for rest of the outputs
-            newestDeclarationFileContentChangedTime = updateOutputTimestampsWorker(configFile, newestDeclarationFileContentChangedTime, Diagnostics.Updating_unchanged_output_timestamps_of_project_0, emittedOutputs);
-
-            const status: Status.UpToDate = {
-                type: UpToDateStatusType.UpToDate,
-                newestDeclarationFileContentChangedTime: anyDtsChanged ? maximumDate : newestDeclarationFileContentChangedTime,
-                oldestOutputFileName: outputFiles.length ? outputFiles[0].name : getFirstProjectOutput(configFile, !host.useCaseSensitiveFileNames())
-            };
-            diagnostics.delete(resolvedPath);
-            projectStatus.set(resolvedPath, status);
-            afterProgramCreate(resolvedPath, program);
-            projectCompilerOptions = baseCompilerOptions;
-            return resultFlags;
-
-            function buildErrors(diagnostics: ReadonlyArray<Diagnostic>, errorFlags: BuildResultFlags, errorType: string) {
-                resultFlags |= errorFlags;
-                reportAndStoreErrors(resolvedPath, diagnostics);
-                // List files if any other build error using program (emit errors already report files)
-                if (writeFileName) listFiles(program, writeFileName);
-                projectStatus.set(resolvedPath, { type: UpToDateStatusType.Unbuildable, reason: `${errorType} errors` });
-                afterProgramCreate(resolvedPath, program);
-                projectCompilerOptions = baseCompilerOptions;
-                return resultFlags;
-            }
-        }
-
-        function listEmittedFile(proj: ParsedCommandLine, file: string) {
-            if (writeFileName && proj.options.listEmittedFiles) {
-                writeFileName(`TSFILE: ${file}`);
-            }
-        }
-
-        function afterProgramCreate(proj: ResolvedConfigFilePath, program: T) {
-            if (host.afterProgramEmitAndDiagnostics) {
-                host.afterProgramEmitAndDiagnostics(program);
-            }
-            if (watch) {
-                program.releaseProgram();
-                builderPrograms.set(proj, program);
-            }
-        }
-
-        function getOldProgram(proj: ResolvedConfigFilePath, parsed: ParsedCommandLine) {
-            if (options.force) return undefined;
-            const value = builderPrograms.get(proj);
-            if (value) return value;
-            return readBuilderProgram(parsed.options, readFileWithCache) as any as T;
-        }
-
-        function updateBundle(proj: ResolvedConfigFileName, resolvedPath: ResolvedConfigFilePath): BuildResultFlags {
-            if (options.dry) {
-                reportStatus(Diagnostics.A_non_dry_build_would_update_output_of_project_0, proj);
-                return BuildResultFlags.Success;
-            }
-
-            if (options.verbose) reportStatus(Diagnostics.Updating_output_of_project_0, proj);
-
-            // Update js, and source map
-            const config = Debug.assertDefined(parseConfigFile(proj, resolvedPath));
-            projectCompilerOptions = config.options;
-            const outputFiles = emitUsingBuildInfo(
-                config,
-                compilerHost,
-                ref => {
-                    const refName = resolveProjectName(ref.path);
-                    return parseConfigFile(refName, toResolvedConfigFilePath(refName));
-                });
-            if (isString(outputFiles)) {
-                reportStatus(Diagnostics.Cannot_update_output_of_project_0_because_there_was_error_reading_file_1, proj, relName(outputFiles));
-                return buildSingleProject(proj, resolvedPath);
-            }
-
-            // Actual Emit
-            Debug.assert(!!outputFiles.length);
-            const emitterDiagnostics = createDiagnosticCollection();
-            const emittedOutputs = createMap() as FileMap<string>;
-            outputFiles.forEach(({ name, text, writeByteOrderMark }) => {
-                emittedOutputs.set(toPath(name), name);
-                writeFile(compilerHost, emitterDiagnostics, name, text, writeByteOrderMark);
-            });
-            const emitDiagnostics = emitterDiagnostics.getDiagnostics();
-            if (emitDiagnostics.length) {
-                reportAndStoreErrors(resolvedPath, emitDiagnostics);
-                projectStatus.set(resolvedPath, { type: UpToDateStatusType.Unbuildable, reason: "Emit errors" });
-                projectCompilerOptions = baseCompilerOptions;
-                return BuildResultFlags.DeclarationOutputUnchanged | BuildResultFlags.EmitErrors;
-            }
-
-            if (writeFileName) {
-                emittedOutputs.forEach(name => listEmittedFile(config, name));
-            }
-
-            // Update timestamps for dts
-            const newestDeclarationFileContentChangedTime = updateOutputTimestampsWorker(config, minimumDate, Diagnostics.Updating_unchanged_output_timestamps_of_project_0, emittedOutputs);
-
-            const status: Status.UpToDate = {
-                type: UpToDateStatusType.UpToDate,
-                newestDeclarationFileContentChangedTime,
-                oldestOutputFileName: outputFiles[0].name
-            };
-
-            diagnostics.delete(resolvedPath);
-            projectStatus.set(resolvedPath, status);
-            projectCompilerOptions = baseCompilerOptions;
-            return BuildResultFlags.DeclarationOutputUnchanged;
-        }
-
-        function updateOutputTimestamps(proj: ParsedCommandLine, resolvedPath: ResolvedConfigFilePath) {
-            if (options.dry) {
-                return reportStatus(Diagnostics.A_non_dry_build_would_update_timestamps_for_output_of_project_0, proj.options.configFilePath!);
-            }
-            const priorNewestUpdateTime = updateOutputTimestampsWorker(proj, minimumDate, Diagnostics.Updating_output_timestamps_of_project_0);
-            const status: Status.UpToDate = {
-                type: UpToDateStatusType.UpToDate,
-                newestDeclarationFileContentChangedTime: priorNewestUpdateTime,
-                oldestOutputFileName: getFirstProjectOutput(proj, !host.useCaseSensitiveFileNames())
-            };
-            projectStatus.set(resolvedPath, status);
-        }
-
-        function updateOutputTimestampsWorker(proj: ParsedCommandLine, priorNewestUpdateTime: Date, verboseMessage: DiagnosticMessage, skipOutputs?: FileMap<string>) {
-            const outputs = getAllProjectOutputs(proj, !host.useCaseSensitiveFileNames());
-            if (!skipOutputs || outputs.length !== skipOutputs.size) {
-                if (options.verbose) {
-                    reportStatus(verboseMessage, proj.options.configFilePath!);
-                }
-                const now = host.now ? host.now() : new Date();
-                for (const file of outputs) {
-                    if (skipOutputs && skipOutputs.has(toPath(file))) {
-                        continue;
-                    }
-
-                    if (isDeclarationFile(file)) {
-                        priorNewestUpdateTime = newer(priorNewestUpdateTime, host.getModifiedTime(file) || missingFileModifiedTime);
-                    }
-
-                    host.setModifiedTime(file, now);
-                    listEmittedFile(proj, file);
-                }
-            }
-
-            return priorNewestUpdateTime;
-        }
-
-        function getFilesToClean(): string[] {
-            // Get the same graph for cleaning we'd use for building
-            const filesToDelete: string[] = [];
-            for (const proj of getBuildOrder()) {
-                const resolvedPath = toResolvedConfigFilePath(proj);
-                const parsed = parseConfigFile(proj, resolvedPath);
-                if (parsed === undefined) {
-                    // File has gone missing; fine to ignore here
-                    reportParseConfigFileDiagnostic(resolvedPath);
-                    continue;
-                }
-                const outputs = getAllProjectOutputs(parsed, !host.useCaseSensitiveFileNames());
-                for (const output of outputs) {
-                    if (host.fileExists(output)) {
-                        filesToDelete.push(output);
-                    }
-                }
-            }
-            return filesToDelete;
-        }
-
-        function cleanAllProjects() {
-            const filesToDelete = getFilesToClean();
-            if (options.dry) {
-                reportStatus(Diagnostics.A_non_dry_build_would_delete_the_following_files_Colon_0, filesToDelete.map(f => `\r\n * ${f}`).join(""));
-                return ExitStatus.Success;
-            }
-
-            for (const output of filesToDelete) {
-                host.deleteFile(output);
-            }
-
-            return ExitStatus.Success;
-        }
-
-        function resolveProjectName(name: string): ResolvedConfigFileName {
-            return resolveConfigFileProjectName(resolvePath(host.getCurrentDirectory(), name));
-        }
-
-        function resolveProjectNames(configFileNames: ReadonlyArray<string>): ResolvedConfigFileName[] {
-            return configFileNames.map(resolveProjectName);
-        }
-
-<<<<<<< HEAD
-        function buildAllProjects(): ExitStatus {
-            if (watch) { reportWatchStatus(Diagnostics.Starting_compilation_in_watch_mode); }
-            // TODO:: In watch mode as well to use caches for incremental build once we can invalidate caches correctly and have right api
-            // Override readFile for json files and output .d.ts to cache the text
-            const savedReadFileWithCache = readFileWithCache;
-            const savedGetSourceFile = compilerHost.getSourceFile;
-=======
-        function enableCache() {
-            if (cacheState) {
-                disableCache();
-            }
-
-            const originalReadFileWithCache = readFileWithCache;
-            const originalGetSourceFile = compilerHost.getSourceFile;
->>>>>>> d1646c74
-
-            const { originalReadFile, originalFileExists, originalDirectoryExists,
-                originalCreateDirectory, originalWriteFile, getSourceFileWithCache,
-                readFileWithCache: newReadFileWithCache
-            } = changeCompilerHostLikeToUseCache(host, toPath, (...args) => originalGetSourceFile.call(compilerHost, ...args));
-            readFileWithCache = newReadFileWithCache;
-            compilerHost.getSourceFile = getSourceFileWithCache!;
-
-            const originalResolveModuleNames = compilerHost.resolveModuleNames;
-            if (!compilerHost.resolveModuleNames) {
-                const loader = (moduleName: string, containingFile: string, redirectedReference: ResolvedProjectReference | undefined) => resolveModuleName(moduleName, containingFile, projectCompilerOptions, compilerHost, moduleResolutionCache, redirectedReference).resolvedModule!;
-                compilerHost.resolveModuleNames = (moduleNames, containingFile, _reusedNames, redirectedReference) =>
-                    loadWithLocalCache<ResolvedModuleFull>(Debug.assertEachDefined(moduleNames), containingFile, redirectedReference, loader);
-            }
-
-<<<<<<< HEAD
-            const buildOrder = getBuildOrder();
-            reportBuildQueue(buildOrder);
-            buildOrder.forEach(configFileName =>
-                projectPendingBuild.set(toResolvedConfigFilePath(configFileName), ConfigFileProgramReloadLevel.None));
-=======
-            cacheState = {
-                originalReadFile,
-                originalFileExists,
-                originalDirectoryExists,
-                originalCreateDirectory,
-                originalWriteFile,
-                originalReadFileWithCache,
-                originalGetSourceFile,
-                originalResolveModuleNames
-            };
-        }
-
-        function disableCache() {
-            if (!cacheState) return;
-
-            host.readFile = cacheState.originalReadFile;
-            host.fileExists = cacheState.originalFileExists;
-            host.directoryExists = cacheState.originalDirectoryExists;
-            host.createDirectory = cacheState.originalCreateDirectory;
-            host.writeFile = cacheState.originalWriteFile;
-            compilerHost.getSourceFile = cacheState.originalGetSourceFile;
-            readFileWithCache = cacheState.originalReadFileWithCache;
-            compilerHost.resolveModuleNames = cacheState.originalResolveModuleNames;
-            extendedConfigCache.clear();
-            if (moduleResolutionCache) {
-                moduleResolutionCache.directoryToModuleNameMap.clear();
-                moduleResolutionCache.moduleNameToDirectoryMap.clear();
-            }
-            cacheState = undefined;
-        }
-
-        function buildAllProjects(): ExitStatus {
-            if (options.watch) { reportWatchStatus(Diagnostics.Starting_compilation_in_watch_mode); }
-            enableCache();
-
-            const graph = getGlobalDependencyGraph();
-            reportBuildQueue(graph);
-            let anyFailed = false;
-            for (const next of graph.buildQueue) {
-                const proj = parseConfigFile(next);
-                if (proj === undefined) {
-                    reportParseConfigFileDiagnostic(next);
-                    anyFailed = true;
-                    break;
-                }
->>>>>>> d1646c74
-
-            while (hasPendingInvalidatedProjects()) {
-                buildNextInvalidatedProject();
-            }
-            reportErrorSummary();
-<<<<<<< HEAD
-            host.readFile = originalReadFile;
-            host.fileExists = originalFileExists;
-            host.directoryExists = originalDirectoryExists;
-            host.createDirectory = originalCreateDirectory;
-            host.writeFile = originalWriteFile;
-            compilerHost.getSourceFile = savedGetSourceFile;
-            readFileWithCache = savedReadFileWithCache;
-            compilerHost.resolveModuleNames = originalResolveModuleNames;
-            moduleResolutionCache = undefined;
-            return diagnostics.size ? ExitStatus.DiagnosticsPresent_OutputsSkipped : ExitStatus.Success;
-=======
-            disableCache();
-            return anyFailed ? ExitStatus.DiagnosticsPresent_OutputsSkipped : ExitStatus.Success;
->>>>>>> d1646c74
-        }
-
-        function needsBuild(status: UpToDateStatus, config: ParsedCommandLine) {
-            if (status.type !== UpToDateStatusType.OutOfDateWithPrepend || options.force) return true;
-            return config.fileNames.length === 0 ||
-                !!config.errors.length ||
-                !isIncrementalCompilation(config.options);
-        }
-
-        function reportParseConfigFileDiagnostic(proj: ResolvedConfigFilePath) {
-            reportAndStoreErrors(proj, [configFileCache.get(proj) as Diagnostic]);
-        }
-
-        function reportAndStoreErrors(proj: ResolvedConfigFilePath, errors: ReadonlyArray<Diagnostic>) {
-            reportErrors(errors);
-            projectErrorsReported.set(proj, true);
-            if (errors.length) {
-                diagnostics.set(proj, errors);
-            }
-        }
-
-        function reportErrors(errors: ReadonlyArray<Diagnostic>) {
-            errors.forEach(err => host.reportDiagnostic(err));
-        }
-
-        /**
-         * Report the build ordering inferred from the current project graph if we're in verbose mode
-         */
-        function reportBuildQueue(buildQueue: readonly ResolvedConfigFileName[]) {
-            if (options.verbose) {
-                reportStatus(Diagnostics.Projects_in_this_build_Colon_0, buildQueue.map(s => "\r\n    * " + relName(s)).join(""));
-            }
-        }
-
-        function relName(path: string): string {
-            return convertToRelativePath(path, host.getCurrentDirectory(), f => compilerHost.getCanonicalFileName(f));
-        }
-
-        /**
-         * Report the up-to-date status of a project if we're in verbose mode
-         */
-        function verboseReportProjectStatus(configFileName: string, status: UpToDateStatus) {
-            if (!options.verbose) return;
-            return formatUpToDateStatus(configFileName, status, relName, reportStatus);
-        }
-    }
-
-    export function resolveConfigFileProjectName(project: string): ResolvedConfigFileName {
-        if (fileExtensionIs(project, Extension.Json)) {
-            return project as ResolvedConfigFileName;
-        }
-
-        return combinePaths(project, "tsconfig.json") as ResolvedConfigFileName;
-    }
-
-    export function formatUpToDateStatus<T>(configFileName: string, status: UpToDateStatus, relName: (fileName: string) => string, formatMessage: (message: DiagnosticMessage, ...args: string[]) => T) {
-        switch (status.type) {
-            case UpToDateStatusType.OutOfDateWithSelf:
-                return formatMessage(Diagnostics.Project_0_is_out_of_date_because_oldest_output_1_is_older_than_newest_input_2,
-                    relName(configFileName),
-                    relName(status.outOfDateOutputFileName),
-                    relName(status.newerInputFileName));
-            case UpToDateStatusType.OutOfDateWithUpstream:
-                return formatMessage(Diagnostics.Project_0_is_out_of_date_because_oldest_output_1_is_older_than_newest_input_2,
-                    relName(configFileName),
-                    relName(status.outOfDateOutputFileName),
-                    relName(status.newerProjectName));
-            case UpToDateStatusType.OutputMissing:
-                return formatMessage(Diagnostics.Project_0_is_out_of_date_because_output_file_1_does_not_exist,
-                    relName(configFileName),
-                    relName(status.missingOutputFileName));
-            case UpToDateStatusType.UpToDate:
-                if (status.newestInputFileTime !== undefined) {
-                    return formatMessage(Diagnostics.Project_0_is_up_to_date_because_newest_input_1_is_older_than_oldest_output_2,
-                        relName(configFileName),
-                        relName(status.newestInputFileName || ""),
-                        relName(status.oldestOutputFileName || ""));
-                }
-                // Don't report anything for "up to date because it was already built" -- too verbose
-                break;
-            case UpToDateStatusType.OutOfDateWithPrepend:
-                return formatMessage(Diagnostics.Project_0_is_out_of_date_because_output_of_its_dependency_1_has_changed,
-                    relName(configFileName),
-                    relName(status.newerProjectName));
-            case UpToDateStatusType.UpToDateWithUpstreamTypes:
-                return formatMessage(Diagnostics.Project_0_is_up_to_date_with_d_ts_files_from_its_dependencies,
-                    relName(configFileName));
-            case UpToDateStatusType.UpstreamOutOfDate:
-                return formatMessage(Diagnostics.Project_0_is_out_of_date_because_its_dependency_1_is_out_of_date,
-                    relName(configFileName),
-                    relName(status.upstreamProjectName));
-            case UpToDateStatusType.UpstreamBlocked:
-                return formatMessage(Diagnostics.Project_0_can_t_be_built_because_its_dependency_1_has_errors,
-                    relName(configFileName),
-                    relName(status.upstreamProjectName));
-            case UpToDateStatusType.Unbuildable:
-                return formatMessage(Diagnostics.Failed_to_parse_file_0_Colon_1,
-                    relName(configFileName),
-                    status.reason);
-            case UpToDateStatusType.TsVersionOutputOfDate:
-                return formatMessage(Diagnostics.Project_0_is_out_of_date_because_output_for_it_was_generated_with_version_1_that_differs_with_current_version_2,
-                    relName(configFileName),
-                    status.version,
-                    version);
-            case UpToDateStatusType.ContainerOnly:
-                // Don't report status on "solution" projects
-            case UpToDateStatusType.ComputingUpstream:
-                // Should never leak from getUptoDateStatusWorker
-                break;
-            default:
-                assertType<never>(status);
-        }
-    }
-}
+// Currently we do not want to expose API for build, we should work out the API, and then expose it just like we did for builder/watch
+/*@internal*/
+namespace ts {
+    const minimumDate = new Date(-8640000000000000);
+    const maximumDate = new Date(8640000000000000);
+
+    export interface BuildHost {
+        verbose(diag: DiagnosticMessage, ...args: string[]): void;
+        error(diag: DiagnosticMessage, ...args: string[]): void;
+        errorDiagnostic(diag: Diagnostic): void;
+        message(diag: DiagnosticMessage, ...args: string[]): void;
+    }
+
+    export interface BuildOptions extends OptionsBase {
+        dry?: boolean;
+        force?: boolean;
+        verbose?: boolean;
+
+        /*@internal*/ clean?: boolean;
+        /*@internal*/ watch?: boolean;
+        /*@internal*/ help?: boolean;
+
+        preserveWatchOutput?: boolean;
+        listEmittedFiles?: boolean;
+        listFiles?: boolean;
+        pretty?: boolean;
+        incremental?: boolean;
+
+        traceResolution?: boolean;
+        /* @internal */ diagnostics?: boolean;
+        /* @internal */ extendedDiagnostics?: boolean;
+    }
+
+    enum BuildResultFlags {
+        None = 0,
+
+        /**
+         * No errors of any kind occurred during build
+         */
+        Success = 1 << 0,
+        /**
+         * None of the .d.ts files emitted by this build were
+         * different from the existing files on disk
+         */
+        DeclarationOutputUnchanged = 1 << 1,
+
+        ConfigFileErrors = 1 << 2,
+        SyntaxErrors = 1 << 3,
+        TypeErrors = 1 << 4,
+        DeclarationEmitErrors = 1 << 5,
+        EmitErrors = 1 << 6,
+
+        AnyErrors = ConfigFileErrors | SyntaxErrors | TypeErrors | DeclarationEmitErrors | EmitErrors
+    }
+
+    export enum UpToDateStatusType {
+        Unbuildable,
+        UpToDate,
+        /**
+         * The project appears out of date because its upstream inputs are newer than its outputs,
+         * but all of its outputs are actually newer than the previous identical outputs of its (.d.ts) inputs.
+         * This means we can Pseudo-build (just touch timestamps), as if we had actually built this project.
+         */
+        UpToDateWithUpstreamTypes,
+        /**
+         * The project appears out of date because its upstream inputs are newer than its outputs,
+         * but all of its outputs are actually newer than the previous identical outputs of its (.d.ts) inputs.
+         * This means we can Pseudo-build (just manipulate outputs), as if we had actually built this project.
+         */
+        OutOfDateWithPrepend,
+        OutputMissing,
+        OutOfDateWithSelf,
+        OutOfDateWithUpstream,
+        UpstreamOutOfDate,
+        UpstreamBlocked,
+        ComputingUpstream,
+        TsVersionOutputOfDate,
+
+        /**
+         * Projects with no outputs (i.e. "solution" files)
+         */
+        ContainerOnly
+    }
+
+    export type UpToDateStatus =
+        | Status.Unbuildable
+        | Status.UpToDate
+        | Status.OutOfDateWithPrepend
+        | Status.OutputMissing
+        | Status.OutOfDateWithSelf
+        | Status.OutOfDateWithUpstream
+        | Status.UpstreamOutOfDate
+        | Status.UpstreamBlocked
+        | Status.ComputingUpstream
+        | Status.TsVersionOutOfDate
+        | Status.ContainerOnly;
+
+    export namespace Status {
+        /**
+         * The project can't be built at all in its current state. For example,
+         * its config file cannot be parsed, or it has a syntax error or missing file
+         */
+        export interface Unbuildable {
+            type: UpToDateStatusType.Unbuildable;
+            reason: string;
+        }
+
+        /**
+         * This project doesn't have any outputs, so "is it up to date" is a meaningless question.
+         */
+        export interface ContainerOnly {
+            type: UpToDateStatusType.ContainerOnly;
+        }
+
+        /**
+         * The project is up to date with respect to its inputs.
+         * We track what the newest input file is.
+         */
+        export interface UpToDate {
+            type: UpToDateStatusType.UpToDate | UpToDateStatusType.UpToDateWithUpstreamTypes;
+            newestInputFileTime?: Date;
+            newestInputFileName?: string;
+            newestDeclarationFileContentChangedTime?: Date;
+            newestOutputFileTime?: Date;
+            newestOutputFileName?: string;
+            oldestOutputFileName: string;
+        }
+
+        /**
+         * The project is up to date with respect to its inputs except for prepend output changed (no declaration file change in prepend).
+         */
+        export interface OutOfDateWithPrepend {
+            type: UpToDateStatusType.OutOfDateWithPrepend;
+            outOfDateOutputFileName: string;
+            newerProjectName: string;
+        }
+
+        /**
+         * One or more of the outputs of the project does not exist.
+         */
+        export interface OutputMissing {
+            type: UpToDateStatusType.OutputMissing;
+            /**
+             * The name of the first output file that didn't exist
+             */
+            missingOutputFileName: string;
+        }
+
+        /**
+         * One or more of the project's outputs is older than its newest input.
+         */
+        export interface OutOfDateWithSelf {
+            type: UpToDateStatusType.OutOfDateWithSelf;
+            outOfDateOutputFileName: string;
+            newerInputFileName: string;
+        }
+
+        /**
+         * This project depends on an out-of-date project, so shouldn't be built yet
+         */
+        export interface UpstreamOutOfDate {
+            type: UpToDateStatusType.UpstreamOutOfDate;
+            upstreamProjectName: string;
+        }
+
+        /**
+         * This project depends an upstream project with build errors
+         */
+        export interface UpstreamBlocked {
+            type: UpToDateStatusType.UpstreamBlocked;
+            upstreamProjectName: string;
+        }
+
+        /**
+         *  Computing status of upstream projects referenced
+         */
+        export interface ComputingUpstream {
+            type: UpToDateStatusType.ComputingUpstream;
+        }
+
+        export interface TsVersionOutOfDate {
+            type: UpToDateStatusType.TsVersionOutputOfDate;
+            version: string;
+        }
+
+        /**
+         * One or more of the project's outputs is older than the newest output of
+         * an upstream project.
+         */
+        export interface OutOfDateWithUpstream {
+            type: UpToDateStatusType.OutOfDateWithUpstream;
+            outOfDateOutputFileName: string;
+            newerProjectName: string;
+        }
+    }
+
+    type ResolvedConfigFilePath = ResolvedConfigFileName & Path;
+    interface FileMap<T, U extends Path = Path> extends Map<T> {
+        get(key: U): T | undefined;
+        has(key: U): boolean;
+        forEach(action: (value: T, key: U) => void): void;
+        readonly size: number;
+        keys(): Iterator<U>;
+        values(): Iterator<T>;
+        entries(): Iterator<[U, T]>;
+        set(key: U, value: T): this;
+        delete(key: U): boolean;
+        clear(): void;
+    }
+    type ConfigFileMap<T> = FileMap<T, ResolvedConfigFilePath>;
+
+    function getOrCreateValueFromConfigFileMap<T>(configFileMap: ConfigFileMap<T>, resolved: ResolvedConfigFilePath, createT: () => T): T {
+        const existingValue = configFileMap.get(resolved);
+        let newValue: T | undefined;
+        if (!existingValue) {
+            newValue = createT();
+            configFileMap.set(resolved, newValue);
+        }
+        return existingValue || newValue!;
+    }
+
+    function getOrCreateValueMapFromConfigFileMap<T>(configFileMap: ConfigFileMap<Map<T>>, resolved: ResolvedConfigFilePath): Map<T> {
+        return getOrCreateValueFromConfigFileMap<Map<T>>(configFileMap, resolved, createMap);
+    }
+
+    function newer(date1: Date, date2: Date): Date {
+        return date2 > date1 ? date2 : date1;
+    }
+
+    function isDeclarationFile(fileName: string) {
+        return fileExtensionIs(fileName, Extension.Dts);
+    }
+
+    export interface SolutionBuilderHostBase<T extends BuilderProgram> extends ProgramHost<T> {
+        getModifiedTime(fileName: string): Date | undefined;
+        setModifiedTime(fileName: string, date: Date): void;
+
+        reportDiagnostic: DiagnosticReporter; // Technically we want to move it out and allow steps of actions on Solution, but for now just merge stuff in build host here
+        reportSolutionBuilderStatus: DiagnosticReporter;
+
+        // TODO: To do better with watch mode and normal build mode api that creates program and emits files
+        // This currently helps enable --diagnostics and --extendedDiagnostics
+        afterProgramEmitAndDiagnostics?(program: T): void;
+
+        // For testing
+        /*@internal*/ now?(): Date;
+    }
+
+    export interface SolutionBuilderHost<T extends BuilderProgram> extends SolutionBuilderHostBase<T> {
+        deleteFile(fileName: string): void;
+        reportErrorSummary?: ReportEmitErrorSummary;
+    }
+
+    export interface SolutionBuilderWithWatchHost<T extends BuilderProgram> extends SolutionBuilderHostBase<T>, WatchHost {
+    }
+
+    export interface SolutionBuilder {
+        buildAllProjects(): ExitStatus;
+        cleanAllProjects(): ExitStatus;
+
+        // Currently used for testing but can be made public if needed:
+        /*@internal*/ getBuildOrder(): ReadonlyArray<ResolvedConfigFileName>;
+
+        // Testing only
+        /*@internal*/ getUpToDateStatusOfProject(project: string): UpToDateStatus;
+        /*@internal*/ invalidateProject(configFileName: string, reloadLevel?: ConfigFileProgramReloadLevel): void;
+        /*@internal*/ buildInvalidatedProject(): void;
+    }
+
+    export interface SolutionBuilderWithWatch {
+        buildAllProjects(): ExitStatus;
+        /*@internal*/ startWatching(): void;
+    }
+
+    /**
+     * Create a function that reports watch status by writing to the system and handles the formating of the diagnostic
+     */
+    export function createBuilderStatusReporter(system: System, pretty?: boolean): DiagnosticReporter {
+        return diagnostic => {
+            let output = pretty ? `[${formatColorAndReset(new Date().toLocaleTimeString(), ForegroundColorEscapeSequences.Grey)}] ` : `${new Date().toLocaleTimeString()} - `;
+            output += `${flattenDiagnosticMessageText(diagnostic.messageText, system.newLine)}${system.newLine + system.newLine}`;
+            system.write(output);
+        };
+    }
+
+    function createSolutionBuilderHostBase<T extends BuilderProgram>(system: System, createProgram: CreateProgram<T> | undefined, reportDiagnostic?: DiagnosticReporter, reportSolutionBuilderStatus?: DiagnosticReporter) {
+        const host = createProgramHost(system, createProgram) as SolutionBuilderHostBase<T>;
+        host.getModifiedTime = system.getModifiedTime ? path => system.getModifiedTime!(path) : returnUndefined;
+        host.setModifiedTime = system.setModifiedTime ? (path, date) => system.setModifiedTime!(path, date) : noop;
+        host.reportDiagnostic = reportDiagnostic || createDiagnosticReporter(system);
+        host.reportSolutionBuilderStatus = reportSolutionBuilderStatus || createBuilderStatusReporter(system);
+        return host;
+    }
+
+    export function createSolutionBuilderHost<T extends BuilderProgram = EmitAndSemanticDiagnosticsBuilderProgram>(system = sys, createProgram?: CreateProgram<T>, reportDiagnostic?: DiagnosticReporter, reportSolutionBuilderStatus?: DiagnosticReporter, reportErrorSummary?: ReportEmitErrorSummary) {
+        const host = createSolutionBuilderHostBase(system, createProgram, reportDiagnostic, reportSolutionBuilderStatus) as SolutionBuilderHost<T>;
+        host.deleteFile = system.deleteFile ? path => system.deleteFile!(path) : noop;
+        host.reportErrorSummary = reportErrorSummary;
+        return host;
+    }
+
+    export function createSolutionBuilderWithWatchHost<T extends BuilderProgram = EmitAndSemanticDiagnosticsBuilderProgram>(system = sys, createProgram?: CreateProgram<T>, reportDiagnostic?: DiagnosticReporter, reportSolutionBuilderStatus?: DiagnosticReporter, reportWatchStatus?: WatchStatusReporter) {
+        const host = createSolutionBuilderHostBase(system, createProgram, reportDiagnostic, reportSolutionBuilderStatus) as SolutionBuilderWithWatchHost<T>;
+        const watchHost = createWatchHost(system, reportWatchStatus);
+        copyProperties(host, watchHost);
+        return host;
+    }
+
+    function getCompilerOptionsOfBuildOptions(buildOptions: BuildOptions): CompilerOptions {
+        const result = {} as CompilerOptions;
+        commonOptionsWithBuild.forEach(option => {
+            if (hasProperty(buildOptions, option.name)) result[option.name] = buildOptions[option.name];
+        });
+        return result;
+    }
+
+    export function createSolutionBuilder<T extends BuilderProgram>(host: SolutionBuilderHost<T>, rootNames: ReadonlyArray<string>, defaultOptions: BuildOptions): SolutionBuilder {
+        return createSolutionBuilderWorker(/*watch*/ false, host, rootNames, defaultOptions);
+    }
+
+    export function createSolutionBuilderWithWatch<T extends BuilderProgram>(host: SolutionBuilderWithWatchHost<T>, rootNames: ReadonlyArray<string>, defaultOptions: BuildOptions): SolutionBuilderWithWatch {
+        return createSolutionBuilderWorker(/*watch*/ true, host, rootNames, defaultOptions);
+    }
+
+    /**
+     * A SolutionBuilder has an immutable set of rootNames that are the "entry point" projects, but
+     * can dynamically add/remove other projects based on changes on the rootNames' references
+     */
+    function createSolutionBuilderWorker<T extends BuilderProgram>(watch: false, host: SolutionBuilderHost<T>, rootNames: ReadonlyArray<string>, defaultOptions: BuildOptions): SolutionBuilder;
+    function createSolutionBuilderWorker<T extends BuilderProgram>(watch: true, host: SolutionBuilderWithWatchHost<T>, rootNames: ReadonlyArray<string>, defaultOptions: BuildOptions): SolutionBuilderWithWatch;
+    function createSolutionBuilderWorker<T extends BuilderProgram>(watch: boolean, hostOrHostWithWatch: SolutionBuilderHost<T> | SolutionBuilderWithWatchHost<T>, rootNames: ReadonlyArray<string>, defaultOptions: BuildOptions): SolutionBuilder | SolutionBuilderWithWatch {
+        const host = hostOrHostWithWatch as SolutionBuilderHost<T>;
+        const hostWithWatch = hostOrHostWithWatch as SolutionBuilderWithWatchHost<T>;
+        const currentDirectory = host.getCurrentDirectory();
+        const getCanonicalFileName = createGetCanonicalFileName(host.useCaseSensitiveFileNames());
+        const parseConfigFileHost = parseConfigHostFromCompilerHostLike(host);
+
+        // State of the solution
+        const options = defaultOptions;
+        const baseCompilerOptions = getCompilerOptionsOfBuildOptions(options);
+        const resolvedConfigFilePaths = createMap<ResolvedConfigFilePath>();
+        type ConfigFileCacheEntry = ParsedCommandLine | Diagnostic;
+        const configFileCache = createMap() as ConfigFileMap<ConfigFileCacheEntry>;
+        /** Map from config file name to up-to-date status */
+        const projectStatus = createMap() as ConfigFileMap<UpToDateStatus>;
+        let buildOrder: readonly ResolvedConfigFileName[] | undefined;
+        const writeFileName = host.trace ? (s: string) => host.trace!(s) : undefined;
+        let readFileWithCache = (f: string) => host.readFile(f);
+        let projectCompilerOptions = baseCompilerOptions;
+        const compilerHost = createCompilerHostFromProgramHost(host, () => projectCompilerOptions);
+        setGetSourceFileAsHashVersioned(compilerHost, host);
+        compilerHost.getParsedCommandLine = fileName => parseConfigFile(fileName as ResolvedConfigFileName, toResolvedConfigFilePath(fileName as ResolvedConfigFileName));
+
+        compilerHost.resolveModuleNames = maybeBind(host, host.resolveModuleNames);
+        compilerHost.resolveTypeReferenceDirectives = maybeBind(host, host.resolveTypeReferenceDirectives);
+        const moduleResolutionCache = !compilerHost.resolveModuleNames ? createModuleResolutionCache(currentDirectory, getCanonicalFileName) : undefined;
+        if (!compilerHost.resolveModuleNames) {
+            const loader = (moduleName: string, containingFile: string, redirectedReference: ResolvedProjectReference | undefined) => resolveModuleName(moduleName, containingFile, projectCompilerOptions, compilerHost, moduleResolutionCache, redirectedReference).resolvedModule!;
+            compilerHost.resolveModuleNames = (moduleNames, containingFile, _reusedNames, redirectedReference) =>
+                loadWithLocalCache<ResolvedModuleFull>(Debug.assertEachDefined(moduleNames), containingFile, redirectedReference, loader);
+        }
+        let cacheState: {
+            originalReadFile: CompilerHost["readFile"];
+            originalFileExists: CompilerHost["fileExists"];
+            originalDirectoryExists: CompilerHost["directoryExists"];
+            originalCreateDirectory: CompilerHost["createDirectory"];
+            originalWriteFile: CompilerHost["writeFile"] | undefined;
+            originalReadFileWithCache: CompilerHost["readFile"];
+            originalGetSourceFile: CompilerHost["getSourceFile"];
+        } | undefined;
+
+        const buildInfoChecked = createMap() as ConfigFileMap<true>;
+        const extendedConfigCache = createMap<ExtendedConfigCacheEntry>();
+
+        // Watch state
+        const builderPrograms = createMap() as ConfigFileMap<T>;
+        const diagnostics = createMap() as ConfigFileMap<ReadonlyArray<Diagnostic>>;
+        const projectPendingBuild = createMap() as ConfigFileMap<ConfigFileProgramReloadLevel>;
+        const projectErrorsReported = createMap() as ConfigFileMap<true>;
+        let timerToBuildInvalidatedProject: any;
+        let reportFileChangeDetected = false;
+        const { watchFile, watchFilePath, watchDirectory, writeLog } = createWatchFactory<ResolvedConfigFileName>(hostWithWatch, options);
+
+        // Watches for the solution
+        const allWatchedWildcardDirectories = createMap() as ConfigFileMap<Map<WildcardDirectoryWatcher>>;
+        const allWatchedInputFiles = createMap() as ConfigFileMap<Map<FileWatcher>>;
+        const allWatchedConfigFiles = createMap() as ConfigFileMap<FileWatcher>;
+
+        return watch ?
+            {
+                buildAllProjects,
+                startWatching
+            } :
+            {
+                buildAllProjects,
+                cleanAllProjects,
+                getBuildOrder,
+                getUpToDateStatusOfProject,
+                invalidateProject,
+                buildInvalidatedProject,
+            };
+
+        function toPath(fileName: string) {
+            return ts.toPath(fileName, currentDirectory, getCanonicalFileName);
+        }
+
+        function toResolvedConfigFilePath(fileName: ResolvedConfigFileName): ResolvedConfigFilePath {
+            const path = resolvedConfigFilePaths.get(fileName);
+            if (path !== undefined) return path;
+
+            const resolvedPath = toPath(fileName) as ResolvedConfigFilePath;
+            resolvedConfigFilePaths.set(fileName, resolvedPath);
+            return resolvedPath;
+        }
+
+        function isParsedCommandLine(entry: ConfigFileCacheEntry): entry is ParsedCommandLine {
+            return !!(entry as ParsedCommandLine).options;
+        }
+
+        function parseConfigFile(configFileName: ResolvedConfigFileName, configFilePath: ResolvedConfigFilePath): ParsedCommandLine | undefined {
+            const value = configFileCache.get(configFilePath);
+            if (value) {
+                return isParsedCommandLine(value) ? value : undefined;
+            }
+
+            let diagnostic: Diagnostic | undefined;
+            parseConfigFileHost.onUnRecoverableConfigFileDiagnostic = d => diagnostic = d;
+            const parsed = getParsedCommandLineOfConfigFile(configFileName, baseCompilerOptions, parseConfigFileHost, extendedConfigCache);
+            parseConfigFileHost.onUnRecoverableConfigFileDiagnostic = noop;
+            configFileCache.set(configFilePath, parsed || diagnostic!);
+            return parsed;
+        }
+
+        function reportStatus(message: DiagnosticMessage, ...args: string[]) {
+            host.reportSolutionBuilderStatus(createCompilerDiagnostic(message, ...args));
+        }
+
+        function reportWatchStatus(message: DiagnosticMessage, ...args: (string | number | undefined)[]) {
+            if (hostWithWatch.onWatchStatusChange) {
+                hostWithWatch.onWatchStatusChange(createCompilerDiagnostic(message, ...args), host.getNewLine(), baseCompilerOptions);
+            }
+        }
+
+        function startWatching() {
+            for (const resolved of getBuildOrder()) {
+                const resolvedPath = toResolvedConfigFilePath(resolved);
+                // Watch this file
+                watchConfigFile(resolved, resolvedPath);
+
+                const cfg = parseConfigFile(resolved, resolvedPath);
+                if (cfg) {
+                    // Update watchers for wildcard directories
+                    watchWildCardDirectories(resolved, resolvedPath, cfg);
+
+                    // Watch input files
+                    watchInputFiles(resolved, resolvedPath, cfg);
+                }
+            }
+
+        }
+
+        function watchConfigFile(resolved: ResolvedConfigFileName, resolvedPath: ResolvedConfigFilePath) {
+            if (watch && !allWatchedConfigFiles.has(resolvedPath)) {
+                allWatchedConfigFiles.set(resolvedPath, watchFile(
+                    hostWithWatch,
+                    resolved,
+                    () => {
+                        invalidateProjectAndScheduleBuilds(resolvedPath, ConfigFileProgramReloadLevel.Full);
+                    },
+                    PollingInterval.High,
+                    WatchType.ConfigFile,
+                    resolved
+                ));
+            }
+        }
+
+        function watchWildCardDirectories(resolved: ResolvedConfigFileName, resolvedPath: ResolvedConfigFilePath, parsed: ParsedCommandLine) {
+            if (!watch) return;
+            updateWatchingWildcardDirectories(
+                getOrCreateValueMapFromConfigFileMap(allWatchedWildcardDirectories, resolvedPath),
+                createMapFromTemplate(parsed.configFileSpecs!.wildcardDirectories),
+                (dir, flags) => {
+                    return watchDirectory(
+                        hostWithWatch,
+                        dir,
+                        fileOrDirectory => {
+                            const fileOrDirectoryPath = toPath(fileOrDirectory);
+                            if (fileOrDirectoryPath !== toPath(dir) && hasExtension(fileOrDirectoryPath) && !isSupportedSourceFileName(fileOrDirectory, parsed.options)) {
+                                writeLog(`Project: ${resolved} Detected file add/remove of non supported extension: ${fileOrDirectory}`);
+                                return;
+                            }
+
+                            if (isOutputFile(fileOrDirectory, parsed)) {
+                                writeLog(`${fileOrDirectory} is output file`);
+                                return;
+                            }
+
+                            invalidateProjectAndScheduleBuilds(resolvedPath, ConfigFileProgramReloadLevel.Partial);
+                        },
+                        flags,
+                        WatchType.WildcardDirectory,
+                        resolved
+                    );
+                }
+            );
+        }
+
+        function watchInputFiles(resolved: ResolvedConfigFileName, resolvedPath: ResolvedConfigFilePath, parsed: ParsedCommandLine) {
+            if (!watch) return;
+            mutateMap(
+                getOrCreateValueMapFromConfigFileMap(allWatchedInputFiles, resolvedPath),
+                arrayToMap(parsed.fileNames, toPath),
+                {
+                    createNewValue: (path, input) => watchFilePath(
+                        hostWithWatch,
+                        input,
+                        () => invalidateProjectAndScheduleBuilds(resolvedPath, ConfigFileProgramReloadLevel.None),
+                        PollingInterval.Low,
+                        path as Path,
+                        WatchType.SourceFile,
+                        resolved
+                    ),
+                    onDeleteValue: closeFileWatcher,
+                }
+            );
+        }
+
+        function isOutputFile(fileName: string, configFile: ParsedCommandLine) {
+            if (configFile.options.noEmit) return false;
+
+            // ts or tsx files are not output
+            if (!fileExtensionIs(fileName, Extension.Dts) &&
+                (fileExtensionIs(fileName, Extension.Ts) || fileExtensionIs(fileName, Extension.Tsx))) {
+                return false;
+            }
+
+            // If options have --outFile or --out, check if its that
+            const out = configFile.options.outFile || configFile.options.out;
+            if (out && (isSameFile(fileName, out) || isSameFile(fileName, removeFileExtension(out) + Extension.Dts))) {
+                return true;
+            }
+
+            // If declarationDir is specified, return if its a file in that directory
+            if (configFile.options.declarationDir && containsPath(configFile.options.declarationDir, fileName, currentDirectory, !host.useCaseSensitiveFileNames())) {
+                return true;
+            }
+
+            // If --outDir, check if file is in that directory
+            if (configFile.options.outDir && containsPath(configFile.options.outDir, fileName, currentDirectory, !host.useCaseSensitiveFileNames())) {
+                return true;
+            }
+
+            return !forEach(configFile.fileNames, inputFile => isSameFile(fileName, inputFile));
+        }
+
+        function isSameFile(file1: string, file2: string) {
+            return comparePaths(file1, file2, currentDirectory, !host.useCaseSensitiveFileNames()) === Comparison.EqualTo;
+        }
+
+        function invalidateProjectAndScheduleBuilds(resolvedPath: ResolvedConfigFilePath, reloadLevel: ConfigFileProgramReloadLevel) {
+            reportFileChangeDetected = true;
+            invalidateResolvedProject(resolvedPath, reloadLevel);
+            scheduleBuildInvalidatedProject();
+        }
+
+        function getUpToDateStatusOfProject(project: string): UpToDateStatus {
+            const configFileName = resolveProjectName(project);
+            const configFilePath = toResolvedConfigFilePath(configFileName);
+            return getUpToDateStatus(parseConfigFile(configFileName, configFilePath), configFilePath);
+        }
+
+        function getBuildOrder() {
+            return buildOrder || (buildOrder = createBuildOrder(resolveProjectNames(rootNames)));
+        }
+
+        function getUpToDateStatus(project: ParsedCommandLine | undefined, resolvedPath: ResolvedConfigFilePath): UpToDateStatus {
+            if (project === undefined) {
+                return { type: UpToDateStatusType.Unbuildable, reason: "File deleted mid-build" };
+            }
+
+            const prior = projectStatus.get(resolvedPath);
+            if (prior !== undefined) {
+                return prior;
+            }
+
+            const actual = getUpToDateStatusWorker(project, resolvedPath);
+            projectStatus.set(resolvedPath, actual);
+            return actual;
+        }
+
+        function getUpToDateStatusWorker(project: ParsedCommandLine, resolvedPath: ResolvedConfigFilePath): UpToDateStatus {
+            let newestInputFileName: string = undefined!;
+            let newestInputFileTime = minimumDate;
+            // Get timestamps of input files
+            for (const inputFile of project.fileNames) {
+                if (!host.fileExists(inputFile)) {
+                    return {
+                        type: UpToDateStatusType.Unbuildable,
+                        reason: `${inputFile} does not exist`
+                    };
+                }
+
+                const inputTime = host.getModifiedTime(inputFile) || missingFileModifiedTime;
+                if (inputTime > newestInputFileTime) {
+                    newestInputFileName = inputFile;
+                    newestInputFileTime = inputTime;
+                }
+            }
+
+            // Container if no files are specified in the project
+            if (!project.fileNames.length && !canJsonReportNoInutFiles(project.raw)) {
+                return {
+                    type: UpToDateStatusType.ContainerOnly
+                };
+            }
+
+            // Collect the expected outputs of this project
+            const outputs = getAllProjectOutputs(project, !host.useCaseSensitiveFileNames());
+
+            // Now see if all outputs are newer than the newest input
+            let oldestOutputFileName = "(none)";
+            let oldestOutputFileTime = maximumDate;
+            let newestOutputFileName = "(none)";
+            let newestOutputFileTime = minimumDate;
+            let missingOutputFileName: string | undefined;
+            let newestDeclarationFileContentChangedTime = minimumDate;
+            let isOutOfDateWithInputs = false;
+            for (const output of outputs) {
+                // Output is missing; can stop checking
+                // Don't immediately return because we can still be upstream-blocked, which is a higher-priority status
+                if (!host.fileExists(output)) {
+                    missingOutputFileName = output;
+                    break;
+                }
+
+                const outputTime = host.getModifiedTime(output) || missingFileModifiedTime;
+                if (outputTime < oldestOutputFileTime) {
+                    oldestOutputFileTime = outputTime;
+                    oldestOutputFileName = output;
+                }
+
+                // If an output is older than the newest input, we can stop checking
+                // Don't immediately return because we can still be upstream-blocked, which is a higher-priority status
+                if (outputTime < newestInputFileTime) {
+                    isOutOfDateWithInputs = true;
+                    break;
+                }
+
+                if (outputTime > newestOutputFileTime) {
+                    newestOutputFileTime = outputTime;
+                    newestOutputFileName = output;
+                }
+
+                // Keep track of when the most recent time a .d.ts file was changed.
+                // In addition to file timestamps, we also keep track of when a .d.ts file
+                // had its file touched but not had its contents changed - this allows us
+                // to skip a downstream typecheck
+                if (isDeclarationFile(output)) {
+                    const outputModifiedTime = host.getModifiedTime(output) || missingFileModifiedTime;
+                    newestDeclarationFileContentChangedTime = newer(newestDeclarationFileContentChangedTime, outputModifiedTime);
+                }
+            }
+
+            let pseudoUpToDate = false;
+            let usesPrepend = false;
+            let upstreamChangedProject: string | undefined;
+            if (project.projectReferences) {
+                projectStatus.set(resolvedPath, { type: UpToDateStatusType.ComputingUpstream });
+                for (const ref of project.projectReferences) {
+                    usesPrepend = usesPrepend || !!(ref.prepend);
+                    const resolvedRef = resolveProjectReferencePath(ref);
+                    const resolvedRefPath = toResolvedConfigFilePath(resolvedRef);
+                    const refStatus = getUpToDateStatus(parseConfigFile(resolvedRef, resolvedRefPath), resolvedRefPath);
+
+                    // Its a circular reference ignore the status of this project
+                    if (refStatus.type === UpToDateStatusType.ComputingUpstream) {
+                        continue;
+                    }
+
+                    // An upstream project is blocked
+                    if (refStatus.type === UpToDateStatusType.Unbuildable) {
+                        return {
+                            type: UpToDateStatusType.UpstreamBlocked,
+                            upstreamProjectName: ref.path
+                        };
+                    }
+
+                    // If the upstream project is out of date, then so are we (someone shouldn't have asked, though?)
+                    if (refStatus.type !== UpToDateStatusType.UpToDate) {
+                        return {
+                            type: UpToDateStatusType.UpstreamOutOfDate,
+                            upstreamProjectName: ref.path
+                        };
+                    }
+
+                    // Check oldest output file name only if there is no missing output file name
+                    if (!missingOutputFileName) {
+                        // If the upstream project's newest file is older than our oldest output, we
+                        // can't be out of date because of it
+                        if (refStatus.newestInputFileTime && refStatus.newestInputFileTime <= oldestOutputFileTime) {
+                            continue;
+                        }
+
+                        // If the upstream project has only change .d.ts files, and we've built
+                        // *after* those files, then we're "psuedo up to date" and eligible for a fast rebuild
+                        if (refStatus.newestDeclarationFileContentChangedTime && refStatus.newestDeclarationFileContentChangedTime <= oldestOutputFileTime) {
+                            pseudoUpToDate = true;
+                            upstreamChangedProject = ref.path;
+                            continue;
+                        }
+
+                        // We have an output older than an upstream output - we are out of date
+                        Debug.assert(oldestOutputFileName !== undefined, "Should have an oldest output filename here");
+                        return {
+                            type: UpToDateStatusType.OutOfDateWithUpstream,
+                            outOfDateOutputFileName: oldestOutputFileName,
+                            newerProjectName: ref.path
+                        };
+                    }
+                }
+            }
+
+            if (missingOutputFileName !== undefined) {
+                return {
+                    type: UpToDateStatusType.OutputMissing,
+                    missingOutputFileName
+                };
+            }
+
+            if (isOutOfDateWithInputs) {
+                return {
+                    type: UpToDateStatusType.OutOfDateWithSelf,
+                    outOfDateOutputFileName: oldestOutputFileName,
+                    newerInputFileName: newestInputFileName
+                };
+            }
+            else {
+                // Check tsconfig time
+                const configStatus = checkConfigFileUpToDateStatus(project.options.configFilePath!, oldestOutputFileTime, oldestOutputFileName);
+                if (configStatus) return configStatus;
+
+                // Check extended config time
+                const extendedConfigStatus = forEach(project.options.configFile!.extendedSourceFiles || emptyArray, configFile => checkConfigFileUpToDateStatus(configFile, oldestOutputFileTime, oldestOutputFileName));
+                if (extendedConfigStatus) return extendedConfigStatus;
+            }
+
+            if (!buildInfoChecked.has(resolvedPath)) {
+                buildInfoChecked.set(resolvedPath, true);
+                const buildInfoPath = getOutputPathForBuildInfo(project.options);
+                if (buildInfoPath) {
+                    const value = readFileWithCache(buildInfoPath);
+                    const buildInfo = value && getBuildInfo(value);
+                    if (buildInfo && buildInfo.version !== version) {
+                        return {
+                            type: UpToDateStatusType.TsVersionOutputOfDate,
+                            version: buildInfo.version
+                        };
+                    }
+                }
+            }
+
+            if (usesPrepend && pseudoUpToDate) {
+                return {
+                    type: UpToDateStatusType.OutOfDateWithPrepend,
+                    outOfDateOutputFileName: oldestOutputFileName,
+                    newerProjectName: upstreamChangedProject!
+                };
+            }
+
+            // Up to date
+            return {
+                type: pseudoUpToDate ? UpToDateStatusType.UpToDateWithUpstreamTypes : UpToDateStatusType.UpToDate,
+                newestDeclarationFileContentChangedTime,
+                newestInputFileTime,
+                newestOutputFileTime,
+                newestInputFileName,
+                newestOutputFileName,
+                oldestOutputFileName
+            };
+        }
+
+        function checkConfigFileUpToDateStatus(configFile: string, oldestOutputFileTime: Date, oldestOutputFileName: string): Status.OutOfDateWithSelf | undefined {
+            // Check tsconfig time
+            const tsconfigTime = host.getModifiedTime(configFile) || missingFileModifiedTime;
+            if (oldestOutputFileTime < tsconfigTime) {
+                return {
+                    type: UpToDateStatusType.OutOfDateWithSelf,
+                    outOfDateOutputFileName: oldestOutputFileName,
+                    newerInputFileName: configFile
+                };
+            }
+        }
+
+        function invalidateProject(configFileName: string, reloadLevel?: ConfigFileProgramReloadLevel) {
+            invalidateResolvedProject(toResolvedConfigFilePath(resolveProjectName(configFileName)), reloadLevel || ConfigFileProgramReloadLevel.None);
+        }
+
+        function invalidateResolvedProject(resolved: ResolvedConfigFilePath, reloadLevel: ConfigFileProgramReloadLevel) {
+            if (reloadLevel === ConfigFileProgramReloadLevel.Full) {
+                configFileCache.delete(resolved);
+                buildOrder = undefined;
+            }
+            clearProjectStatus(resolved);
+            addProjToQueue(resolved, reloadLevel);
+            enableCache();
+        }
+
+        function clearProjectStatus(resolved: ResolvedConfigFilePath) {
+            projectStatus.delete(resolved);
+            diagnostics.delete(resolved);
+        }
+
+        /**
+         * return true if new addition
+         */
+        function addProjToQueue(proj: ResolvedConfigFilePath, reloadLevel: ConfigFileProgramReloadLevel) {
+            const value = projectPendingBuild.get(proj);
+            if (value === undefined) {
+                projectPendingBuild.set(proj, reloadLevel);
+            }
+            else if (value < reloadLevel) {
+                projectPendingBuild.set(proj, reloadLevel);
+            }
+        }
+
+        function getNextInvalidatedProject() {
+            Debug.assert(hasPendingInvalidatedProjects());
+            return forEach(getBuildOrder(), (project, projectIndex) => {
+                const projectPath = toResolvedConfigFilePath(project);
+                const reloadLevel = projectPendingBuild.get(projectPath);
+                if (reloadLevel !== undefined) {
+                    projectPendingBuild.delete(projectPath);
+                    return { project, projectPath, reloadLevel, projectIndex };
+                }
+            });
+        }
+
+        function hasPendingInvalidatedProjects() {
+            return !!projectPendingBuild.size;
+        }
+
+        function scheduleBuildInvalidatedProject() {
+            if (!hostWithWatch.setTimeout || !hostWithWatch.clearTimeout) {
+                return;
+            }
+            if (timerToBuildInvalidatedProject) {
+                hostWithWatch.clearTimeout(timerToBuildInvalidatedProject);
+            }
+            timerToBuildInvalidatedProject = hostWithWatch.setTimeout(buildInvalidatedProject, 250);
+        }
+
+        function buildInvalidatedProject() {
+            timerToBuildInvalidatedProject = undefined;
+            if (reportFileChangeDetected) {
+                reportFileChangeDetected = false;
+                projectErrorsReported.clear();
+                reportWatchStatus(Diagnostics.File_change_detected_Starting_incremental_compilation);
+            }
+            if (hasPendingInvalidatedProjects()) {
+                buildNextInvalidatedProject();
+                if (hasPendingInvalidatedProjects()) {
+                    if (watch && !timerToBuildInvalidatedProject) {
+                        scheduleBuildInvalidatedProject();
+                    }
+                }
+                else {
+                    disableCache();
+                    reportErrorSummary();
+                }
+            }
+        }
+
+        function reportErrorSummary() {
+            if (watch || host.reportErrorSummary) {
+                // Report errors from the other projects
+                getBuildOrder().forEach(project => {
+                    const projectPath = toResolvedConfigFilePath(project);
+                    if (!projectErrorsReported.has(projectPath)) {
+                        reportErrors(diagnostics.get(projectPath) || emptyArray);
+                    }
+                });
+                let totalErrors = 0;
+                diagnostics.forEach(singleProjectErrors => totalErrors += getErrorCountForSummary(singleProjectErrors));
+                if (watch) {
+                    reportWatchStatus(getWatchErrorSummaryDiagnosticMessage(totalErrors), totalErrors);
+                }
+                else {
+                    host.reportErrorSummary!(totalErrors);
+                }
+            }
+        }
+
+        function buildNextInvalidatedProject() {
+            const { project, projectPath, reloadLevel, projectIndex } = getNextInvalidatedProject()!;
+            const config = parseConfigFile(project, projectPath);
+            if (!config) {
+                reportParseConfigFileDiagnostic(projectPath);
+                return;
+            }
+
+            if (reloadLevel === ConfigFileProgramReloadLevel.Full) {
+                watchConfigFile(project, projectPath);
+                watchWildCardDirectories(project, projectPath, config);
+                watchInputFiles(project, projectPath, config);
+            }
+            else if (reloadLevel === ConfigFileProgramReloadLevel.Partial) {
+                // Update file names
+                const result = getFileNamesFromConfigSpecs(config.configFileSpecs!, getDirectoryPath(project), config.options, parseConfigFileHost);
+                updateErrorForNoInputFiles(result, project, config.configFileSpecs!, config.errors, canJsonReportNoInutFiles(config.raw));
+                config.fileNames = result.fileNames;
+                watchInputFiles(project, projectPath, config);
+            }
+
+            const status = getUpToDateStatus(config, projectPath);
+            verboseReportProjectStatus(project, status);
+            if (status.type === UpToDateStatusType.UpToDate && !options.force) {
+                reportAndStoreErrors(projectPath, config.errors);
+                // Up to date, skip
+                if (options.dry) {
+                    // In a dry build, inform the user of this fact
+                    reportStatus(Diagnostics.Project_0_is_up_to_date, project);
+                }
+                return;
+            }
+
+            if (status.type === UpToDateStatusType.UpToDateWithUpstreamTypes && !options.force) {
+                reportAndStoreErrors(projectPath, config.errors);
+                // Fake that files have been built by updating output file stamps
+                updateOutputTimestamps(config, projectPath);
+                return;
+            }
+
+            if (status.type === UpToDateStatusType.UpstreamBlocked) {
+                reportAndStoreErrors(projectPath, config.errors);
+                if (options.verbose) reportStatus(Diagnostics.Skipping_build_of_project_0_because_its_dependency_1_has_errors, project, status.upstreamProjectName);
+                return;
+            }
+
+            if (status.type === UpToDateStatusType.ContainerOnly) {
+                reportAndStoreErrors(projectPath, config.errors);
+                // Do nothing
+                return;
+            }
+
+            const buildResult = needsBuild(status, config) ?
+                buildSingleProject(project, projectPath) : // Actual build
+                updateBundle(project, projectPath); // Fake that files have been built by manipulating prepend and existing output
+            // Only composite projects can be referenced by other projects
+            if (!(buildResult & BuildResultFlags.AnyErrors) && config.options.composite) {
+                queueReferencingProjects(project, projectPath, projectIndex, !(buildResult & BuildResultFlags.DeclarationOutputUnchanged));
+            }
+        }
+
+        function queueReferencingProjects(project: ResolvedConfigFileName, projectPath: ResolvedConfigFilePath, projectIndex: number, declarationOutputChanged: boolean) {
+            // Always use build order to queue projects
+            const buildOrder = getBuildOrder();
+            for (let index = projectIndex + 1; index < buildOrder.length; index++) {
+                const nextProject = buildOrder[index];
+                const nextProjectPath = toResolvedConfigFilePath(nextProject);
+                if (projectPendingBuild.has(nextProjectPath)) continue;
+
+                const nextProjectConfig = parseConfigFile(nextProject, nextProjectPath);
+                if (!nextProjectConfig || !nextProjectConfig.projectReferences) continue;
+                for (const ref of nextProjectConfig.projectReferences) {
+                    const resolvedRefPath = resolveProjectName(ref.path);
+                    if (toResolvedConfigFilePath(resolvedRefPath) !== projectPath) continue;
+                    // If the project is referenced with prepend, always build downstream projects,
+                    // If declaration output is changed, build the project
+                    // otherwise mark the project UpToDateWithUpstreamTypes so it updates output time stamps
+                    const status = projectStatus.get(nextProjectPath);
+                    if (status) {
+                        switch (status.type) {
+                            case UpToDateStatusType.UpToDate:
+                                if (!declarationOutputChanged) {
+                                    if (ref.prepend) {
+                                        projectStatus.set(nextProjectPath, {
+                                            type: UpToDateStatusType.OutOfDateWithPrepend,
+                                            outOfDateOutputFileName: status.oldestOutputFileName,
+                                            newerProjectName: project
+                                        });
+                                    }
+                                    else {
+                                        status.type = UpToDateStatusType.UpToDateWithUpstreamTypes;
+                                    }
+                                    break;
+                                }
+
+                            // falls through
+                            case UpToDateStatusType.UpToDateWithUpstreamTypes:
+                            case UpToDateStatusType.OutOfDateWithPrepend:
+                                if (declarationOutputChanged) {
+                                    projectStatus.set(nextProjectPath, {
+                                        type: UpToDateStatusType.OutOfDateWithUpstream,
+                                        outOfDateOutputFileName: status.type === UpToDateStatusType.OutOfDateWithPrepend ? status.outOfDateOutputFileName : status.oldestOutputFileName,
+                                        newerProjectName: project
+                                    });
+                                }
+                                break;
+
+                            case UpToDateStatusType.UpstreamBlocked:
+                                if (toResolvedConfigFilePath(resolveProjectName(status.upstreamProjectName)) === projectPath) {
+                                    clearProjectStatus(nextProjectPath);
+                                }
+                                break;
+                        }
+                    }
+                    addProjToQueue(nextProjectPath, ConfigFileProgramReloadLevel.None);
+                    break;
+                }
+            }
+        }
+
+        function createBuildOrder(roots: readonly ResolvedConfigFileName[]): readonly ResolvedConfigFileName[] {
+            const temporaryMarks = createMap() as ConfigFileMap<true>;
+            const permanentMarks = createMap() as ConfigFileMap<true>;
+            const circularityReportStack: string[] = [];
+            let buildOrder: ResolvedConfigFileName[] | undefined;
+            for (const root of roots) {
+                visit(root);
+            }
+
+            return buildOrder || emptyArray;
+
+            function visit(configFileName: ResolvedConfigFileName, inCircularContext?: boolean) {
+                const projPath = toResolvedConfigFilePath(configFileName);
+                // Already visited
+                if (permanentMarks.has(projPath)) return;
+                // Circular
+                if (temporaryMarks.has(projPath)) {
+                    if (!inCircularContext) {
+                        // TODO:: Do we report this as error?
+                        reportStatus(Diagnostics.Project_references_may_not_form_a_circular_graph_Cycle_detected_Colon_0, circularityReportStack.join("\r\n"));
+                    }
+                    return;
+                }
+
+                temporaryMarks.set(projPath, true);
+                circularityReportStack.push(configFileName);
+                const parsed = parseConfigFile(configFileName, projPath);
+                if (parsed && parsed.projectReferences) {
+                    for (const ref of parsed.projectReferences) {
+                        const resolvedRefPath = resolveProjectName(ref.path);
+                        visit(resolvedRefPath, inCircularContext || ref.circular);
+                    }
+                }
+
+                circularityReportStack.pop();
+                permanentMarks.set(projPath, true);
+                (buildOrder || (buildOrder = [])).push(configFileName);
+            }
+        }
+
+        function buildSingleProject(proj: ResolvedConfigFileName, resolvedPath: ResolvedConfigFilePath): BuildResultFlags {
+            if (options.dry) {
+                reportStatus(Diagnostics.A_non_dry_build_would_build_project_0, proj);
+                return BuildResultFlags.Success;
+            }
+
+            if (options.verbose) reportStatus(Diagnostics.Building_project_0, proj);
+
+            let resultFlags = BuildResultFlags.DeclarationOutputUnchanged;
+
+            const configFile = parseConfigFile(proj, resolvedPath);
+            if (!configFile) {
+                // Failed to read the config file
+                resultFlags |= BuildResultFlags.ConfigFileErrors;
+                reportParseConfigFileDiagnostic(resolvedPath);
+                projectStatus.set(resolvedPath, { type: UpToDateStatusType.Unbuildable, reason: "Config file errors" });
+                return resultFlags;
+            }
+            if (configFile.fileNames.length === 0) {
+                reportAndStoreErrors(resolvedPath, configFile.errors);
+                // Nothing to build - must be a solution file, basically
+                return BuildResultFlags.None;
+            }
+
+            // TODO: handle resolve module name to cache result in project reference redirect
+            projectCompilerOptions = configFile.options;
+            // Update module resolution cache if needed
+            if (moduleResolutionCache) {
+                const projPath = toPath(proj);
+                if (moduleResolutionCache.directoryToModuleNameMap.redirectsMap.size === 0) {
+                    // The own map will be for projectCompilerOptions
+                    Debug.assert(moduleResolutionCache.moduleNameToDirectoryMap.redirectsMap.size === 0);
+                    moduleResolutionCache.directoryToModuleNameMap.redirectsMap.set(projPath, moduleResolutionCache.directoryToModuleNameMap.ownMap);
+                    moduleResolutionCache.moduleNameToDirectoryMap.redirectsMap.set(projPath, moduleResolutionCache.moduleNameToDirectoryMap.ownMap);
+                }
+                else {
+                    // Set correct own map
+                    Debug.assert(moduleResolutionCache.moduleNameToDirectoryMap.redirectsMap.size > 0);
+
+                    const ref: ResolvedProjectReference = {
+                        sourceFile: projectCompilerOptions.configFile!,
+                        commandLine: configFile
+                    };
+                    moduleResolutionCache.directoryToModuleNameMap.setOwnMap(moduleResolutionCache.directoryToModuleNameMap.getOrCreateMapOfCacheRedirects(ref));
+                    moduleResolutionCache.moduleNameToDirectoryMap.setOwnMap(moduleResolutionCache.moduleNameToDirectoryMap.getOrCreateMapOfCacheRedirects(ref));
+                }
+                moduleResolutionCache.directoryToModuleNameMap.setOwnOptions(projectCompilerOptions);
+                moduleResolutionCache.moduleNameToDirectoryMap.setOwnOptions(projectCompilerOptions);
+            }
+
+            const program = host.createProgram(
+                configFile.fileNames,
+                configFile.options,
+                compilerHost,
+                getOldProgram(resolvedPath, configFile),
+                configFile.errors,
+                configFile.projectReferences
+            );
+
+            // Don't emit anything in the presence of syntactic errors or options diagnostics
+            const syntaxDiagnostics = [
+                ...program.getConfigFileParsingDiagnostics(),
+                ...program.getOptionsDiagnostics(),
+                ...program.getGlobalDiagnostics(),
+                ...program.getSyntacticDiagnostics()];
+            if (syntaxDiagnostics.length) {
+                return buildErrors(syntaxDiagnostics, BuildResultFlags.SyntaxErrors, "Syntactic");
+            }
+
+            // Same as above but now for semantic diagnostics
+            const semanticDiagnostics = program.getSemanticDiagnostics();
+            if (semanticDiagnostics.length) {
+                return buildErrors(semanticDiagnostics, BuildResultFlags.TypeErrors, "Semantic");
+            }
+
+            // Before emitting lets backup state, so we can revert it back if there are declaration errors to handle emit and declaration errors correctly
+            program.backupState();
+            let newestDeclarationFileContentChangedTime = minimumDate;
+            let anyDtsChanged = false;
+            let declDiagnostics: Diagnostic[] | undefined;
+            const reportDeclarationDiagnostics = (d: Diagnostic) => (declDiagnostics || (declDiagnostics = [])).push(d);
+            const outputFiles: OutputFile[] = [];
+            emitFilesAndReportErrors(program, reportDeclarationDiagnostics, /*writeFileName*/ undefined, /*reportSummary*/ undefined, (name, text, writeByteOrderMark) => outputFiles.push({ name, text, writeByteOrderMark }));
+            // Don't emit .d.ts if there are decl file errors
+            if (declDiagnostics) {
+                program.restoreState();
+                return buildErrors(declDiagnostics, BuildResultFlags.DeclarationEmitErrors, "Declaration file");
+            }
+
+            // Actual Emit
+            const emitterDiagnostics = createDiagnosticCollection();
+            const emittedOutputs = createMap() as FileMap<string>;
+            outputFiles.forEach(({ name, text, writeByteOrderMark }) => {
+                let priorChangeTime: Date | undefined;
+                if (!anyDtsChanged && isDeclarationFile(name)) {
+                    // Check for unchanged .d.ts files
+                    if (host.fileExists(name) && readFileWithCache(name) === text) {
+                        priorChangeTime = host.getModifiedTime(name);
+                    }
+                    else {
+                        resultFlags &= ~BuildResultFlags.DeclarationOutputUnchanged;
+                        anyDtsChanged = true;
+                    }
+                }
+
+                emittedOutputs.set(toPath(name), name);
+                writeFile(compilerHost, emitterDiagnostics, name, text, writeByteOrderMark);
+                if (priorChangeTime !== undefined) {
+                    newestDeclarationFileContentChangedTime = newer(priorChangeTime, newestDeclarationFileContentChangedTime);
+                }
+            });
+
+            const emitDiagnostics = emitterDiagnostics.getDiagnostics();
+            if (emitDiagnostics.length) {
+                return buildErrors(emitDiagnostics, BuildResultFlags.EmitErrors, "Emit");
+            }
+
+            if (writeFileName) {
+                emittedOutputs.forEach(name => listEmittedFile(configFile, name));
+                listFiles(program, writeFileName);
+            }
+
+            // Update time stamps for rest of the outputs
+            newestDeclarationFileContentChangedTime = updateOutputTimestampsWorker(configFile, newestDeclarationFileContentChangedTime, Diagnostics.Updating_unchanged_output_timestamps_of_project_0, emittedOutputs);
+
+            const status: Status.UpToDate = {
+                type: UpToDateStatusType.UpToDate,
+                newestDeclarationFileContentChangedTime: anyDtsChanged ? maximumDate : newestDeclarationFileContentChangedTime,
+                oldestOutputFileName: outputFiles.length ? outputFiles[0].name : getFirstProjectOutput(configFile, !host.useCaseSensitiveFileNames())
+            };
+            diagnostics.delete(resolvedPath);
+            projectStatus.set(resolvedPath, status);
+            afterProgramCreate(resolvedPath, program);
+            projectCompilerOptions = baseCompilerOptions;
+            return resultFlags;
+
+            function buildErrors(diagnostics: ReadonlyArray<Diagnostic>, errorFlags: BuildResultFlags, errorType: string) {
+                resultFlags |= errorFlags;
+                reportAndStoreErrors(resolvedPath, diagnostics);
+                // List files if any other build error using program (emit errors already report files)
+                if (writeFileName) listFiles(program, writeFileName);
+                projectStatus.set(resolvedPath, { type: UpToDateStatusType.Unbuildable, reason: `${errorType} errors` });
+                afterProgramCreate(resolvedPath, program);
+                projectCompilerOptions = baseCompilerOptions;
+                return resultFlags;
+            }
+        }
+
+        function listEmittedFile(proj: ParsedCommandLine, file: string) {
+            if (writeFileName && proj.options.listEmittedFiles) {
+                writeFileName(`TSFILE: ${file}`);
+            }
+        }
+
+        function afterProgramCreate(proj: ResolvedConfigFilePath, program: T) {
+            if (host.afterProgramEmitAndDiagnostics) {
+                host.afterProgramEmitAndDiagnostics(program);
+            }
+            if (watch) {
+                program.releaseProgram();
+                builderPrograms.set(proj, program);
+            }
+        }
+
+        function getOldProgram(proj: ResolvedConfigFilePath, parsed: ParsedCommandLine) {
+            if (options.force) return undefined;
+            const value = builderPrograms.get(proj);
+            if (value) return value;
+            return readBuilderProgram(parsed.options, readFileWithCache) as any as T;
+        }
+
+        function updateBundle(proj: ResolvedConfigFileName, resolvedPath: ResolvedConfigFilePath): BuildResultFlags {
+            if (options.dry) {
+                reportStatus(Diagnostics.A_non_dry_build_would_update_output_of_project_0, proj);
+                return BuildResultFlags.Success;
+            }
+
+            if (options.verbose) reportStatus(Diagnostics.Updating_output_of_project_0, proj);
+
+            // Update js, and source map
+            const config = Debug.assertDefined(parseConfigFile(proj, resolvedPath));
+            projectCompilerOptions = config.options;
+            const outputFiles = emitUsingBuildInfo(
+                config,
+                compilerHost,
+                ref => {
+                    const refName = resolveProjectName(ref.path);
+                    return parseConfigFile(refName, toResolvedConfigFilePath(refName));
+                });
+            if (isString(outputFiles)) {
+                reportStatus(Diagnostics.Cannot_update_output_of_project_0_because_there_was_error_reading_file_1, proj, relName(outputFiles));
+                return buildSingleProject(proj, resolvedPath);
+            }
+
+            // Actual Emit
+            Debug.assert(!!outputFiles.length);
+            const emitterDiagnostics = createDiagnosticCollection();
+            const emittedOutputs = createMap() as FileMap<string>;
+            outputFiles.forEach(({ name, text, writeByteOrderMark }) => {
+                emittedOutputs.set(toPath(name), name);
+                writeFile(compilerHost, emitterDiagnostics, name, text, writeByteOrderMark);
+            });
+            const emitDiagnostics = emitterDiagnostics.getDiagnostics();
+            if (emitDiagnostics.length) {
+                reportAndStoreErrors(resolvedPath, emitDiagnostics);
+                projectStatus.set(resolvedPath, { type: UpToDateStatusType.Unbuildable, reason: "Emit errors" });
+                projectCompilerOptions = baseCompilerOptions;
+                return BuildResultFlags.DeclarationOutputUnchanged | BuildResultFlags.EmitErrors;
+            }
+
+            if (writeFileName) {
+                emittedOutputs.forEach(name => listEmittedFile(config, name));
+            }
+
+            // Update timestamps for dts
+            const newestDeclarationFileContentChangedTime = updateOutputTimestampsWorker(config, minimumDate, Diagnostics.Updating_unchanged_output_timestamps_of_project_0, emittedOutputs);
+
+            const status: Status.UpToDate = {
+                type: UpToDateStatusType.UpToDate,
+                newestDeclarationFileContentChangedTime,
+                oldestOutputFileName: outputFiles[0].name
+            };
+
+            diagnostics.delete(resolvedPath);
+            projectStatus.set(resolvedPath, status);
+            projectCompilerOptions = baseCompilerOptions;
+            return BuildResultFlags.DeclarationOutputUnchanged;
+        }
+
+        function updateOutputTimestamps(proj: ParsedCommandLine, resolvedPath: ResolvedConfigFilePath) {
+            if (options.dry) {
+                return reportStatus(Diagnostics.A_non_dry_build_would_update_timestamps_for_output_of_project_0, proj.options.configFilePath!);
+            }
+            const priorNewestUpdateTime = updateOutputTimestampsWorker(proj, minimumDate, Diagnostics.Updating_output_timestamps_of_project_0);
+            const status: Status.UpToDate = {
+                type: UpToDateStatusType.UpToDate,
+                newestDeclarationFileContentChangedTime: priorNewestUpdateTime,
+                oldestOutputFileName: getFirstProjectOutput(proj, !host.useCaseSensitiveFileNames())
+            };
+            projectStatus.set(resolvedPath, status);
+        }
+
+        function updateOutputTimestampsWorker(proj: ParsedCommandLine, priorNewestUpdateTime: Date, verboseMessage: DiagnosticMessage, skipOutputs?: FileMap<string>) {
+            const outputs = getAllProjectOutputs(proj, !host.useCaseSensitiveFileNames());
+            if (!skipOutputs || outputs.length !== skipOutputs.size) {
+                if (options.verbose) {
+                    reportStatus(verboseMessage, proj.options.configFilePath!);
+                }
+                const now = host.now ? host.now() : new Date();
+                for (const file of outputs) {
+                    if (skipOutputs && skipOutputs.has(toPath(file))) {
+                        continue;
+                    }
+
+                    if (isDeclarationFile(file)) {
+                        priorNewestUpdateTime = newer(priorNewestUpdateTime, host.getModifiedTime(file) || missingFileModifiedTime);
+                    }
+
+                    host.setModifiedTime(file, now);
+                    listEmittedFile(proj, file);
+                }
+            }
+
+            return priorNewestUpdateTime;
+        }
+
+        function getFilesToClean(): string[] {
+            // Get the same graph for cleaning we'd use for building
+            const filesToDelete: string[] = [];
+            for (const proj of getBuildOrder()) {
+                const resolvedPath = toResolvedConfigFilePath(proj);
+                const parsed = parseConfigFile(proj, resolvedPath);
+                if (parsed === undefined) {
+                    // File has gone missing; fine to ignore here
+                    reportParseConfigFileDiagnostic(resolvedPath);
+                    continue;
+                }
+                const outputs = getAllProjectOutputs(parsed, !host.useCaseSensitiveFileNames());
+                for (const output of outputs) {
+                    if (host.fileExists(output)) {
+                        filesToDelete.push(output);
+                    }
+                }
+            }
+            return filesToDelete;
+        }
+
+        function cleanAllProjects() {
+            const filesToDelete = getFilesToClean();
+            if (options.dry) {
+                reportStatus(Diagnostics.A_non_dry_build_would_delete_the_following_files_Colon_0, filesToDelete.map(f => `\r\n * ${f}`).join(""));
+                return ExitStatus.Success;
+            }
+
+            for (const output of filesToDelete) {
+                host.deleteFile(output);
+            }
+
+            return ExitStatus.Success;
+        }
+
+        function resolveProjectName(name: string): ResolvedConfigFileName {
+            return resolveConfigFileProjectName(resolvePath(host.getCurrentDirectory(), name));
+        }
+
+        function resolveProjectNames(configFileNames: ReadonlyArray<string>): ResolvedConfigFileName[] {
+            return configFileNames.map(resolveProjectName);
+        }
+
+        function enableCache() {
+            if (cacheState) {
+                disableCache();
+            }
+
+            const originalReadFileWithCache = readFileWithCache;
+            const originalGetSourceFile = compilerHost.getSourceFile;
+
+            const { originalReadFile, originalFileExists, originalDirectoryExists,
+                originalCreateDirectory, originalWriteFile, getSourceFileWithCache,
+                readFileWithCache: newReadFileWithCache
+            } = changeCompilerHostLikeToUseCache(host, toPath, (...args) => originalGetSourceFile.call(compilerHost, ...args));
+            readFileWithCache = newReadFileWithCache;
+            compilerHost.getSourceFile = getSourceFileWithCache!;
+
+            cacheState = {
+                originalReadFile,
+                originalFileExists,
+                originalDirectoryExists,
+                originalCreateDirectory,
+                originalWriteFile,
+                originalReadFileWithCache,
+                originalGetSourceFile,
+            };
+        }
+
+        function disableCache() {
+            if (!cacheState) return;
+
+            host.readFile = cacheState.originalReadFile;
+            host.fileExists = cacheState.originalFileExists;
+            host.directoryExists = cacheState.originalDirectoryExists;
+            host.createDirectory = cacheState.originalCreateDirectory;
+            host.writeFile = cacheState.originalWriteFile;
+            compilerHost.getSourceFile = cacheState.originalGetSourceFile;
+            readFileWithCache = cacheState.originalReadFileWithCache;
+            extendedConfigCache.clear();
+            if (moduleResolutionCache) {
+                moduleResolutionCache.directoryToModuleNameMap.clear();
+                moduleResolutionCache.moduleNameToDirectoryMap.clear();
+            }
+            cacheState = undefined;
+        }
+
+        function buildAllProjects(): ExitStatus {
+            if (options.watch) { reportWatchStatus(Diagnostics.Starting_compilation_in_watch_mode); }
+            enableCache();
+
+            const buildOrder = getBuildOrder();
+            reportBuildQueue(buildOrder);
+            buildOrder.forEach(configFileName =>
+                projectPendingBuild.set(toResolvedConfigFilePath(configFileName), ConfigFileProgramReloadLevel.None));
+
+            while (hasPendingInvalidatedProjects()) {
+                buildNextInvalidatedProject();
+            }
+            reportErrorSummary();
+            disableCache();
+            return diagnostics.size ? ExitStatus.DiagnosticsPresent_OutputsSkipped : ExitStatus.Success;
+        }
+
+        function needsBuild(status: UpToDateStatus, config: ParsedCommandLine) {
+            if (status.type !== UpToDateStatusType.OutOfDateWithPrepend || options.force) return true;
+            return config.fileNames.length === 0 ||
+                !!config.errors.length ||
+                !isIncrementalCompilation(config.options);
+        }
+
+        function reportParseConfigFileDiagnostic(proj: ResolvedConfigFilePath) {
+            reportAndStoreErrors(proj, [configFileCache.get(proj) as Diagnostic]);
+        }
+
+        function reportAndStoreErrors(proj: ResolvedConfigFilePath, errors: ReadonlyArray<Diagnostic>) {
+            reportErrors(errors);
+            projectErrorsReported.set(proj, true);
+            if (errors.length) {
+                diagnostics.set(proj, errors);
+            }
+        }
+
+        function reportErrors(errors: ReadonlyArray<Diagnostic>) {
+            errors.forEach(err => host.reportDiagnostic(err));
+        }
+
+        /**
+         * Report the build ordering inferred from the current project graph if we're in verbose mode
+         */
+        function reportBuildQueue(buildQueue: readonly ResolvedConfigFileName[]) {
+            if (options.verbose) {
+                reportStatus(Diagnostics.Projects_in_this_build_Colon_0, buildQueue.map(s => "\r\n    * " + relName(s)).join(""));
+            }
+        }
+
+        function relName(path: string): string {
+            return convertToRelativePath(path, host.getCurrentDirectory(), f => compilerHost.getCanonicalFileName(f));
+        }
+
+        /**
+         * Report the up-to-date status of a project if we're in verbose mode
+         */
+        function verboseReportProjectStatus(configFileName: string, status: UpToDateStatus) {
+            if (!options.verbose) return;
+            return formatUpToDateStatus(configFileName, status, relName, reportStatus);
+        }
+    }
+
+    export function resolveConfigFileProjectName(project: string): ResolvedConfigFileName {
+        if (fileExtensionIs(project, Extension.Json)) {
+            return project as ResolvedConfigFileName;
+        }
+
+        return combinePaths(project, "tsconfig.json") as ResolvedConfigFileName;
+    }
+
+    export function formatUpToDateStatus<T>(configFileName: string, status: UpToDateStatus, relName: (fileName: string) => string, formatMessage: (message: DiagnosticMessage, ...args: string[]) => T) {
+        switch (status.type) {
+            case UpToDateStatusType.OutOfDateWithSelf:
+                return formatMessage(Diagnostics.Project_0_is_out_of_date_because_oldest_output_1_is_older_than_newest_input_2,
+                    relName(configFileName),
+                    relName(status.outOfDateOutputFileName),
+                    relName(status.newerInputFileName));
+            case UpToDateStatusType.OutOfDateWithUpstream:
+                return formatMessage(Diagnostics.Project_0_is_out_of_date_because_oldest_output_1_is_older_than_newest_input_2,
+                    relName(configFileName),
+                    relName(status.outOfDateOutputFileName),
+                    relName(status.newerProjectName));
+            case UpToDateStatusType.OutputMissing:
+                return formatMessage(Diagnostics.Project_0_is_out_of_date_because_output_file_1_does_not_exist,
+                    relName(configFileName),
+                    relName(status.missingOutputFileName));
+            case UpToDateStatusType.UpToDate:
+                if (status.newestInputFileTime !== undefined) {
+                    return formatMessage(Diagnostics.Project_0_is_up_to_date_because_newest_input_1_is_older_than_oldest_output_2,
+                        relName(configFileName),
+                        relName(status.newestInputFileName || ""),
+                        relName(status.oldestOutputFileName || ""));
+                }
+                // Don't report anything for "up to date because it was already built" -- too verbose
+                break;
+            case UpToDateStatusType.OutOfDateWithPrepend:
+                return formatMessage(Diagnostics.Project_0_is_out_of_date_because_output_of_its_dependency_1_has_changed,
+                    relName(configFileName),
+                    relName(status.newerProjectName));
+            case UpToDateStatusType.UpToDateWithUpstreamTypes:
+                return formatMessage(Diagnostics.Project_0_is_up_to_date_with_d_ts_files_from_its_dependencies,
+                    relName(configFileName));
+            case UpToDateStatusType.UpstreamOutOfDate:
+                return formatMessage(Diagnostics.Project_0_is_out_of_date_because_its_dependency_1_is_out_of_date,
+                    relName(configFileName),
+                    relName(status.upstreamProjectName));
+            case UpToDateStatusType.UpstreamBlocked:
+                return formatMessage(Diagnostics.Project_0_can_t_be_built_because_its_dependency_1_has_errors,
+                    relName(configFileName),
+                    relName(status.upstreamProjectName));
+            case UpToDateStatusType.Unbuildable:
+                return formatMessage(Diagnostics.Failed_to_parse_file_0_Colon_1,
+                    relName(configFileName),
+                    status.reason);
+            case UpToDateStatusType.TsVersionOutputOfDate:
+                return formatMessage(Diagnostics.Project_0_is_out_of_date_because_output_for_it_was_generated_with_version_1_that_differs_with_current_version_2,
+                    relName(configFileName),
+                    status.version,
+                    version);
+            case UpToDateStatusType.ContainerOnly:
+                // Don't report status on "solution" projects
+            case UpToDateStatusType.ComputingUpstream:
+                // Should never leak from getUptoDateStatusWorker
+                break;
+            default:
+                assertType<never>(status);
+        }
+    }
+}