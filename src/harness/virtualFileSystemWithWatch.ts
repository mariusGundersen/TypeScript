namespace ts.VirtualFS {
    export const libFile: File = {
        path: "/a/lib/lib.d.ts",
        content: `/// <reference no-default-lib="true"/>
interface Boolean {}
interface Function {}
interface CallableFunction {}
interface NewableFunction {}
interface IArguments {}
interface Number { toExponential: any; }
interface Object {}
interface RegExp {}
interface String { charAt: any; }
interface Array<T> { length: number; [n: number]: T; }`
    };

    export const safeList = {
        path: "/safeList.json" as Path,
        content: JSON.stringify({
            commander: "commander",
            express: "express",
            jquery: "jquery",
            lodash: "lodash",
            moment: "moment",
            chroma: "chroma-js"
        })
    };

    function getExecutingFilePathFromLibFile(): string {
        return combinePaths(getDirectoryPath(libFile.path), "tsc.js");
    }

    export interface TestServerHostCreationParameters {
        useCaseSensitiveFileNames?: boolean;
        executingFilePath?: string;
        currentDirectory?: string;
        newLine?: string;
        windowsStyleRoot?: string;
        environmentVariables?: ESMap<string, string>;
        runWithoutRecursiveWatches?: boolean;
        runWithFallbackPolling?: boolean;
        withSafeList?: boolean;
    }

    export function createWatchedSystem(fileOrFolderList: readonly FileOrFolderOrSymLink[], params?: TestServerHostCreationParameters): TestServerHost {
        return new TestServerHost(/*withSafelist*/ false, fileOrFolderList, params);
    }

    export function createServerHost(fileOrFolderList: readonly FileOrFolderOrSymLink[], params?: TestServerHostCreationParameters): TestServerHost {
        const host = new TestServerHost(/*withSafelist*/ true, fileOrFolderList, params);
        // Just like sys, patch the host to use writeFile
        patchWriteFileEnsuringDirectory(host);
        return host;
    }

    export function getDiffInKeys<T>(map: ESMap<string, T>, expectedKeys: readonly string[]) {
        if (map.size === expectedKeys.length) {
            return "";
        }
        const notInActual: string[] = [];
        const duplicates: string[] = [];
        const seen = new Map<string, true>();
        forEach(expectedKeys, expectedKey => {
            if (seen.has(expectedKey)) {
                duplicates.push(expectedKey);
                return;
            }
            seen.set(expectedKey, true);
            if (!map.has(expectedKey)) {
                notInActual.push(expectedKey);
            }
        });
        const inActualNotExpected: string[] = [];
        map.forEach((_value, key) => {
            if (!seen.has(key)) {
                inActualNotExpected.push(key);
            }
            seen.set(key, true);
        });
        return `\n\nNotInActual: ${notInActual}\nDuplicates: ${duplicates}\nInActualButNotInExpected: ${inActualNotExpected}`;
    }

    export function verifyMapSize(caption: string, map: ESMap<string, any>, expectedKeys: readonly string[]) {
        assert.equal(map.size, expectedKeys.length, `${caption}: incorrect size of map: Actual keys: ${arrayFrom(map.keys())} Expected: ${expectedKeys}${getDiffInKeys(map, expectedKeys)}`);
    }

    export type MapValueTester<T, U> = [ESMap<string, U[]> | undefined, (value: T) => U];

    export function checkMap<T, U = undefined>(caption: string, actual: MultiMap<string, T>, expectedKeys: ReadonlyESMap<string, number>, valueTester?: MapValueTester<T,U>): void;
    export function checkMap<T, U = undefined>(caption: string, actual: MultiMap<string, T>, expectedKeys: readonly string[], eachKeyCount: number, valueTester?: MapValueTester<T, U>): void;
    export function checkMap<T>(caption: string, actual: ESMap<string, T> | MultiMap<string, T>, expectedKeys: readonly string[], eachKeyCount: undefined): void;
    export function checkMap<T, U = undefined>(
        caption: string,
        actual: ESMap<string, T> | MultiMap<string, T>,
        expectedKeysMapOrArray: ReadonlyESMap<string, number> | readonly string[],
        eachKeyCountOrValueTester?: number | MapValueTester<T, U>,
        valueTester?: MapValueTester<T, U>) {
        const expectedKeys = isArray(expectedKeysMapOrArray) ? arrayToMap(expectedKeysMapOrArray, s => s, () => eachKeyCountOrValueTester as number) : expectedKeysMapOrArray;
        verifyMapSize(caption, actual, isArray(expectedKeysMapOrArray) ? expectedKeysMapOrArray : arrayFrom(expectedKeys.keys()));
        if (!isNumber(eachKeyCountOrValueTester)) {
            valueTester = eachKeyCountOrValueTester;
        }
        const [expectedValues, valueMapper] = valueTester || [undefined, undefined!];
        expectedKeys.forEach((count, name) => {
            assert.isTrue(actual.has(name), `${caption}: expected to contain ${name}, actual keys: ${arrayFrom(actual.keys())}`);
            // Check key information only if eachKeyCount is provided
            if (!isArray(expectedKeysMapOrArray) || eachKeyCountOrValueTester !== undefined) {
                assert.equal((actual as MultiMap<string, T>).get(name)!.length, count, `${caption}: Expected to be have ${count} entries for ${name}. Actual entry: ${JSON.stringify(actual.get(name))}`);
                if (expectedValues) {
                    assert.deepEqual(
                        (actual as MultiMap<string, T>).get(name)!.map(valueMapper),
                        expectedValues.get(name),
                        `${caption}:: expected values mismatch for ${name}`
                    );
                }
            }
        });
    }

    export function checkArray(caption: string, actual: readonly string[], expected: readonly string[]) {
        checkMap(caption, arrayToMap(actual, identity), expected, /*eachKeyCount*/ undefined);
    }

    export function checkWatchedFiles(host: TestServerHost, expectedFiles: readonly string[], additionalInfo?: string) {
        checkMap(`watchedFiles:: ${additionalInfo || ""}::`, host.watchedFiles, expectedFiles, /*eachKeyCount*/ undefined);
    }

    export interface WatchFileDetails {
        fileName: string;
        pollingInterval: PollingInterval;
    }
    export function checkWatchedFilesDetailed(host: TestServerHost, expectedFiles: ReadonlyESMap<string, number>, expectedDetails?: ESMap<string, WatchFileDetails[]>): void;
    export function checkWatchedFilesDetailed(host: TestServerHost, expectedFiles: readonly string[], eachFileWatchCount: number, expectedDetails?: ESMap<string, WatchFileDetails[]>): void;
    export function checkWatchedFilesDetailed(host: TestServerHost, expectedFiles: ReadonlyESMap<string, number> | readonly string[], eachFileWatchCountOrExpectedDetails?: number | ESMap<string, WatchFileDetails[]>, expectedDetails?: ESMap<string, WatchFileDetails[]>) {
        if (!isNumber(eachFileWatchCountOrExpectedDetails)) expectedDetails = eachFileWatchCountOrExpectedDetails;
        if (isArray(expectedFiles)) {
            checkMap(
                "watchedFiles",
                host.watchedFiles,
                expectedFiles,
                eachFileWatchCountOrExpectedDetails as number,
                [expectedDetails, ({ fileName, pollingInterval }) => ({ fileName, pollingInterval })]
            );
        }
        else {
            checkMap(
                "watchedFiles",
                host.watchedFiles,
                expectedFiles,
                [expectedDetails, ({ fileName, pollingInterval }) => ({ fileName, pollingInterval })]
            );
        }
    }

    export function checkWatchedDirectories(host: TestServerHost, expectedDirectories: string[], recursive: boolean) {
        checkMap(`watchedDirectories${recursive ? " recursive" : ""}`, recursive ? host.fsWatchesRecursive : host.fsWatches, expectedDirectories, /*eachKeyCount*/ undefined);
    }

    export interface WatchDirectoryDetails {
        directoryName: string;
        fallbackPollingInterval: PollingInterval;
        fallbackOptions: WatchOptions | undefined;
    }
    export function checkWatchedDirectoriesDetailed(host: TestServerHost, expectedDirectories: ReadonlyESMap<string, number>, recursive: boolean, expectedDetails?: ESMap<string, WatchDirectoryDetails[]>): void;
    export function checkWatchedDirectoriesDetailed(host: TestServerHost, expectedDirectories: readonly string[], eachDirectoryWatchCount: number, recursive: boolean, expectedDetails?: ESMap<string, WatchDirectoryDetails[]>): void;
    export function checkWatchedDirectoriesDetailed(host: TestServerHost, expectedDirectories: ReadonlyESMap<string, number> | readonly string[], recursiveOrEachDirectoryWatchCount: boolean | number, recursiveOrExpectedDetails?: boolean | ESMap<string, WatchDirectoryDetails[]>, expectedDetails?: ESMap<string, WatchDirectoryDetails[]>) {
        if (typeof recursiveOrExpectedDetails !== "boolean") expectedDetails = recursiveOrExpectedDetails;
        if (isArray(expectedDirectories)) {
            checkMap(
                `fsWatches${recursiveOrExpectedDetails ? " recursive" : ""}`,
                recursiveOrExpectedDetails as boolean ? host.fsWatchesRecursive : host.fsWatches,
                expectedDirectories,
                recursiveOrEachDirectoryWatchCount as number,
                [expectedDetails, ({ directoryName, fallbackPollingInterval, fallbackOptions }) => ({ directoryName, fallbackPollingInterval, fallbackOptions })]
            );
        }
        else {
            recursiveOrExpectedDetails = recursiveOrEachDirectoryWatchCount as boolean;
            checkMap(
                `fsWatches${recursiveOrExpectedDetails ? " recursive" : ""}`,
                recursiveOrExpectedDetails ? host.fsWatchesRecursive : host.fsWatches,
                expectedDirectories,
                [expectedDetails, ({ directoryName, fallbackPollingInterval, fallbackOptions }) => ({ directoryName, fallbackPollingInterval, fallbackOptions })]
            );
        }
    }

    export function checkOutputContains(host: TestServerHost, expected: readonly string[]) {
        const mapExpected = new Set(expected);
        const mapSeen = new Set<string>();
        for (const f of host.getOutput()) {
            assert.isFalse(mapSeen.has(f), `Already found ${f} in ${JSON.stringify(host.getOutput())}`);
            if (mapExpected.has(f)) {
                mapExpected.delete(f);
                mapSeen.add(f);
            }
        }
        assert.equal(mapExpected.size, 0, `Output has missing ${JSON.stringify(arrayFrom(mapExpected.keys()))} in ${JSON.stringify(host.getOutput())}`);
    }

    export function checkOutputDoesNotContain(host: TestServerHost, expectedToBeAbsent: string[] | readonly string[]) {
        const mapExpectedToBeAbsent = new Set(expectedToBeAbsent);
        for (const f of host.getOutput()) {
            assert.isFalse(mapExpectedToBeAbsent.has(f), `Contains ${f} in ${JSON.stringify(host.getOutput())}`);
        }
    }

    export type TestServerHostTrackingWrittenFiles = TestServerHost & { writtenFiles: ESMap<Path, number>; };

    export function changeToHostTrackingWrittenFiles(inputHost: TestServerHost) {
        const host = inputHost as TestServerHostTrackingWrittenFiles;
        const originalWriteFile = host.writeFile;
        host.writtenFiles = new Map<Path, number>();
        host.writeFile = (fileName, content) => {
            originalWriteFile.call(host, fileName, content);
            const path = host.toFullPath(fileName);
            host.writtenFiles.set(path, (host.writtenFiles.get(path) || 0) + 1);
        };
        return host;
    }

<<<<<<< HEAD
    export function getTsBuildProjectFile(project: string, file: string): File {
        return {
            path: getTsBuildProjectFilePath(project, file),
            content: Harness.IO.readFile(`${Harness.IO.getWorkspaceRoot()}/tests/projects/${project}/${file}`)!
        };
=======
    export const timeIncrements = 1000;
    export interface TestServerHostOptions {
        useCaseSensitiveFileNames: boolean;
        executingFilePath: string;
        currentDirectory: string;
        fileOrFolderorSymLinkList: readonly FileOrFolderOrSymLink[];
        newLine?: string;
        useWindowsStylePaths?: boolean;
        environmentVariables?: ESMap<string, string>;
>>>>>>> 58114cf3
    }

    export class TestServerHost extends VirtualServerHost implements server.ServerHost {
        readonly screenClears: number[] = [];
<<<<<<< HEAD
        private readonly output: string[] = [];
=======

        readonly watchedFiles = createMultiMap<Path, TestFileWatcher>();
        readonly fsWatches = createMultiMap<Path, TestFsWatcher>();
        readonly fsWatchesRecursive = createMultiMap<Path, TestFsWatcher>();
        runWithFallbackPolling: boolean;
        public readonly useCaseSensitiveFileNames: boolean;
        public readonly newLine: string;
        public readonly windowsStyleRoot?: string;
        private readonly environmentVariables?: ESMap<string, string>;
        private readonly executingFilePath: string;
        private readonly currentDirectory: string;
        public require: ((initialPath: string, moduleName: string) => RequireResult) | undefined;
        public defaultWatchFileKind?: () => WatchFileKind | undefined;
        public storeFilesChangingSignatureDuringEmit = true;
        watchFile: HostWatchFile;
        watchDirectory: HostWatchDirectory;
>>>>>>> 58114cf3
        constructor(
            public withSafeList: boolean,
            fileOrFolderorSymLinkList: readonly FileOrFolderOrSymLink[],
            options: TestServerHostCreationParameters = {}) {
            super(
                fileOrFolderorSymLinkList.concat(withSafeList ? safeList : []),
                {
                    ...options,
                    executingFilePath: options.executingFilePath || getExecutingFilePathFromLibFile()
                });
        }
        runQueuedImmediateCallbacks(checkCount?: number) {
            if (checkCount !== undefined) {
                assert.equal(this.immediateCallbacks.count(), checkCount);
            }
            super.runQueuedImmediateCallbacks();
        }

        clearScreen(): void {
            this.screenClears.push(this.output.length);
        }

        checkTimeoutQueueLengthAndRun(expected: number) {
            this.checkTimeoutQueueLength(expected);
            this.runQueuedTimeoutCallbacks();
        }

        checkTimeoutQueueLength(expected: number) {
            const callbacksCount = this.timeoutCallbacks.count();
            assert.equal(callbacksCount, expected, `expected ${expected} timeout callbacks queued but found ${callbacksCount}.`);
        }

        override write(message: string) {
            this.output.push(message);
        }

        getOutput(): readonly string[] {
            return this.output;
        }

        clearOutput() {
            clear(this.output);
            this.screenClears.length = 0;
        }

        serializeOutput(baseline: string[]) {
            const output = this.getOutput();
            let start = 0;
            baseline.push("Output::");
            for (const screenClear of this.screenClears) {
                baselineOutputs(baseline, output, start, screenClear);
                start = screenClear;
                baseline.push(">> Screen clear");
            }
            baselineOutputs(baseline, output, start);
            baseline.push("");
            this.clearOutput();
        }

        snap(): ESMap<Path, FSEntry> {
            const result = new Map<Path, FSEntry>();
            this.fs.forEach((value, key) => {
                const cloneValue = clone(value);
                if (isFsFolder(cloneValue)) {
                    cloneValue.entries = cloneValue.entries.map(clone) as SortedArray<FSEntry>;
                }
                result.set(key, cloneValue);
            });

            return result;
        }

        writtenFiles?: ESMap<Path, number>;
        diff(baseline: string[], base: ESMap<string, FSEntry> = new Map()) {
            this.fs.forEach(newFsEntry => {
                diffFsEntry(baseline, base.get(newFsEntry.path), newFsEntry, this.writtenFiles);
            });
            base.forEach(oldFsEntry => {
                const newFsEntry = this.fs.get(oldFsEntry.path);
                if (!newFsEntry) {
                    diffFsEntry(baseline, oldFsEntry, newFsEntry, this.writtenFiles);
                }
            });
            baseline.push("");
        }

        serializeWatches(baseline: string[]) {
            serializeMultiMap(baseline, "WatchedFiles", this.watchedFiles, ({ fileName, pollingInterval }) => ({ fileName, pollingInterval }));
            baseline.push("");
            serializeMultiMap(baseline, "FsWatches", this.fsWatches, serializeTestFsWatcher);
            baseline.push("");
            serializeMultiMap(baseline, "FsWatchesRecursive", this.fsWatchesRecursive, serializeTestFsWatcher);
            baseline.push("");
        }
    }

    function diffFsFile(baseline: string[], fsEntry: FsFile) {
        baseline.push(`//// [${fsEntry.fullPath}]\r\n${fsEntry.content}`, "");
    }
    function diffFsSymLink(baseline: string[], fsEntry: FsSymLink) {
        baseline.push(`//// [${fsEntry.fullPath}] symlink(${fsEntry.symLink})`);
    }
    function diffFsEntry(baseline: string[], oldFsEntry: FSEntry | undefined, newFsEntry: FSEntry | undefined, writtenFiles: ESMap<string, any> | undefined): void {
        const file = newFsEntry && newFsEntry.fullPath;
        if (isFsFile(oldFsEntry)) {
            if (isFsFile(newFsEntry)) {
                if (oldFsEntry.content !== newFsEntry.content) {
                    diffFsFile(baseline, newFsEntry);
                }
                else if (oldFsEntry.modifiedTime !== newFsEntry.modifiedTime) {
                    if (oldFsEntry.fullPath !== newFsEntry.fullPath) {
                        baseline.push(`//// [${file}] file was renamed from file ${oldFsEntry.fullPath}`);
                    }
                    else if (writtenFiles && !writtenFiles.has(newFsEntry.path)) {
                        baseline.push(`//// [${file}] file changed its modified time`);
                    }
                    else {
                        baseline.push(`//// [${file}] file written with same contents`);
                    }
                }
            }
            else {
                baseline.push(`//// [${oldFsEntry.fullPath}] deleted`);
                if (isFsSymLink(newFsEntry)) {
                    diffFsSymLink(baseline, newFsEntry);
                }
            }
        }
        else if (isFsSymLink(oldFsEntry)) {
            if (isFsSymLink(newFsEntry)) {
                if (oldFsEntry.symLink !== newFsEntry.symLink) {
                    diffFsSymLink(baseline, newFsEntry);
                }
                else if (oldFsEntry.modifiedTime !== newFsEntry.modifiedTime) {
                    if (oldFsEntry.fullPath !== newFsEntry.fullPath) {
                        baseline.push(`//// [${file}] symlink was renamed from symlink ${oldFsEntry.fullPath}`);
                    }
                    else if (writtenFiles && !writtenFiles.has(newFsEntry.path)) {
                        baseline.push(`//// [${file}] symlink changed its modified time`);
                    }
                    else {
                        baseline.push(`//// [${file}] symlink written with same link`);
                    }
                }
            }
            else {
                baseline.push(`//// [${oldFsEntry.fullPath}] deleted symlink`);
                if (isFsFile(newFsEntry)) {
                    diffFsFile(baseline, newFsEntry);
                }
            }
        }
        else if (isFsFile(newFsEntry)) {
            diffFsFile(baseline, newFsEntry);
        }
        else if (isFsSymLink(newFsEntry)) {
            diffFsSymLink(baseline, newFsEntry);
        }
    }

    function serializeTestFsWatcher({ directoryName, fallbackPollingInterval, fallbackOptions }: VirtualFsWatcher) {
        return {
            directoryName,
            fallbackPollingInterval,
            fallbackOptions: serializeWatchOptions(fallbackOptions)
        };
    }

    function serializeWatchOptions(fallbackOptions: WatchOptions | undefined) {
        if (!fallbackOptions) return undefined;
        const { watchFile, watchDirectory, fallbackPolling, ...rest } = fallbackOptions;
        return {
            watchFile: watchFile !== undefined ? WatchFileKind[watchFile] : undefined,
            watchDirectory: watchDirectory !== undefined ? WatchDirectoryKind[watchDirectory] : undefined,
            fallbackPolling: fallbackPolling !== undefined ? PollingWatchKind[fallbackPolling] : undefined,
            ...rest
        };
    }

    function serializeMultiMap<T, U>(baseline: string[], caption: string, multiMap: MultiMap<string, T>, valueMapper: (value: T) => U) {
        baseline.push(`${caption}::`);
        multiMap.forEach((values, key) => {
            baseline.push(`${key}:`);
            for (const value of values) {
                baseline.push(`  ${JSON.stringify(valueMapper(value))}`);
            }
        });
    }

    function baselineOutputs(baseline: string[], output: readonly string[], start: number, end = output.length) {
        let baselinedOutput: string[] | undefined;
        for (let i = start; i < end; i++) {
            (baselinedOutput ||= []).push(output[i].replace(/Elapsed::\s[0-9]+(?:\.\d+)?ms/g, "Elapsed:: *ms"));
        }
        if (baselinedOutput) baseline.push(baselinedOutput.join(""));
    }

    export const tsbuildProjectsLocation = "/user/username/projects";
    export function getTsBuildProjectFilePath(project: string, file: string) {
        return `${tsbuildProjectsLocation}/${project}/${file}`;
    }
}
<|MERGE_RESOLUTION|>--- conflicted
+++ resolved
@@ -1,464 +1,434 @@
-namespace ts.VirtualFS {
-    export const libFile: File = {
-        path: "/a/lib/lib.d.ts",
-        content: `/// <reference no-default-lib="true"/>
-interface Boolean {}
-interface Function {}
-interface CallableFunction {}
-interface NewableFunction {}
-interface IArguments {}
-interface Number { toExponential: any; }
-interface Object {}
-interface RegExp {}
-interface String { charAt: any; }
-interface Array<T> { length: number; [n: number]: T; }`
-    };
-
-    export const safeList = {
-        path: "/safeList.json" as Path,
-        content: JSON.stringify({
-            commander: "commander",
-            express: "express",
-            jquery: "jquery",
-            lodash: "lodash",
-            moment: "moment",
-            chroma: "chroma-js"
-        })
-    };
-
-    function getExecutingFilePathFromLibFile(): string {
-        return combinePaths(getDirectoryPath(libFile.path), "tsc.js");
-    }
-
-    export interface TestServerHostCreationParameters {
-        useCaseSensitiveFileNames?: boolean;
-        executingFilePath?: string;
-        currentDirectory?: string;
-        newLine?: string;
-        windowsStyleRoot?: string;
-        environmentVariables?: ESMap<string, string>;
-        runWithoutRecursiveWatches?: boolean;
-        runWithFallbackPolling?: boolean;
-        withSafeList?: boolean;
-    }
-
-    export function createWatchedSystem(fileOrFolderList: readonly FileOrFolderOrSymLink[], params?: TestServerHostCreationParameters): TestServerHost {
-        return new TestServerHost(/*withSafelist*/ false, fileOrFolderList, params);
-    }
-
-    export function createServerHost(fileOrFolderList: readonly FileOrFolderOrSymLink[], params?: TestServerHostCreationParameters): TestServerHost {
-        const host = new TestServerHost(/*withSafelist*/ true, fileOrFolderList, params);
-        // Just like sys, patch the host to use writeFile
-        patchWriteFileEnsuringDirectory(host);
-        return host;
-    }
-
-    export function getDiffInKeys<T>(map: ESMap<string, T>, expectedKeys: readonly string[]) {
-        if (map.size === expectedKeys.length) {
-            return "";
-        }
-        const notInActual: string[] = [];
-        const duplicates: string[] = [];
-        const seen = new Map<string, true>();
-        forEach(expectedKeys, expectedKey => {
-            if (seen.has(expectedKey)) {
-                duplicates.push(expectedKey);
-                return;
-            }
-            seen.set(expectedKey, true);
-            if (!map.has(expectedKey)) {
-                notInActual.push(expectedKey);
-            }
-        });
-        const inActualNotExpected: string[] = [];
-        map.forEach((_value, key) => {
-            if (!seen.has(key)) {
-                inActualNotExpected.push(key);
-            }
-            seen.set(key, true);
-        });
-        return `\n\nNotInActual: ${notInActual}\nDuplicates: ${duplicates}\nInActualButNotInExpected: ${inActualNotExpected}`;
-    }
-
-    export function verifyMapSize(caption: string, map: ESMap<string, any>, expectedKeys: readonly string[]) {
-        assert.equal(map.size, expectedKeys.length, `${caption}: incorrect size of map: Actual keys: ${arrayFrom(map.keys())} Expected: ${expectedKeys}${getDiffInKeys(map, expectedKeys)}`);
-    }
-
-    export type MapValueTester<T, U> = [ESMap<string, U[]> | undefined, (value: T) => U];
-
-    export function checkMap<T, U = undefined>(caption: string, actual: MultiMap<string, T>, expectedKeys: ReadonlyESMap<string, number>, valueTester?: MapValueTester<T,U>): void;
-    export function checkMap<T, U = undefined>(caption: string, actual: MultiMap<string, T>, expectedKeys: readonly string[], eachKeyCount: number, valueTester?: MapValueTester<T, U>): void;
-    export function checkMap<T>(caption: string, actual: ESMap<string, T> | MultiMap<string, T>, expectedKeys: readonly string[], eachKeyCount: undefined): void;
-    export function checkMap<T, U = undefined>(
-        caption: string,
-        actual: ESMap<string, T> | MultiMap<string, T>,
-        expectedKeysMapOrArray: ReadonlyESMap<string, number> | readonly string[],
-        eachKeyCountOrValueTester?: number | MapValueTester<T, U>,
-        valueTester?: MapValueTester<T, U>) {
-        const expectedKeys = isArray(expectedKeysMapOrArray) ? arrayToMap(expectedKeysMapOrArray, s => s, () => eachKeyCountOrValueTester as number) : expectedKeysMapOrArray;
-        verifyMapSize(caption, actual, isArray(expectedKeysMapOrArray) ? expectedKeysMapOrArray : arrayFrom(expectedKeys.keys()));
-        if (!isNumber(eachKeyCountOrValueTester)) {
-            valueTester = eachKeyCountOrValueTester;
-        }
-        const [expectedValues, valueMapper] = valueTester || [undefined, undefined!];
-        expectedKeys.forEach((count, name) => {
-            assert.isTrue(actual.has(name), `${caption}: expected to contain ${name}, actual keys: ${arrayFrom(actual.keys())}`);
-            // Check key information only if eachKeyCount is provided
-            if (!isArray(expectedKeysMapOrArray) || eachKeyCountOrValueTester !== undefined) {
-                assert.equal((actual as MultiMap<string, T>).get(name)!.length, count, `${caption}: Expected to be have ${count} entries for ${name}. Actual entry: ${JSON.stringify(actual.get(name))}`);
-                if (expectedValues) {
-                    assert.deepEqual(
-                        (actual as MultiMap<string, T>).get(name)!.map(valueMapper),
-                        expectedValues.get(name),
-                        `${caption}:: expected values mismatch for ${name}`
-                    );
-                }
-            }
-        });
-    }
-
-    export function checkArray(caption: string, actual: readonly string[], expected: readonly string[]) {
-        checkMap(caption, arrayToMap(actual, identity), expected, /*eachKeyCount*/ undefined);
-    }
-
-    export function checkWatchedFiles(host: TestServerHost, expectedFiles: readonly string[], additionalInfo?: string) {
-        checkMap(`watchedFiles:: ${additionalInfo || ""}::`, host.watchedFiles, expectedFiles, /*eachKeyCount*/ undefined);
-    }
-
-    export interface WatchFileDetails {
-        fileName: string;
-        pollingInterval: PollingInterval;
-    }
-    export function checkWatchedFilesDetailed(host: TestServerHost, expectedFiles: ReadonlyESMap<string, number>, expectedDetails?: ESMap<string, WatchFileDetails[]>): void;
-    export function checkWatchedFilesDetailed(host: TestServerHost, expectedFiles: readonly string[], eachFileWatchCount: number, expectedDetails?: ESMap<string, WatchFileDetails[]>): void;
-    export function checkWatchedFilesDetailed(host: TestServerHost, expectedFiles: ReadonlyESMap<string, number> | readonly string[], eachFileWatchCountOrExpectedDetails?: number | ESMap<string, WatchFileDetails[]>, expectedDetails?: ESMap<string, WatchFileDetails[]>) {
-        if (!isNumber(eachFileWatchCountOrExpectedDetails)) expectedDetails = eachFileWatchCountOrExpectedDetails;
-        if (isArray(expectedFiles)) {
-            checkMap(
-                "watchedFiles",
-                host.watchedFiles,
-                expectedFiles,
-                eachFileWatchCountOrExpectedDetails as number,
-                [expectedDetails, ({ fileName, pollingInterval }) => ({ fileName, pollingInterval })]
-            );
-        }
-        else {
-            checkMap(
-                "watchedFiles",
-                host.watchedFiles,
-                expectedFiles,
-                [expectedDetails, ({ fileName, pollingInterval }) => ({ fileName, pollingInterval })]
-            );
-        }
-    }
-
-    export function checkWatchedDirectories(host: TestServerHost, expectedDirectories: string[], recursive: boolean) {
-        checkMap(`watchedDirectories${recursive ? " recursive" : ""}`, recursive ? host.fsWatchesRecursive : host.fsWatches, expectedDirectories, /*eachKeyCount*/ undefined);
-    }
-
-    export interface WatchDirectoryDetails {
-        directoryName: string;
-        fallbackPollingInterval: PollingInterval;
-        fallbackOptions: WatchOptions | undefined;
-    }
-    export function checkWatchedDirectoriesDetailed(host: TestServerHost, expectedDirectories: ReadonlyESMap<string, number>, recursive: boolean, expectedDetails?: ESMap<string, WatchDirectoryDetails[]>): void;
-    export function checkWatchedDirectoriesDetailed(host: TestServerHost, expectedDirectories: readonly string[], eachDirectoryWatchCount: number, recursive: boolean, expectedDetails?: ESMap<string, WatchDirectoryDetails[]>): void;
-    export function checkWatchedDirectoriesDetailed(host: TestServerHost, expectedDirectories: ReadonlyESMap<string, number> | readonly string[], recursiveOrEachDirectoryWatchCount: boolean | number, recursiveOrExpectedDetails?: boolean | ESMap<string, WatchDirectoryDetails[]>, expectedDetails?: ESMap<string, WatchDirectoryDetails[]>) {
-        if (typeof recursiveOrExpectedDetails !== "boolean") expectedDetails = recursiveOrExpectedDetails;
-        if (isArray(expectedDirectories)) {
-            checkMap(
-                `fsWatches${recursiveOrExpectedDetails ? " recursive" : ""}`,
-                recursiveOrExpectedDetails as boolean ? host.fsWatchesRecursive : host.fsWatches,
-                expectedDirectories,
-                recursiveOrEachDirectoryWatchCount as number,
-                [expectedDetails, ({ directoryName, fallbackPollingInterval, fallbackOptions }) => ({ directoryName, fallbackPollingInterval, fallbackOptions })]
-            );
-        }
-        else {
-            recursiveOrExpectedDetails = recursiveOrEachDirectoryWatchCount as boolean;
-            checkMap(
-                `fsWatches${recursiveOrExpectedDetails ? " recursive" : ""}`,
-                recursiveOrExpectedDetails ? host.fsWatchesRecursive : host.fsWatches,
-                expectedDirectories,
-                [expectedDetails, ({ directoryName, fallbackPollingInterval, fallbackOptions }) => ({ directoryName, fallbackPollingInterval, fallbackOptions })]
-            );
-        }
-    }
-
-    export function checkOutputContains(host: TestServerHost, expected: readonly string[]) {
-        const mapExpected = new Set(expected);
-        const mapSeen = new Set<string>();
-        for (const f of host.getOutput()) {
-            assert.isFalse(mapSeen.has(f), `Already found ${f} in ${JSON.stringify(host.getOutput())}`);
-            if (mapExpected.has(f)) {
-                mapExpected.delete(f);
-                mapSeen.add(f);
-            }
-        }
-        assert.equal(mapExpected.size, 0, `Output has missing ${JSON.stringify(arrayFrom(mapExpected.keys()))} in ${JSON.stringify(host.getOutput())}`);
-    }
-
-    export function checkOutputDoesNotContain(host: TestServerHost, expectedToBeAbsent: string[] | readonly string[]) {
-        const mapExpectedToBeAbsent = new Set(expectedToBeAbsent);
-        for (const f of host.getOutput()) {
-            assert.isFalse(mapExpectedToBeAbsent.has(f), `Contains ${f} in ${JSON.stringify(host.getOutput())}`);
-        }
-    }
-
-    export type TestServerHostTrackingWrittenFiles = TestServerHost & { writtenFiles: ESMap<Path, number>; };
-
-    export function changeToHostTrackingWrittenFiles(inputHost: TestServerHost) {
-        const host = inputHost as TestServerHostTrackingWrittenFiles;
-        const originalWriteFile = host.writeFile;
-        host.writtenFiles = new Map<Path, number>();
-        host.writeFile = (fileName, content) => {
-            originalWriteFile.call(host, fileName, content);
-            const path = host.toFullPath(fileName);
-            host.writtenFiles.set(path, (host.writtenFiles.get(path) || 0) + 1);
-        };
-        return host;
-    }
-
-<<<<<<< HEAD
-    export function getTsBuildProjectFile(project: string, file: string): File {
-        return {
-            path: getTsBuildProjectFilePath(project, file),
-            content: Harness.IO.readFile(`${Harness.IO.getWorkspaceRoot()}/tests/projects/${project}/${file}`)!
-        };
-=======
-    export const timeIncrements = 1000;
-    export interface TestServerHostOptions {
-        useCaseSensitiveFileNames: boolean;
-        executingFilePath: string;
-        currentDirectory: string;
-        fileOrFolderorSymLinkList: readonly FileOrFolderOrSymLink[];
-        newLine?: string;
-        useWindowsStylePaths?: boolean;
-        environmentVariables?: ESMap<string, string>;
->>>>>>> 58114cf3
-    }
-
-    export class TestServerHost extends VirtualServerHost implements server.ServerHost {
-        readonly screenClears: number[] = [];
-<<<<<<< HEAD
-        private readonly output: string[] = [];
-=======
-
-        readonly watchedFiles = createMultiMap<Path, TestFileWatcher>();
-        readonly fsWatches = createMultiMap<Path, TestFsWatcher>();
-        readonly fsWatchesRecursive = createMultiMap<Path, TestFsWatcher>();
-        runWithFallbackPolling: boolean;
-        public readonly useCaseSensitiveFileNames: boolean;
-        public readonly newLine: string;
-        public readonly windowsStyleRoot?: string;
-        private readonly environmentVariables?: ESMap<string, string>;
-        private readonly executingFilePath: string;
-        private readonly currentDirectory: string;
-        public require: ((initialPath: string, moduleName: string) => RequireResult) | undefined;
-        public defaultWatchFileKind?: () => WatchFileKind | undefined;
-        public storeFilesChangingSignatureDuringEmit = true;
-        watchFile: HostWatchFile;
-        watchDirectory: HostWatchDirectory;
->>>>>>> 58114cf3
-        constructor(
-            public withSafeList: boolean,
-            fileOrFolderorSymLinkList: readonly FileOrFolderOrSymLink[],
-            options: TestServerHostCreationParameters = {}) {
-            super(
-                fileOrFolderorSymLinkList.concat(withSafeList ? safeList : []),
-                {
-                    ...options,
-                    executingFilePath: options.executingFilePath || getExecutingFilePathFromLibFile()
-                });
-        }
-        runQueuedImmediateCallbacks(checkCount?: number) {
-            if (checkCount !== undefined) {
-                assert.equal(this.immediateCallbacks.count(), checkCount);
-            }
-            super.runQueuedImmediateCallbacks();
-        }
-
-        clearScreen(): void {
-            this.screenClears.push(this.output.length);
-        }
-
-        checkTimeoutQueueLengthAndRun(expected: number) {
-            this.checkTimeoutQueueLength(expected);
-            this.runQueuedTimeoutCallbacks();
-        }
-
-        checkTimeoutQueueLength(expected: number) {
-            const callbacksCount = this.timeoutCallbacks.count();
-            assert.equal(callbacksCount, expected, `expected ${expected} timeout callbacks queued but found ${callbacksCount}.`);
-        }
-
-        override write(message: string) {
-            this.output.push(message);
-        }
-
-        getOutput(): readonly string[] {
-            return this.output;
-        }
-
-        clearOutput() {
-            clear(this.output);
-            this.screenClears.length = 0;
-        }
-
-        serializeOutput(baseline: string[]) {
-            const output = this.getOutput();
-            let start = 0;
-            baseline.push("Output::");
-            for (const screenClear of this.screenClears) {
-                baselineOutputs(baseline, output, start, screenClear);
-                start = screenClear;
-                baseline.push(">> Screen clear");
-            }
-            baselineOutputs(baseline, output, start);
-            baseline.push("");
-            this.clearOutput();
-        }
-
-        snap(): ESMap<Path, FSEntry> {
-            const result = new Map<Path, FSEntry>();
-            this.fs.forEach((value, key) => {
-                const cloneValue = clone(value);
-                if (isFsFolder(cloneValue)) {
-                    cloneValue.entries = cloneValue.entries.map(clone) as SortedArray<FSEntry>;
-                }
-                result.set(key, cloneValue);
-            });
-
-            return result;
-        }
-
-        writtenFiles?: ESMap<Path, number>;
-        diff(baseline: string[], base: ESMap<string, FSEntry> = new Map()) {
-            this.fs.forEach(newFsEntry => {
-                diffFsEntry(baseline, base.get(newFsEntry.path), newFsEntry, this.writtenFiles);
-            });
-            base.forEach(oldFsEntry => {
-                const newFsEntry = this.fs.get(oldFsEntry.path);
-                if (!newFsEntry) {
-                    diffFsEntry(baseline, oldFsEntry, newFsEntry, this.writtenFiles);
-                }
-            });
-            baseline.push("");
-        }
-
-        serializeWatches(baseline: string[]) {
-            serializeMultiMap(baseline, "WatchedFiles", this.watchedFiles, ({ fileName, pollingInterval }) => ({ fileName, pollingInterval }));
-            baseline.push("");
-            serializeMultiMap(baseline, "FsWatches", this.fsWatches, serializeTestFsWatcher);
-            baseline.push("");
-            serializeMultiMap(baseline, "FsWatchesRecursive", this.fsWatchesRecursive, serializeTestFsWatcher);
-            baseline.push("");
-        }
-    }
-
-    function diffFsFile(baseline: string[], fsEntry: FsFile) {
-        baseline.push(`//// [${fsEntry.fullPath}]\r\n${fsEntry.content}`, "");
-    }
-    function diffFsSymLink(baseline: string[], fsEntry: FsSymLink) {
-        baseline.push(`//// [${fsEntry.fullPath}] symlink(${fsEntry.symLink})`);
-    }
-    function diffFsEntry(baseline: string[], oldFsEntry: FSEntry | undefined, newFsEntry: FSEntry | undefined, writtenFiles: ESMap<string, any> | undefined): void {
-        const file = newFsEntry && newFsEntry.fullPath;
-        if (isFsFile(oldFsEntry)) {
-            if (isFsFile(newFsEntry)) {
-                if (oldFsEntry.content !== newFsEntry.content) {
-                    diffFsFile(baseline, newFsEntry);
-                }
-                else if (oldFsEntry.modifiedTime !== newFsEntry.modifiedTime) {
-                    if (oldFsEntry.fullPath !== newFsEntry.fullPath) {
-                        baseline.push(`//// [${file}] file was renamed from file ${oldFsEntry.fullPath}`);
-                    }
-                    else if (writtenFiles && !writtenFiles.has(newFsEntry.path)) {
-                        baseline.push(`//// [${file}] file changed its modified time`);
-                    }
-                    else {
-                        baseline.push(`//// [${file}] file written with same contents`);
-                    }
-                }
-            }
-            else {
-                baseline.push(`//// [${oldFsEntry.fullPath}] deleted`);
-                if (isFsSymLink(newFsEntry)) {
-                    diffFsSymLink(baseline, newFsEntry);
-                }
-            }
-        }
-        else if (isFsSymLink(oldFsEntry)) {
-            if (isFsSymLink(newFsEntry)) {
-                if (oldFsEntry.symLink !== newFsEntry.symLink) {
-                    diffFsSymLink(baseline, newFsEntry);
-                }
-                else if (oldFsEntry.modifiedTime !== newFsEntry.modifiedTime) {
-                    if (oldFsEntry.fullPath !== newFsEntry.fullPath) {
-                        baseline.push(`//// [${file}] symlink was renamed from symlink ${oldFsEntry.fullPath}`);
-                    }
-                    else if (writtenFiles && !writtenFiles.has(newFsEntry.path)) {
-                        baseline.push(`//// [${file}] symlink changed its modified time`);
-                    }
-                    else {
-                        baseline.push(`//// [${file}] symlink written with same link`);
-                    }
-                }
-            }
-            else {
-                baseline.push(`//// [${oldFsEntry.fullPath}] deleted symlink`);
-                if (isFsFile(newFsEntry)) {
-                    diffFsFile(baseline, newFsEntry);
-                }
-            }
-        }
-        else if (isFsFile(newFsEntry)) {
-            diffFsFile(baseline, newFsEntry);
-        }
-        else if (isFsSymLink(newFsEntry)) {
-            diffFsSymLink(baseline, newFsEntry);
-        }
-    }
-
-    function serializeTestFsWatcher({ directoryName, fallbackPollingInterval, fallbackOptions }: VirtualFsWatcher) {
-        return {
-            directoryName,
-            fallbackPollingInterval,
-            fallbackOptions: serializeWatchOptions(fallbackOptions)
-        };
-    }
-
-    function serializeWatchOptions(fallbackOptions: WatchOptions | undefined) {
-        if (!fallbackOptions) return undefined;
-        const { watchFile, watchDirectory, fallbackPolling, ...rest } = fallbackOptions;
-        return {
-            watchFile: watchFile !== undefined ? WatchFileKind[watchFile] : undefined,
-            watchDirectory: watchDirectory !== undefined ? WatchDirectoryKind[watchDirectory] : undefined,
-            fallbackPolling: fallbackPolling !== undefined ? PollingWatchKind[fallbackPolling] : undefined,
-            ...rest
-        };
-    }
-
-    function serializeMultiMap<T, U>(baseline: string[], caption: string, multiMap: MultiMap<string, T>, valueMapper: (value: T) => U) {
-        baseline.push(`${caption}::`);
-        multiMap.forEach((values, key) => {
-            baseline.push(`${key}:`);
-            for (const value of values) {
-                baseline.push(`  ${JSON.stringify(valueMapper(value))}`);
-            }
-        });
-    }
-
-    function baselineOutputs(baseline: string[], output: readonly string[], start: number, end = output.length) {
-        let baselinedOutput: string[] | undefined;
-        for (let i = start; i < end; i++) {
-            (baselinedOutput ||= []).push(output[i].replace(/Elapsed::\s[0-9]+(?:\.\d+)?ms/g, "Elapsed:: *ms"));
-        }
-        if (baselinedOutput) baseline.push(baselinedOutput.join(""));
-    }
-
-    export const tsbuildProjectsLocation = "/user/username/projects";
-    export function getTsBuildProjectFilePath(project: string, file: string) {
-        return `${tsbuildProjectsLocation}/${project}/${file}`;
-    }
-}
+namespace ts.VirtualFS {
+    export const libFile: File = {
+        path: "/a/lib/lib.d.ts",
+        content: `/// <reference no-default-lib="true"/>
+interface Boolean {}
+interface Function {}
+interface CallableFunction {}
+interface NewableFunction {}
+interface IArguments {}
+interface Number { toExponential: any; }
+interface Object {}
+interface RegExp {}
+interface String { charAt: any; }
+interface Array<T> { length: number; [n: number]: T; }`
+    };
+
+    export const safeList = {
+        path: "/safeList.json" as Path,
+        content: JSON.stringify({
+            commander: "commander",
+            express: "express",
+            jquery: "jquery",
+            lodash: "lodash",
+            moment: "moment",
+            chroma: "chroma-js"
+        })
+    };
+
+    function getExecutingFilePathFromLibFile(): string {
+        return combinePaths(getDirectoryPath(libFile.path), "tsc.js");
+    }
+
+    export interface TestServerHostCreationParameters {
+        useCaseSensitiveFileNames?: boolean;
+        executingFilePath?: string;
+        currentDirectory?: string;
+        newLine?: string;
+        windowsStyleRoot?: string;
+        environmentVariables?: ESMap<string, string>;
+        runWithoutRecursiveWatches?: boolean;
+        runWithFallbackPolling?: boolean;
+        withSafeList?: boolean;
+    }
+
+    export function createWatchedSystem(fileOrFolderList: readonly FileOrFolderOrSymLink[], params?: TestServerHostCreationParameters): TestServerHost {
+        return new TestServerHost(/*withSafelist*/ false, fileOrFolderList, params);
+    }
+
+    export function createServerHost(fileOrFolderList: readonly FileOrFolderOrSymLink[], params?: TestServerHostCreationParameters): TestServerHost {
+        const host = new TestServerHost(/*withSafelist*/ true, fileOrFolderList, params);
+        // Just like sys, patch the host to use writeFile
+        patchWriteFileEnsuringDirectory(host);
+        return host;
+    }
+
+    export function getDiffInKeys<T>(map: ESMap<string, T>, expectedKeys: readonly string[]) {
+        if (map.size === expectedKeys.length) {
+            return "";
+        }
+        const notInActual: string[] = [];
+        const duplicates: string[] = [];
+        const seen = new Map<string, true>();
+        forEach(expectedKeys, expectedKey => {
+            if (seen.has(expectedKey)) {
+                duplicates.push(expectedKey);
+                return;
+            }
+            seen.set(expectedKey, true);
+            if (!map.has(expectedKey)) {
+                notInActual.push(expectedKey);
+            }
+        });
+        const inActualNotExpected: string[] = [];
+        map.forEach((_value, key) => {
+            if (!seen.has(key)) {
+                inActualNotExpected.push(key);
+            }
+            seen.set(key, true);
+        });
+        return `\n\nNotInActual: ${notInActual}\nDuplicates: ${duplicates}\nInActualButNotInExpected: ${inActualNotExpected}`;
+    }
+
+    export function verifyMapSize(caption: string, map: ESMap<string, any>, expectedKeys: readonly string[]) {
+        assert.equal(map.size, expectedKeys.length, `${caption}: incorrect size of map: Actual keys: ${arrayFrom(map.keys())} Expected: ${expectedKeys}${getDiffInKeys(map, expectedKeys)}`);
+    }
+
+    export type MapValueTester<T, U> = [ESMap<string, U[]> | undefined, (value: T) => U];
+
+    export function checkMap<T, U = undefined>(caption: string, actual: MultiMap<string, T>, expectedKeys: ReadonlyESMap<string, number>, valueTester?: MapValueTester<T,U>): void;
+    export function checkMap<T, U = undefined>(caption: string, actual: MultiMap<string, T>, expectedKeys: readonly string[], eachKeyCount: number, valueTester?: MapValueTester<T, U>): void;
+    export function checkMap<T>(caption: string, actual: ESMap<string, T> | MultiMap<string, T>, expectedKeys: readonly string[], eachKeyCount: undefined): void;
+    export function checkMap<T, U = undefined>(
+        caption: string,
+        actual: ESMap<string, T> | MultiMap<string, T>,
+        expectedKeysMapOrArray: ReadonlyESMap<string, number> | readonly string[],
+        eachKeyCountOrValueTester?: number | MapValueTester<T, U>,
+        valueTester?: MapValueTester<T, U>) {
+        const expectedKeys = isArray(expectedKeysMapOrArray) ? arrayToMap(expectedKeysMapOrArray, s => s, () => eachKeyCountOrValueTester as number) : expectedKeysMapOrArray;
+        verifyMapSize(caption, actual, isArray(expectedKeysMapOrArray) ? expectedKeysMapOrArray : arrayFrom(expectedKeys.keys()));
+        if (!isNumber(eachKeyCountOrValueTester)) {
+            valueTester = eachKeyCountOrValueTester;
+        }
+        const [expectedValues, valueMapper] = valueTester || [undefined, undefined!];
+        expectedKeys.forEach((count, name) => {
+            assert.isTrue(actual.has(name), `${caption}: expected to contain ${name}, actual keys: ${arrayFrom(actual.keys())}`);
+            // Check key information only if eachKeyCount is provided
+            if (!isArray(expectedKeysMapOrArray) || eachKeyCountOrValueTester !== undefined) {
+                assert.equal((actual as MultiMap<string, T>).get(name)!.length, count, `${caption}: Expected to be have ${count} entries for ${name}. Actual entry: ${JSON.stringify(actual.get(name))}`);
+                if (expectedValues) {
+                    assert.deepEqual(
+                        (actual as MultiMap<string, T>).get(name)!.map(valueMapper),
+                        expectedValues.get(name),
+                        `${caption}:: expected values mismatch for ${name}`
+                    );
+                }
+            }
+        });
+    }
+
+    export function checkArray(caption: string, actual: readonly string[], expected: readonly string[]) {
+        checkMap(caption, arrayToMap(actual, identity), expected, /*eachKeyCount*/ undefined);
+    }
+
+    export function checkWatchedFiles(host: TestServerHost, expectedFiles: readonly string[], additionalInfo?: string) {
+        checkMap(`watchedFiles:: ${additionalInfo || ""}::`, host.watchedFiles, expectedFiles, /*eachKeyCount*/ undefined);
+    }
+
+    export interface WatchFileDetails {
+        fileName: string;
+        pollingInterval: PollingInterval;
+    }
+    export function checkWatchedFilesDetailed(host: TestServerHost, expectedFiles: ReadonlyESMap<string, number>, expectedDetails?: ESMap<string, WatchFileDetails[]>): void;
+    export function checkWatchedFilesDetailed(host: TestServerHost, expectedFiles: readonly string[], eachFileWatchCount: number, expectedDetails?: ESMap<string, WatchFileDetails[]>): void;
+    export function checkWatchedFilesDetailed(host: TestServerHost, expectedFiles: ReadonlyESMap<string, number> | readonly string[], eachFileWatchCountOrExpectedDetails?: number | ESMap<string, WatchFileDetails[]>, expectedDetails?: ESMap<string, WatchFileDetails[]>) {
+        if (!isNumber(eachFileWatchCountOrExpectedDetails)) expectedDetails = eachFileWatchCountOrExpectedDetails;
+        if (isArray(expectedFiles)) {
+            checkMap(
+                "watchedFiles",
+                host.watchedFiles,
+                expectedFiles,
+                eachFileWatchCountOrExpectedDetails as number,
+                [expectedDetails, ({ fileName, pollingInterval }) => ({ fileName, pollingInterval })]
+            );
+        }
+        else {
+            checkMap(
+                "watchedFiles",
+                host.watchedFiles,
+                expectedFiles,
+                [expectedDetails, ({ fileName, pollingInterval }) => ({ fileName, pollingInterval })]
+            );
+        }
+    }
+
+    export function checkWatchedDirectories(host: TestServerHost, expectedDirectories: string[], recursive: boolean) {
+        checkMap(`watchedDirectories${recursive ? " recursive" : ""}`, recursive ? host.fsWatchesRecursive : host.fsWatches, expectedDirectories, /*eachKeyCount*/ undefined);
+    }
+
+    export interface WatchDirectoryDetails {
+        directoryName: string;
+        fallbackPollingInterval: PollingInterval;
+        fallbackOptions: WatchOptions | undefined;
+    }
+    export function checkWatchedDirectoriesDetailed(host: TestServerHost, expectedDirectories: ReadonlyESMap<string, number>, recursive: boolean, expectedDetails?: ESMap<string, WatchDirectoryDetails[]>): void;
+    export function checkWatchedDirectoriesDetailed(host: TestServerHost, expectedDirectories: readonly string[], eachDirectoryWatchCount: number, recursive: boolean, expectedDetails?: ESMap<string, WatchDirectoryDetails[]>): void;
+    export function checkWatchedDirectoriesDetailed(host: TestServerHost, expectedDirectories: ReadonlyESMap<string, number> | readonly string[], recursiveOrEachDirectoryWatchCount: boolean | number, recursiveOrExpectedDetails?: boolean | ESMap<string, WatchDirectoryDetails[]>, expectedDetails?: ESMap<string, WatchDirectoryDetails[]>) {
+        if (typeof recursiveOrExpectedDetails !== "boolean") expectedDetails = recursiveOrExpectedDetails;
+        if (isArray(expectedDirectories)) {
+            checkMap(
+                `fsWatches${recursiveOrExpectedDetails ? " recursive" : ""}`,
+                recursiveOrExpectedDetails as boolean ? host.fsWatchesRecursive : host.fsWatches,
+                expectedDirectories,
+                recursiveOrEachDirectoryWatchCount as number,
+                [expectedDetails, ({ directoryName, fallbackPollingInterval, fallbackOptions }) => ({ directoryName, fallbackPollingInterval, fallbackOptions })]
+            );
+        }
+        else {
+            recursiveOrExpectedDetails = recursiveOrEachDirectoryWatchCount as boolean;
+            checkMap(
+                `fsWatches${recursiveOrExpectedDetails ? " recursive" : ""}`,
+                recursiveOrExpectedDetails ? host.fsWatchesRecursive : host.fsWatches,
+                expectedDirectories,
+                [expectedDetails, ({ directoryName, fallbackPollingInterval, fallbackOptions }) => ({ directoryName, fallbackPollingInterval, fallbackOptions })]
+            );
+        }
+    }
+
+    export function checkOutputContains(host: TestServerHost, expected: readonly string[]) {
+        const mapExpected = new Set(expected);
+        const mapSeen = new Set<string>();
+        for (const f of host.getOutput()) {
+            assert.isFalse(mapSeen.has(f), `Already found ${f} in ${JSON.stringify(host.getOutput())}`);
+            if (mapExpected.has(f)) {
+                mapExpected.delete(f);
+                mapSeen.add(f);
+            }
+        }
+        assert.equal(mapExpected.size, 0, `Output has missing ${JSON.stringify(arrayFrom(mapExpected.keys()))} in ${JSON.stringify(host.getOutput())}`);
+    }
+
+    export function checkOutputDoesNotContain(host: TestServerHost, expectedToBeAbsent: string[] | readonly string[]) {
+        const mapExpectedToBeAbsent = new Set(expectedToBeAbsent);
+        for (const f of host.getOutput()) {
+            assert.isFalse(mapExpectedToBeAbsent.has(f), `Contains ${f} in ${JSON.stringify(host.getOutput())}`);
+        }
+    }
+
+    export type TestServerHostTrackingWrittenFiles = TestServerHost & { writtenFiles: ESMap<Path, number>; };
+
+    export function changeToHostTrackingWrittenFiles(inputHost: TestServerHost) {
+        const host = inputHost as TestServerHostTrackingWrittenFiles;
+        const originalWriteFile = host.writeFile;
+        host.writtenFiles = new Map<Path, number>();
+        host.writeFile = (fileName, content) => {
+            originalWriteFile.call(host, fileName, content);
+            const path = host.toFullPath(fileName);
+            host.writtenFiles.set(path, (host.writtenFiles.get(path) || 0) + 1);
+        };
+        return host;
+    }
+
+    export function getTsBuildProjectFile(project: string, file: string): File {
+        return {
+            path: getTsBuildProjectFilePath(project, file),
+            content: Harness.IO.readFile(`${Harness.IO.getWorkspaceRoot()}/tests/projects/${project}/${file}`)!
+        };
+    }
+
+    export class TestServerHost extends VirtualServerHost implements server.ServerHost {
+        readonly screenClears: number[] = [];
+        private readonly output: string[] = [];
+
+        constructor(
+            public withSafeList: boolean,
+            fileOrFolderorSymLinkList: readonly FileOrFolderOrSymLink[],
+            options: TestServerHostCreationParameters = {}) {
+            super(
+                fileOrFolderorSymLinkList.concat(withSafeList ? safeList : []),
+                {
+                    ...options,
+                    executingFilePath: options.executingFilePath || getExecutingFilePathFromLibFile()
+                });
+        }
+        runQueuedImmediateCallbacks(checkCount?: number) {
+            if (checkCount !== undefined) {
+                assert.equal(this.immediateCallbacks.count(), checkCount);
+            }
+            super.runQueuedImmediateCallbacks();
+        }
+
+        clearScreen(): void {
+            this.screenClears.push(this.output.length);
+        }
+
+        checkTimeoutQueueLengthAndRun(expected: number) {
+            this.checkTimeoutQueueLength(expected);
+            this.runQueuedTimeoutCallbacks();
+        }
+
+        checkTimeoutQueueLength(expected: number) {
+            const callbacksCount = this.timeoutCallbacks.count();
+            assert.equal(callbacksCount, expected, `expected ${expected} timeout callbacks queued but found ${callbacksCount}.`);
+        }
+
+        override write(message: string) {
+            this.output.push(message);
+        }
+
+        getOutput(): readonly string[] {
+            return this.output;
+        }
+
+        clearOutput() {
+            clear(this.output);
+            this.screenClears.length = 0;
+        }
+
+        serializeOutput(baseline: string[]) {
+            const output = this.getOutput();
+            let start = 0;
+            baseline.push("Output::");
+            for (const screenClear of this.screenClears) {
+                baselineOutputs(baseline, output, start, screenClear);
+                start = screenClear;
+                baseline.push(">> Screen clear");
+            }
+            baselineOutputs(baseline, output, start);
+            baseline.push("");
+            this.clearOutput();
+        }
+
+        snap(): ESMap<Path, FSEntry> {
+            const result = new Map<Path, FSEntry>();
+            this.fs.forEach((value, key) => {
+                const cloneValue = clone(value);
+                if (isFsFolder(cloneValue)) {
+                    cloneValue.entries = cloneValue.entries.map(clone) as SortedArray<FSEntry>;
+                }
+                result.set(key, cloneValue);
+            });
+
+            return result;
+        }
+
+        writtenFiles?: ESMap<Path, number>;
+        diff(baseline: string[], base: ESMap<string, FSEntry> = new Map()) {
+            this.fs.forEach(newFsEntry => {
+                diffFsEntry(baseline, base.get(newFsEntry.path), newFsEntry, this.writtenFiles);
+            });
+            base.forEach(oldFsEntry => {
+                const newFsEntry = this.fs.get(oldFsEntry.path);
+                if (!newFsEntry) {
+                    diffFsEntry(baseline, oldFsEntry, newFsEntry, this.writtenFiles);
+                }
+            });
+            baseline.push("");
+        }
+
+        serializeWatches(baseline: string[]) {
+            serializeMultiMap(baseline, "WatchedFiles", this.watchedFiles, ({ fileName, pollingInterval }) => ({ fileName, pollingInterval }));
+            baseline.push("");
+            serializeMultiMap(baseline, "FsWatches", this.fsWatches, serializeTestFsWatcher);
+            baseline.push("");
+            serializeMultiMap(baseline, "FsWatchesRecursive", this.fsWatchesRecursive, serializeTestFsWatcher);
+            baseline.push("");
+        }
+    }
+
+    function diffFsFile(baseline: string[], fsEntry: FsFile) {
+        baseline.push(`//// [${fsEntry.fullPath}]\r\n${fsEntry.content}`, "");
+    }
+    function diffFsSymLink(baseline: string[], fsEntry: FsSymLink) {
+        baseline.push(`//// [${fsEntry.fullPath}] symlink(${fsEntry.symLink})`);
+    }
+    function diffFsEntry(baseline: string[], oldFsEntry: FSEntry | undefined, newFsEntry: FSEntry | undefined, writtenFiles: ESMap<string, any> | undefined): void {
+        const file = newFsEntry && newFsEntry.fullPath;
+        if (isFsFile(oldFsEntry)) {
+            if (isFsFile(newFsEntry)) {
+                if (oldFsEntry.content !== newFsEntry.content) {
+                    diffFsFile(baseline, newFsEntry);
+                }
+                else if (oldFsEntry.modifiedTime !== newFsEntry.modifiedTime) {
+                    if (oldFsEntry.fullPath !== newFsEntry.fullPath) {
+                        baseline.push(`//// [${file}] file was renamed from file ${oldFsEntry.fullPath}`);
+                    }
+                    else if (writtenFiles && !writtenFiles.has(newFsEntry.path)) {
+                        baseline.push(`//// [${file}] file changed its modified time`);
+                    }
+                    else {
+                        baseline.push(`//// [${file}] file written with same contents`);
+                    }
+                }
+            }
+            else {
+                baseline.push(`//// [${oldFsEntry.fullPath}] deleted`);
+                if (isFsSymLink(newFsEntry)) {
+                    diffFsSymLink(baseline, newFsEntry);
+                }
+            }
+        }
+        else if (isFsSymLink(oldFsEntry)) {
+            if (isFsSymLink(newFsEntry)) {
+                if (oldFsEntry.symLink !== newFsEntry.symLink) {
+                    diffFsSymLink(baseline, newFsEntry);
+                }
+                else if (oldFsEntry.modifiedTime !== newFsEntry.modifiedTime) {
+                    if (oldFsEntry.fullPath !== newFsEntry.fullPath) {
+                        baseline.push(`//// [${file}] symlink was renamed from symlink ${oldFsEntry.fullPath}`);
+                    }
+                    else if (writtenFiles && !writtenFiles.has(newFsEntry.path)) {
+                        baseline.push(`//// [${file}] symlink changed its modified time`);
+                    }
+                    else {
+                        baseline.push(`//// [${file}] symlink written with same link`);
+                    }
+                }
+            }
+            else {
+                baseline.push(`//// [${oldFsEntry.fullPath}] deleted symlink`);
+                if (isFsFile(newFsEntry)) {
+                    diffFsFile(baseline, newFsEntry);
+                }
+            }
+        }
+        else if (isFsFile(newFsEntry)) {
+            diffFsFile(baseline, newFsEntry);
+        }
+        else if (isFsSymLink(newFsEntry)) {
+            diffFsSymLink(baseline, newFsEntry);
+        }
+    }
+
+    function serializeTestFsWatcher({ directoryName, fallbackPollingInterval, fallbackOptions }: VirtualFsWatcher) {
+        return {
+            directoryName,
+            fallbackPollingInterval,
+            fallbackOptions: serializeWatchOptions(fallbackOptions)
+        };
+    }
+
+    function serializeWatchOptions(fallbackOptions: WatchOptions | undefined) {
+        if (!fallbackOptions) return undefined;
+        const { watchFile, watchDirectory, fallbackPolling, ...rest } = fallbackOptions;
+        return {
+            watchFile: watchFile !== undefined ? WatchFileKind[watchFile] : undefined,
+            watchDirectory: watchDirectory !== undefined ? WatchDirectoryKind[watchDirectory] : undefined,
+            fallbackPolling: fallbackPolling !== undefined ? PollingWatchKind[fallbackPolling] : undefined,
+            ...rest
+        };
+    }
+
+    function serializeMultiMap<T, U>(baseline: string[], caption: string, multiMap: MultiMap<string, T>, valueMapper: (value: T) => U) {
+        baseline.push(`${caption}::`);
+        multiMap.forEach((values, key) => {
+            baseline.push(`${key}:`);
+            for (const value of values) {
+                baseline.push(`  ${JSON.stringify(valueMapper(value))}`);
+            }
+        });
+    }
+
+    function baselineOutputs(baseline: string[], output: readonly string[], start: number, end = output.length) {
+        let baselinedOutput: string[] | undefined;
+        for (let i = start; i < end; i++) {
+            (baselinedOutput ||= []).push(output[i].replace(/Elapsed::\s[0-9]+(?:\.\d+)?ms/g, "Elapsed:: *ms"));
+        }
+        if (baselinedOutput) baseline.push(baselinedOutput.join(""));
+    }
+
+    export const tsbuildProjectsLocation = "/user/username/projects";
+    export function getTsBuildProjectFilePath(project: string, file: string) {
+        return `${tsbuildProjectsLocation}/${project}/${file}`;
+    }
+}