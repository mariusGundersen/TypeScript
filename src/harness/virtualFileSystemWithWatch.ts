namespace ts.VirtualFS {
    export const libFile: File = {
        path: "/a/lib/lib.d.ts",
        content: `/// <reference no-default-lib="true"/>
interface Boolean {}
interface Function {}
interface CallableFunction {}
interface NewableFunction {}
interface IArguments {}
interface Number { toExponential: any; }
interface Object {}
interface RegExp {}
interface String { charAt: any; }
interface Array<T> { length: number; [n: number]: T; }`
    };

    export const safeList = {
        path: "/safeList.json" as Path,
        content: JSON.stringify({
            commander: "commander",
            express: "express",
            jquery: "jquery",
            lodash: "lodash",
            moment: "moment",
            chroma: "chroma-js"
        })
    };

    function getExecutingFilePathFromLibFile(): string {
        return combinePaths(getDirectoryPath(libFile.path), "tsc.js");
    }

    export interface TestServerHostCreationParameters {
        useCaseSensitiveFileNames?: boolean;
        executingFilePath?: string;
        currentDirectory?: string;
        newLine?: string;
        windowsStyleRoot?: string;
        environmentVariables?: ESMap<string, string>;
        runWithoutRecursiveWatches?: boolean;
        runWithFallbackPolling?: boolean;
        withSafeList?: boolean;
    }

    export function createWatchedSystem(fileOrFolderList: readonly FileOrFolderOrSymLink[], params?: TestServerHostCreationParameters): TestServerHost {
        return new TestServerHost(/*withSafelist*/ false, fileOrFolderList, params);
    }

    export function createServerHost(fileOrFolderList: readonly FileOrFolderOrSymLink[], params?: TestServerHostCreationParameters): TestServerHost {
        const host = new TestServerHost(/*withSafelist*/ true, fileOrFolderList, params);
        // Just like sys, patch the host to use writeFile
        patchWriteFileEnsuringDirectory(host);
        return host;
    }

    export function createVirtualServerHost(params: VirtualServerHostCreationParameters): VirtualServerHost {
        const host = new VirtualServerHost(params);
        host.init();
        // Just like sys, patch the host to use writeFile
        patchWriteFileEnsuringDirectory(host);
        return host;
    }

    class Callbacks {
        private map: TimeOutCallback[] = [];
        private nextId = 1;

        getNextId() {
            return this.nextId;
        }

        register(cb: (...args: any[]) => void, args: any[]) {
            const timeoutId = this.nextId;
            this.nextId++;
            this.map[timeoutId] = cb.bind(/*this*/ undefined, ...args);
            return timeoutId;
        }

        unregister(id: any) {
            if (typeof id === "number") {
                delete this.map[id];
            }
        }

        count() {
            let n = 0;
            for (const _ in this.map) {
                n++;
            }
            return n;
        }

        invoke(invokeKey?: number) {
            if (invokeKey) {
                this.map[invokeKey]();
                delete this.map[invokeKey];
                return;
            }

            // Note: invoking a callback may result in new callbacks been queued,
            // so do not clear the entire callback list regardless. Only remove the
            // ones we have invoked.
            for (const key in this.map) {
                this.map[key]();
                delete this.map[key];
            }
        }
    }

    type TimeOutCallback = () => any;

    export function getDiffInKeys<T>(map: ESMap<string, T>, expectedKeys: readonly string[]) {
        if (map.size === expectedKeys.length) {
            return "";
        }
        const notInActual: string[] = [];
        const duplicates: string[] = [];
        const seen = new Map<string, true>();
        forEach(expectedKeys, expectedKey => {
            if (seen.has(expectedKey)) {
                duplicates.push(expectedKey);
                return;
            }
            seen.set(expectedKey, true);
            if (!map.has(expectedKey)) {
                notInActual.push(expectedKey);
            }
        });
        const inActualNotExpected: string[] = [];
        map.forEach((_value, key) => {
            if (!seen.has(key)) {
                inActualNotExpected.push(key);
            }
            seen.set(key, true);
        });
        return `\n\nNotInActual: ${notInActual}\nDuplicates: ${duplicates}\nInActualButNotInExpected: ${inActualNotExpected}`;
    }

    export function verifyMapSize(caption: string, map: ESMap<string, any>, expectedKeys: readonly string[]) {
        assert.equal(map.size, expectedKeys.length, `${caption}: incorrect size of map: Actual keys: ${arrayFrom(map.keys())} Expected: ${expectedKeys}${getDiffInKeys(map, expectedKeys)}`);
    }

    export type MapValueTester<T, U> = [ESMap<string, U[]> | undefined, (value: T) => U];

    export function checkMap<T, U = undefined>(caption: string, actual: MultiMap<string, T>, expectedKeys: ReadonlyESMap<string, number>, valueTester?: MapValueTester<T,U>): void;
    export function checkMap<T, U = undefined>(caption: string, actual: MultiMap<string, T>, expectedKeys: readonly string[], eachKeyCount: number, valueTester?: MapValueTester<T, U>): void;
    export function checkMap<T>(caption: string, actual: ESMap<string, T> | MultiMap<string, T>, expectedKeys: readonly string[], eachKeyCount: undefined): void;
    export function checkMap<T, U = undefined>(
        caption: string,
        actual: ESMap<string, T> | MultiMap<string, T>,
        expectedKeysMapOrArray: ReadonlyESMap<string, number> | readonly string[],
        eachKeyCountOrValueTester?: number | MapValueTester<T, U>,
        valueTester?: MapValueTester<T, U>) {
        const expectedKeys = isArray(expectedKeysMapOrArray) ? arrayToMap(expectedKeysMapOrArray, s => s, () => eachKeyCountOrValueTester as number) : expectedKeysMapOrArray;
        verifyMapSize(caption, actual, isArray(expectedKeysMapOrArray) ? expectedKeysMapOrArray : arrayFrom(expectedKeys.keys()));
        if (!isNumber(eachKeyCountOrValueTester)) {
            valueTester = eachKeyCountOrValueTester;
        }
        const [expectedValues, valueMapper] = valueTester || [undefined, undefined!];
        expectedKeys.forEach((count, name) => {
            assert.isTrue(actual.has(name), `${caption}: expected to contain ${name}, actual keys: ${arrayFrom(actual.keys())}`);
            // Check key information only if eachKeyCount is provided
            if (!isArray(expectedKeysMapOrArray) || eachKeyCountOrValueTester !== undefined) {
                assert.equal((actual as MultiMap<string, T>).get(name)!.length, count, `${caption}: Expected to be have ${count} entries for ${name}. Actual entry: ${JSON.stringify(actual.get(name))}`);
                if (expectedValues) {
                    assert.deepEqual(
                        (actual as MultiMap<string, T>).get(name)!.map(valueMapper),
                        expectedValues.get(name),
                        `${caption}:: expected values mismatch for ${name}`
                    );
                }
            }
        });
    }

    export function checkArray(caption: string, actual: readonly string[], expected: readonly string[]) {
        checkMap(caption, arrayToMap(actual, identity), expected, /*eachKeyCount*/ undefined);
    }

    export function checkWatchedFiles(host: TestServerHost, expectedFiles: readonly string[], additionalInfo?: string) {
        checkMap(`watchedFiles:: ${additionalInfo || ""}::`, host.watchedFiles, expectedFiles, /*eachKeyCount*/ undefined);
    }

    export interface WatchFileDetails {
        fileName: string;
        pollingInterval: PollingInterval;
    }
    export function checkWatchedFilesDetailed(host: TestServerHost, expectedFiles: ReadonlyESMap<string, number>, expectedDetails?: ESMap<string, WatchFileDetails[]>): void;
    export function checkWatchedFilesDetailed(host: TestServerHost, expectedFiles: readonly string[], eachFileWatchCount: number, expectedDetails?: ESMap<string, WatchFileDetails[]>): void;
    export function checkWatchedFilesDetailed(host: TestServerHost, expectedFiles: ReadonlyESMap<string, number> | readonly string[], eachFileWatchCountOrExpectedDetails?: number | ESMap<string, WatchFileDetails[]>, expectedDetails?: ESMap<string, WatchFileDetails[]>) {
        if (!isNumber(eachFileWatchCountOrExpectedDetails)) expectedDetails = eachFileWatchCountOrExpectedDetails;
        if (isArray(expectedFiles)) {
            checkMap(
                "watchedFiles",
                host.watchedFiles,
                expectedFiles,
                eachFileWatchCountOrExpectedDetails as number,
                [expectedDetails, ({ fileName, pollingInterval }) => ({ fileName, pollingInterval })]
            );
        }
        else {
            checkMap(
                "watchedFiles",
                host.watchedFiles,
                expectedFiles,
                [expectedDetails, ({ fileName, pollingInterval }) => ({ fileName, pollingInterval })]
            );
        }
    }

    export function checkWatchedDirectories(host: TestServerHost, expectedDirectories: string[], recursive: boolean) {
        checkMap(`watchedDirectories${recursive ? " recursive" : ""}`, recursive ? host.fsWatchesRecursive : host.fsWatches, expectedDirectories, /*eachKeyCount*/ undefined);
    }

    export interface WatchDirectoryDetails {
        directoryName: string;
        fallbackPollingInterval: PollingInterval;
        fallbackOptions: WatchOptions | undefined;
    }
    export function checkWatchedDirectoriesDetailed(host: TestServerHost, expectedDirectories: ReadonlyESMap<string, number>, recursive: boolean, expectedDetails?: ESMap<string, WatchDirectoryDetails[]>): void;
    export function checkWatchedDirectoriesDetailed(host: TestServerHost, expectedDirectories: readonly string[], eachDirectoryWatchCount: number, recursive: boolean, expectedDetails?: ESMap<string, WatchDirectoryDetails[]>): void;
    export function checkWatchedDirectoriesDetailed(host: TestServerHost, expectedDirectories: ReadonlyESMap<string, number> | readonly string[], recursiveOrEachDirectoryWatchCount: boolean | number, recursiveOrExpectedDetails?: boolean | ESMap<string, WatchDirectoryDetails[]>, expectedDetails?: ESMap<string, WatchDirectoryDetails[]>) {
        if (typeof recursiveOrExpectedDetails !== "boolean") expectedDetails = recursiveOrExpectedDetails;
        if (isArray(expectedDirectories)) {
            checkMap(
                `fsWatches${recursiveOrExpectedDetails ? " recursive" : ""}`,
                recursiveOrExpectedDetails as boolean ? host.fsWatchesRecursive : host.fsWatches,
                expectedDirectories,
                recursiveOrEachDirectoryWatchCount as number,
                [expectedDetails, ({ directoryName, fallbackPollingInterval, fallbackOptions }) => ({ directoryName, fallbackPollingInterval, fallbackOptions })]
            );
        }
        else {
            recursiveOrExpectedDetails = recursiveOrEachDirectoryWatchCount as boolean;
            checkMap(
                `fsWatches${recursiveOrExpectedDetails ? " recursive" : ""}`,
                recursiveOrExpectedDetails ? host.fsWatchesRecursive : host.fsWatches,
                expectedDirectories,
                [expectedDetails, ({ directoryName, fallbackPollingInterval, fallbackOptions }) => ({ directoryName, fallbackPollingInterval, fallbackOptions })]
            );
        }
    }

    export function checkOutputContains(host: TestServerHost, expected: readonly string[]) {
        const mapExpected = new Set(expected);
        const mapSeen = new Set<string>();
        for (const f of host.getOutput()) {
            assert.isFalse(mapSeen.has(f), `Already found ${f} in ${JSON.stringify(host.getOutput())}`);
            if (mapExpected.has(f)) {
                mapExpected.delete(f);
                mapSeen.add(f);
            }
        }
        assert.equal(mapExpected.size, 0, `Output has missing ${JSON.stringify(arrayFrom(mapExpected.keys()))} in ${JSON.stringify(host.getOutput())}`);
    }

    export function checkOutputDoesNotContain(host: TestServerHost, expectedToBeAbsent: string[] | readonly string[]) {
        const mapExpectedToBeAbsent = new Set(expectedToBeAbsent);
        for (const f of host.getOutput()) {
            assert.isFalse(mapExpectedToBeAbsent.has(f), `Contains ${f} in ${JSON.stringify(host.getOutput())}`);
        }
    }

<<<<<<< HEAD
    export type TestServerHostTrackingWrittenFiles = TestServerHost & { writtenFiles: ESMap<Path, number>; };
=======
    interface CallbackData {
        cb: TimeOutCallback;
        args: any[];
        ms: number | undefined;
        time: number;
    }
    class Callbacks {
        private map: { cb: TimeOutCallback; args: any[]; ms: number | undefined; time: number; }[] = [];
        private nextId = 1;

        constructor(private host: TestServerHost) {
        }

        getNextId() {
            return this.nextId;
        }

        register(cb: TimeOutCallback, args: any[], ms?: number) {
            const timeoutId = this.nextId;
            this.nextId++;
            this.map[timeoutId] = { cb, args, ms, time: this.host.getTime() };
            return timeoutId;
        }

        unregister(id: any) {
            if (typeof id === "number") {
                delete this.map[id];
            }
        }

        count() {
            let n = 0;
            for (const _ in this.map) {
                n++;
            }
            return n;
        }

        private invokeCallback({ cb, args, ms, time }: CallbackData) {
            if (ms !== undefined) {
                const newTime = ms + time;
                if (this.host.getTime() < newTime) {
                    this.host.setTime(newTime);
                }
            }
            cb(...args);
        }

        invoke(invokeKey?: number) {
            if (invokeKey) {
                this.invokeCallback(this.map[invokeKey]);
                delete this.map[invokeKey];
                return;
            }

            // Note: invoking a callback may result in new callbacks been queued,
            // so do not clear the entire callback list regardless. Only remove the
            // ones we have invoked.
            for (const key in this.map) {
                this.invokeCallback(this.map[key]);
                delete this.map[key];
            }
        }
    }

    type TimeOutCallback = (...args: any[]) => void;

    export interface TestFileWatcher {
        cb: FileWatcherCallback;
        fileName: string;
        pollingInterval: PollingInterval;
    }

    export interface TestFsWatcher {
        cb: FsWatchCallback;
        directoryName: string;
        fallbackPollingInterval: PollingInterval;
        fallbackOptions: WatchOptions | undefined;
    }

    export interface ReloadWatchInvokeOptions {
        /** Invokes the directory watcher for the parent instead of the file changed */
        invokeDirectoryWatcherInsteadOfFileChanged: boolean;
        /** When new file is created, do not invoke watches for it */
        ignoreWatchInvokedWithTriggerAsFileCreate: boolean;
        /** Invoke the file delete, followed by create instead of file changed */
        invokeFileDeleteCreateAsPartInsteadOfChange: boolean;
    }
>>>>>>> b57d6e1d

    export function changeToHostTrackingWrittenFiles(inputHost: TestServerHost) {
        const host = inputHost as TestServerHostTrackingWrittenFiles;
        const originalWriteFile = host.writeFile;
        host.writtenFiles = new Map<Path, number>();
        host.writeFile = (fileName, content) => {
            originalWriteFile.call(host, fileName, content);
            const path = host.toFullPath(fileName);
            host.writtenFiles.set(path, (host.writtenFiles.get(path) || 0) + 1);
        };
        return host;
    }

    export function getTsBuildProjectFile(project: string, file: string): File {
        return {
            path: getTsBuildProjectFilePath(project, file),
            content: Harness.IO.readFile(`${Harness.IO.getWorkspaceRoot()}/tests/projects/${project}/${file}`)!
        };
    }

    export const timeIncrements = 1000;

    export class TestServerHost extends VirtualServerHost implements server.ServerHost {
        readonly screenClears: number[] = [];
        private readonly output: string[] = [];
        private time = timeIncrements;
<<<<<<< HEAD
        private timeoutCallbacks = new Callbacks();
        private immediateCallbacks = new Callbacks();
=======
        getCanonicalFileName: (s: string) => string;
        private toPath: (f: string) => Path;
        private timeoutCallbacks = new Callbacks(this);
        private immediateCallbacks = new Callbacks(this);
        readonly screenClears: number[] = [];

        readonly watchedFiles = createMultiMap<Path, TestFileWatcher>();
        readonly fsWatches = createMultiMap<Path, TestFsWatcher>();
        readonly fsWatchesRecursive = createMultiMap<Path, TestFsWatcher>();
        runWithFallbackPolling: boolean;
        public readonly useCaseSensitiveFileNames: boolean;
        public readonly newLine: string;
        public readonly windowsStyleRoot?: string;
>>>>>>> b57d6e1d
        private readonly environmentVariables?: ESMap<string, string>;
        public require: ((initialPath: string, moduleName: string) => RequireResult) | undefined;
        private readonly tscWatchFile?: string;
        private readonly tscWatchDirectory?: string;
        private readonly runWithoutRecursiveWatches?: boolean;
        runWithFallbackPolling: boolean;
        public defaultWatchFileKind?: () => WatchFileKind | undefined;

        constructor(
            public withSafeList: boolean,
            fileOrFolderOrSymLinkList: readonly FileOrFolderOrSymLink[],
            options: TestServerHostCreationParameters = {}) {
            super({
                ...options,
                executingFilePath: options.executingFilePath || getExecutingFilePathFromLibFile()
            });
            const { environmentVariables, runWithoutRecursiveWatches, runWithFallbackPolling } = options;
            fileOrFolderOrSymLinkList = fileOrFolderOrSymLinkList.concat(withSafeList ? safeList : []);
            this.tscWatchFile = environmentVariables && environmentVariables.get("TSC_WATCHFILE");
            this.tscWatchDirectory = environmentVariables && environmentVariables.get("TSC_WATCHDIRECTORY");
            this.runWithoutRecursiveWatches = runWithoutRecursiveWatches;
            this.runWithFallbackPolling = !!runWithFallbackPolling;
            this.environmentVariables = environmentVariables;
            this.init();
            this.reloadFS(fileOrFolderOrSymLinkList);
        }

        override init() {
            const { watchFile, watchDirectory } = createSystemWatchFunctions({
                // We dont have polling watch file
                // it is essentially fsWatch but lets get that separate from fsWatch and
                // into watchedFiles for easier testing
                pollingWatchFile: this.tscWatchFile === Tsc_WatchFile.SingleFileWatcherPerName ?
                    createSingleFileWatcherPerName(
                        this.watchFileWorker.bind(this),
                        this.useCaseSensitiveFileNames
                    ) :
                    this.watchFileWorker.bind(this),
                getModifiedTime: this.getModifiedTime.bind(this),
                setTimeout: this.setTimeout.bind(this),
                clearTimeout: this.clearTimeout.bind(this),
                fsWatch: this.fsWatch.bind(this),
                fileExists: this.fileExists.bind(this),
                useCaseSensitiveFileNames: this.useCaseSensitiveFileNames,
                getCurrentDirectory: this.getCurrentDirectory.bind(this),
                fsSupportsRecursiveFsWatch: this.tscWatchDirectory ? false : !this.runWithoutRecursiveWatches,
                directoryExists: this.directoryExists.bind(this),
                getAccessibleSortedChildDirectories: path => this.getDirectories(path),
                realpath: this.realpath.bind(this),
                tscWatchFile: this.tscWatchFile,
                tscWatchDirectory: this.tscWatchDirectory,
                defaultWatchFileKind: () => this.defaultWatchFileKind?.(),
            });
            this.watchFile = watchFile;
            this.watchDirectory = watchDirectory;
        }

        getTime() {
            return this.time;
        }

        setTime(time: number) {
            this.time = time;
        }

        private reloadFS(fileOrFolderOrSymLinkList: readonly FileOrFolderOrSymLink[], options?: Partial<ReloadWatchInvokeOptions>) {
            Debug.assert(this.fs.size === 0);
            const filesOrFoldersToLoad: readonly FileOrFolderOrSymLink[] = !this.windowsStyleRoot ? fileOrFolderOrSymLinkList :
                fileOrFolderOrSymLinkList.map<FileOrFolderOrSymLink>(f => {
                    const result = clone(f);
                    result.path = this.getHostSpecificPath(f.path);
                    return result;
                });
            for (const fileOrDirectory of filesOrFoldersToLoad) {
                const path = this.toFullPath(fileOrDirectory.path);
                // If its a change
                const currentEntry = this.fs.get(path);
                if (currentEntry) {
                    if (isFsFile(currentEntry)) {
                        if (isFile(fileOrDirectory)) {
                            // Update file
                            if (currentEntry.content !== fileOrDirectory.content) {
                                this.modifyFile(fileOrDirectory.path, fileOrDirectory.content, options);
                            }
                        }
                        else {
                            // TODO: Changing from file => folder/Symlink
                        }
                    }
                    else if (isFsSymLink(currentEntry)) {
                        // TODO: update symlinks
                    }
                    else {
                        // Folder
                        if (isFile(fileOrDirectory)) {
                            // TODO: Changing from folder => file
                        }
                        else {
                            // Folder update: Nothing to do.
                            currentEntry.modifiedTime = this.now();
                            this.invokeFsWatches(currentEntry.fullPath, "change");
                        }
                    }
                }
                else {
                    this.ensureFileOrFolder(fileOrDirectory, options && options.ignoreWatchInvokedWithTriggerAsFileCreate);
                }
            }
        }

        protected override fsWatch(
            fileOrDirectory: string,
            _entryKind: FileSystemEntryKind,
            cb: FsWatchCallback,
            recursive: boolean,
            fallbackPollingInterval: PollingInterval,
            fallbackOptions: WatchOptions | undefined): FileWatcher {
            return this.runWithFallbackPolling ?
                this.watchFile(
                    fileOrDirectory,
                    createFileWatcherCallback(cb),
                    fallbackPollingInterval,
                    fallbackOptions
                ) :
                createWatcher(
                    recursive ? this.fsWatchesRecursive : this.fsWatches,
                    this.toFullPath(fileOrDirectory),
                    {
                        directoryName: fileOrDirectory,
                        cb,
                        fallbackPollingInterval,
                        fallbackOptions
                    }
                );
        }

        // Output is pretty
        writeOutputIsTTY() {
            return true;
        }

        override now() {
            this.time += timeIncrements;
            return new Date(this.time);
        }

        // TODO: record and invoke callbacks to simulate timer events
        setTimeout(callback: TimeOutCallback, _time: number, ...args: any[]) {
            return this.timeoutCallbacks.register(callback, args);
        }

        getNextTimeoutId() {
            return this.timeoutCallbacks.getNextId();
        }

        clearTimeout(timeoutId: any): void {
            this.timeoutCallbacks.unregister(timeoutId);
        }

        runQueuedTimeoutCallbacks(timeoutId?: number) {
            try {
                this.timeoutCallbacks.invoke(timeoutId);
            }
            catch (e) {
                if (e.message === this.exitMessage) {
                    return;
                }
                throw e;
            }
        }

        runQueuedImmediateCallbacks(checkCount?: number) {
            if (checkCount !== undefined) {
                assert.equal(this.immediateCallbacks.count(), checkCount);
            }
            this.immediateCallbacks.invoke();
        }

        setImmediate(callback: TimeOutCallback, _time: number, ...args: any[]) {
            return this.immediateCallbacks.register(callback, args);
        }

        clearImmediate(timeoutId: any): void {
            this.immediateCallbacks.unregister(timeoutId);
        }

        clearScreen(): void {
            this.screenClears.push(this.output.length);
        }

        checkTimeoutQueueLengthAndRun(expected: number) {
            this.checkTimeoutQueueLength(expected);
            this.runQueuedTimeoutCallbacks();
        }

        checkTimeoutQueueLength(expected: number) {
            const callbacksCount = this.timeoutCallbacks.count();
            assert.equal(callbacksCount, expected, `expected ${expected} timeout callbacks queued but found ${callbacksCount}.`);
        }

        renameFile(fileName: string, newFileName: string) {
            const fullPath = getNormalizedAbsolutePath(fileName, this.currentDirectory);
            const path = this.toPath(fullPath);
            const file = this.fs.get(path) as FsFile;
            Debug.assert(!!file);

            // Only remove the file
            this.removeFileOrFolder(file, /*isRemoveableLeafFolder*/ false, /*isRenaming*/ true);

            // Add updated folder with new folder name
            const newFullPath = getNormalizedAbsolutePath(newFileName, this.currentDirectory);
            const newFile = this.toFsFile({ path: newFullPath, content: file.content });
            const newPath = newFile.path;
            const basePath = getDirectoryPath(path);
            Debug.assert(basePath !== path);
            Debug.assert(basePath === getDirectoryPath(newPath));
            const baseFolder = this.fs.get(basePath) as FsFolder;
            this.addFileOrFolderInFolder(baseFolder, newFile);
        }

        renameFolder(folderName: string, newFolderName: string) {
            const fullPath = getNormalizedAbsolutePath(folderName, this.currentDirectory);
            const path = this.toPath(fullPath);
            const folder = this.fs.get(path) as FsFolder;
            Debug.assert(!!folder);

            // Only remove the folder
            this.removeFileOrFolder(folder, /*isRemoveableLeafFolder*/ false, /*isRenaming*/ true);

            // Add updated folder with new folder name
            const newFullPath = getNormalizedAbsolutePath(newFolderName, this.currentDirectory);
            const newFolder = this.toFsFolder(newFullPath);
            const newPath = newFolder.path;
            const basePath = getDirectoryPath(path);
            Debug.assert(basePath !== path);
            Debug.assert(basePath === getDirectoryPath(newPath));
            const baseFolder = this.fs.get(basePath) as FsFolder;
            this.addFileOrFolderInFolder(baseFolder, newFolder);

            // Invoke watches for files in the folder as deleted (from old path)
            this.renameFolderEntries(folder, newFolder);
        }

        private renameFolderEntries(oldFolder: FsFolder, newFolder: FsFolder) {
            for (const entry of oldFolder.entries) {
                this.fs.delete(entry.path);
                this.invokeFileAndFsWatches(entry.fullPath, FileWatcherEventKind.Deleted);

                entry.fullPath = combinePaths(newFolder.fullPath, getBaseFileName(entry.fullPath));
                entry.path = this.toPath(entry.fullPath);
                if (newFolder !== oldFolder) {
                    newFolder.entries.push(entry);
                }
                this.fs.set(entry.path, entry);
                this.invokeFileAndFsWatches(entry.fullPath, FileWatcherEventKind.Created);
                if (isFsFolder(entry)) {
                    this.renameFolderEntries(entry, entry);
                }
            }
        }

        deleteFolder(folderPath: string, recursive?: boolean) {
            const path = this.toFullPath(folderPath);
            const currentEntry = this.fs.get(path) as FsFolder;
            Debug.assert(isFsFolder(currentEntry));
            if (recursive && currentEntry.entries.length) {
                const subEntries = currentEntry.entries.slice();
                subEntries.forEach(fsEntry => {
                    if (isFsFolder(fsEntry)) {
                        this.deleteFolder(fsEntry.fullPath, recursive);
                    }
                    else {
                        this.removeFileOrFolder(fsEntry, /*isRemoveableLeafFolder*/ false);
                    }
                });
            }
            this.removeFileOrFolder(currentEntry, /*isRemoveableLeafFolder*/ false);
        }

        readFile(s: string): string | undefined {
            const fsEntry = this.getRealFile(this.toFullPath(s));
            return fsEntry ? fsEntry.content : undefined;
        }

        getFileSize(s: string) {
            const path = this.toFullPath(s);
            const entry = this.fs.get(path)!;
            if (isFsFile(entry)) {
                return entry.fileSize ? entry.fileSize : entry.content.length;
            }
            return undefined!; // TODO: GH#18217
        }

        createHash(s: string): string {
            return `${generateDjb2Hash(s)}-${s}`;
        }

        createSHA256Hash(s: string): string {
            return sys.createSHA256Hash!(s);
        }

<<<<<<< HEAD
=======
        // TOOD: record and invoke callbacks to simulate timer events
        setTimeout(callback: TimeOutCallback, ms: number, ...args: any[]) {
            return this.timeoutCallbacks.register(callback, args, ms);
        }

        getNextTimeoutId() {
            return this.timeoutCallbacks.getNextId();
        }

        clearTimeout(timeoutId: any): void {
            this.timeoutCallbacks.unregister(timeoutId);
        }

        clearScreen(): void {
            this.screenClears.push(this.output.length);
        }

        checkTimeoutQueueLengthAndRun(expected: number) {
            this.checkTimeoutQueueLength(expected);
            this.runQueuedTimeoutCallbacks();
        }

        checkTimeoutQueueLength(expected: number) {
            const callbacksCount = this.timeoutCallbacks.count();
            assert.equal(callbacksCount, expected, `expected ${expected} timeout callbacks queued but found ${callbacksCount}.`);
        }

        runQueuedTimeoutCallbacks(timeoutId?: number) {
            try {
                this.timeoutCallbacks.invoke(timeoutId);
            }
            catch (e) {
                if (e.message === this.exitMessage) {
                    return;
                }
                throw e;
            }
        }

        runQueuedImmediateCallbacks(checkCount?: number) {
            if (checkCount !== undefined) {
                assert.equal(this.immediateCallbacks.count(), checkCount);
            }
            this.immediateCallbacks.invoke();
        }

        setImmediate(callback: TimeOutCallback, ...args: any[]) {
            return this.immediateCallbacks.register(callback, args);
        }

        clearImmediate(timeoutId: any): void {
            this.immediateCallbacks.unregister(timeoutId);
        }

        createDirectory(directoryName: string): void {
            const folder = this.toFsFolder(directoryName);

            // base folder has to be present
            const base = getDirectoryPath(folder.path);
            const baseFolder = this.fs.get(base) as FsFolder;
            Debug.assert(isFsFolder(baseFolder));

            Debug.assert(!this.fs.get(folder.path));
            this.addFileOrFolderInFolder(baseFolder, folder);
        }

        writeFile(path: string, content: string): void {
            const file = this.toFsFile({ path, content });

            // base folder has to be present
            const base = getDirectoryPath(file.path);
            const folder = Debug.checkDefined(this.getRealFolder(base));

            if (folder.path === base) {
                if (!this.fs.has(file.path)) {
                    this.addFileOrFolderInFolder(folder, file);
                }
                else {
                    this.modifyFile(path, content);
                }
            }
            else {
                this.writeFile(this.realpath(path), content);
            }
        }

>>>>>>> b57d6e1d
        prependFile(path: string, content: string, options?: Partial<ReloadWatchInvokeOptions>): void {
            this.modifyFile(path, content + this.readFile(path), options);
        }

        appendFile(path: string, content: string, options?: Partial<ReloadWatchInvokeOptions>): void {
            this.modifyFile(path, this.readFile(path) + content, options);
        }

        override write(message: string) {
            this.output.push(message);
        }

        getOutput(): readonly string[] {
            return this.output;
        }

        clearOutput() {
            clear(this.output);
            this.screenClears.length = 0;
        }

        serializeOutput(baseline: string[]) {
            const output = this.getOutput();
            let start = 0;
            baseline.push("Output::");
            for (const screenClear of this.screenClears) {
                baselineOutputs(baseline, output, start, screenClear);
                start = screenClear;
                baseline.push(">> Screen clear");
            }
            baselineOutputs(baseline, output, start);
            baseline.push("");
            this.clearOutput();
        }

        serializeWatches(baseline: string[]) {
            serializeMultiMap(baseline, "WatchedFiles", this.watchedFiles, ({ fileName, pollingInterval }) => ({ fileName, pollingInterval }));
            baseline.push("");
            serializeMultiMap(baseline, "FsWatches", this.fsWatches, serializeTestFsWatcher);
            baseline.push("");
            serializeMultiMap(baseline, "FsWatchesRecursive", this.fsWatchesRecursive, serializeTestFsWatcher);
            baseline.push("");
        }

        override getEnvironmentVariable(name: string) {
            return this.environmentVariables && this.environmentVariables.get(name) || "";
        }
    }

    function serializeTestFsWatcher({ directoryName, fallbackPollingInterval, fallbackOptions }: VirtualFsWatcher) {
        return {
            directoryName,
            fallbackPollingInterval,
            fallbackOptions: serializeWatchOptions(fallbackOptions)
        };
    }

    function serializeWatchOptions(fallbackOptions: WatchOptions | undefined) {
        if (!fallbackOptions) return undefined;
        const { watchFile, watchDirectory, fallbackPolling, ...rest } = fallbackOptions;
        return {
            watchFile: watchFile !== undefined ? WatchFileKind[watchFile] : undefined,
            watchDirectory: watchDirectory !== undefined ? WatchDirectoryKind[watchDirectory] : undefined,
            fallbackPolling: fallbackPolling !== undefined ? PollingWatchKind[fallbackPolling] : undefined,
            ...rest
        };
    }

    function serializeMultiMap<T, U>(baseline: string[], caption: string, multiMap: MultiMap<string, T>, valueMapper: (value: T) => U) {
        baseline.push(`${caption}::`);
        multiMap.forEach((values, key) => {
            baseline.push(`${key}:`);
            for (const value of values) {
                baseline.push(`  ${JSON.stringify(valueMapper(value))}`);
            }
        });
    }

    function baselineOutputs(baseline: string[], output: readonly string[], start: number, end = output.length) {
        let baselinedOutput: string[] | undefined;
        for (let i = start; i < end; i++) {
            (baselinedOutput ||= []).push(output[i].replace(/Elapsed::\s[0-9]+(?:\.\d+)?ms/g, "Elapsed:: *ms"));
        }
        if (baselinedOutput) baseline.push(baselinedOutput.join(""));
    }

    export const tsbuildProjectsLocation = "/user/username/projects";
    export function getTsBuildProjectFilePath(project: string, file: string) {
        return `${tsbuildProjectsLocation}/${project}/${file}`;
    }
}
<|MERGE_RESOLUTION|>--- conflicted
+++ resolved
@@ -1,880 +1,703 @@
-namespace ts.VirtualFS {
-    export const libFile: File = {
-        path: "/a/lib/lib.d.ts",
-        content: `/// <reference no-default-lib="true"/>
-interface Boolean {}
-interface Function {}
-interface CallableFunction {}
-interface NewableFunction {}
-interface IArguments {}
-interface Number { toExponential: any; }
-interface Object {}
-interface RegExp {}
-interface String { charAt: any; }
-interface Array<T> { length: number; [n: number]: T; }`
-    };
-
-    export const safeList = {
-        path: "/safeList.json" as Path,
-        content: JSON.stringify({
-            commander: "commander",
-            express: "express",
-            jquery: "jquery",
-            lodash: "lodash",
-            moment: "moment",
-            chroma: "chroma-js"
-        })
-    };
-
-    function getExecutingFilePathFromLibFile(): string {
-        return combinePaths(getDirectoryPath(libFile.path), "tsc.js");
-    }
-
-    export interface TestServerHostCreationParameters {
-        useCaseSensitiveFileNames?: boolean;
-        executingFilePath?: string;
-        currentDirectory?: string;
-        newLine?: string;
-        windowsStyleRoot?: string;
-        environmentVariables?: ESMap<string, string>;
-        runWithoutRecursiveWatches?: boolean;
-        runWithFallbackPolling?: boolean;
-        withSafeList?: boolean;
-    }
-
-    export function createWatchedSystem(fileOrFolderList: readonly FileOrFolderOrSymLink[], params?: TestServerHostCreationParameters): TestServerHost {
-        return new TestServerHost(/*withSafelist*/ false, fileOrFolderList, params);
-    }
-
-    export function createServerHost(fileOrFolderList: readonly FileOrFolderOrSymLink[], params?: TestServerHostCreationParameters): TestServerHost {
-        const host = new TestServerHost(/*withSafelist*/ true, fileOrFolderList, params);
-        // Just like sys, patch the host to use writeFile
-        patchWriteFileEnsuringDirectory(host);
-        return host;
-    }
-
-    export function createVirtualServerHost(params: VirtualServerHostCreationParameters): VirtualServerHost {
-        const host = new VirtualServerHost(params);
-        host.init();
-        // Just like sys, patch the host to use writeFile
-        patchWriteFileEnsuringDirectory(host);
-        return host;
-    }
-
-    class Callbacks {
-        private map: TimeOutCallback[] = [];
-        private nextId = 1;
-
-        getNextId() {
-            return this.nextId;
-        }
-
-        register(cb: (...args: any[]) => void, args: any[]) {
-            const timeoutId = this.nextId;
-            this.nextId++;
-            this.map[timeoutId] = cb.bind(/*this*/ undefined, ...args);
-            return timeoutId;
-        }
-
-        unregister(id: any) {
-            if (typeof id === "number") {
-                delete this.map[id];
-            }
-        }
-
-        count() {
-            let n = 0;
-            for (const _ in this.map) {
-                n++;
-            }
-            return n;
-        }
-
-        invoke(invokeKey?: number) {
-            if (invokeKey) {
-                this.map[invokeKey]();
-                delete this.map[invokeKey];
-                return;
-            }
-
-            // Note: invoking a callback may result in new callbacks been queued,
-            // so do not clear the entire callback list regardless. Only remove the
-            // ones we have invoked.
-            for (const key in this.map) {
-                this.map[key]();
-                delete this.map[key];
-            }
-        }
-    }
-
-    type TimeOutCallback = () => any;
-
-    export function getDiffInKeys<T>(map: ESMap<string, T>, expectedKeys: readonly string[]) {
-        if (map.size === expectedKeys.length) {
-            return "";
-        }
-        const notInActual: string[] = [];
-        const duplicates: string[] = [];
-        const seen = new Map<string, true>();
-        forEach(expectedKeys, expectedKey => {
-            if (seen.has(expectedKey)) {
-                duplicates.push(expectedKey);
-                return;
-            }
-            seen.set(expectedKey, true);
-            if (!map.has(expectedKey)) {
-                notInActual.push(expectedKey);
-            }
-        });
-        const inActualNotExpected: string[] = [];
-        map.forEach((_value, key) => {
-            if (!seen.has(key)) {
-                inActualNotExpected.push(key);
-            }
-            seen.set(key, true);
-        });
-        return `\n\nNotInActual: ${notInActual}\nDuplicates: ${duplicates}\nInActualButNotInExpected: ${inActualNotExpected}`;
-    }
-
-    export function verifyMapSize(caption: string, map: ESMap<string, any>, expectedKeys: readonly string[]) {
-        assert.equal(map.size, expectedKeys.length, `${caption}: incorrect size of map: Actual keys: ${arrayFrom(map.keys())} Expected: ${expectedKeys}${getDiffInKeys(map, expectedKeys)}`);
-    }
-
-    export type MapValueTester<T, U> = [ESMap<string, U[]> | undefined, (value: T) => U];
-
-    export function checkMap<T, U = undefined>(caption: string, actual: MultiMap<string, T>, expectedKeys: ReadonlyESMap<string, number>, valueTester?: MapValueTester<T,U>): void;
-    export function checkMap<T, U = undefined>(caption: string, actual: MultiMap<string, T>, expectedKeys: readonly string[], eachKeyCount: number, valueTester?: MapValueTester<T, U>): void;
-    export function checkMap<T>(caption: string, actual: ESMap<string, T> | MultiMap<string, T>, expectedKeys: readonly string[], eachKeyCount: undefined): void;
-    export function checkMap<T, U = undefined>(
-        caption: string,
-        actual: ESMap<string, T> | MultiMap<string, T>,
-        expectedKeysMapOrArray: ReadonlyESMap<string, number> | readonly string[],
-        eachKeyCountOrValueTester?: number | MapValueTester<T, U>,
-        valueTester?: MapValueTester<T, U>) {
-        const expectedKeys = isArray(expectedKeysMapOrArray) ? arrayToMap(expectedKeysMapOrArray, s => s, () => eachKeyCountOrValueTester as number) : expectedKeysMapOrArray;
-        verifyMapSize(caption, actual, isArray(expectedKeysMapOrArray) ? expectedKeysMapOrArray : arrayFrom(expectedKeys.keys()));
-        if (!isNumber(eachKeyCountOrValueTester)) {
-            valueTester = eachKeyCountOrValueTester;
-        }
-        const [expectedValues, valueMapper] = valueTester || [undefined, undefined!];
-        expectedKeys.forEach((count, name) => {
-            assert.isTrue(actual.has(name), `${caption}: expected to contain ${name}, actual keys: ${arrayFrom(actual.keys())}`);
-            // Check key information only if eachKeyCount is provided
-            if (!isArray(expectedKeysMapOrArray) || eachKeyCountOrValueTester !== undefined) {
-                assert.equal((actual as MultiMap<string, T>).get(name)!.length, count, `${caption}: Expected to be have ${count} entries for ${name}. Actual entry: ${JSON.stringify(actual.get(name))}`);
-                if (expectedValues) {
-                    assert.deepEqual(
-                        (actual as MultiMap<string, T>).get(name)!.map(valueMapper),
-                        expectedValues.get(name),
-                        `${caption}:: expected values mismatch for ${name}`
-                    );
-                }
-            }
-        });
-    }
-
-    export function checkArray(caption: string, actual: readonly string[], expected: readonly string[]) {
-        checkMap(caption, arrayToMap(actual, identity), expected, /*eachKeyCount*/ undefined);
-    }
-
-    export function checkWatchedFiles(host: TestServerHost, expectedFiles: readonly string[], additionalInfo?: string) {
-        checkMap(`watchedFiles:: ${additionalInfo || ""}::`, host.watchedFiles, expectedFiles, /*eachKeyCount*/ undefined);
-    }
-
-    export interface WatchFileDetails {
-        fileName: string;
-        pollingInterval: PollingInterval;
-    }
-    export function checkWatchedFilesDetailed(host: TestServerHost, expectedFiles: ReadonlyESMap<string, number>, expectedDetails?: ESMap<string, WatchFileDetails[]>): void;
-    export function checkWatchedFilesDetailed(host: TestServerHost, expectedFiles: readonly string[], eachFileWatchCount: number, expectedDetails?: ESMap<string, WatchFileDetails[]>): void;
-    export function checkWatchedFilesDetailed(host: TestServerHost, expectedFiles: ReadonlyESMap<string, number> | readonly string[], eachFileWatchCountOrExpectedDetails?: number | ESMap<string, WatchFileDetails[]>, expectedDetails?: ESMap<string, WatchFileDetails[]>) {
-        if (!isNumber(eachFileWatchCountOrExpectedDetails)) expectedDetails = eachFileWatchCountOrExpectedDetails;
-        if (isArray(expectedFiles)) {
-            checkMap(
-                "watchedFiles",
-                host.watchedFiles,
-                expectedFiles,
-                eachFileWatchCountOrExpectedDetails as number,
-                [expectedDetails, ({ fileName, pollingInterval }) => ({ fileName, pollingInterval })]
-            );
-        }
-        else {
-            checkMap(
-                "watchedFiles",
-                host.watchedFiles,
-                expectedFiles,
-                [expectedDetails, ({ fileName, pollingInterval }) => ({ fileName, pollingInterval })]
-            );
-        }
-    }
-
-    export function checkWatchedDirectories(host: TestServerHost, expectedDirectories: string[], recursive: boolean) {
-        checkMap(`watchedDirectories${recursive ? " recursive" : ""}`, recursive ? host.fsWatchesRecursive : host.fsWatches, expectedDirectories, /*eachKeyCount*/ undefined);
-    }
-
-    export interface WatchDirectoryDetails {
-        directoryName: string;
-        fallbackPollingInterval: PollingInterval;
-        fallbackOptions: WatchOptions | undefined;
-    }
-    export function checkWatchedDirectoriesDetailed(host: TestServerHost, expectedDirectories: ReadonlyESMap<string, number>, recursive: boolean, expectedDetails?: ESMap<string, WatchDirectoryDetails[]>): void;
-    export function checkWatchedDirectoriesDetailed(host: TestServerHost, expectedDirectories: readonly string[], eachDirectoryWatchCount: number, recursive: boolean, expectedDetails?: ESMap<string, WatchDirectoryDetails[]>): void;
-    export function checkWatchedDirectoriesDetailed(host: TestServerHost, expectedDirectories: ReadonlyESMap<string, number> | readonly string[], recursiveOrEachDirectoryWatchCount: boolean | number, recursiveOrExpectedDetails?: boolean | ESMap<string, WatchDirectoryDetails[]>, expectedDetails?: ESMap<string, WatchDirectoryDetails[]>) {
-        if (typeof recursiveOrExpectedDetails !== "boolean") expectedDetails = recursiveOrExpectedDetails;
-        if (isArray(expectedDirectories)) {
-            checkMap(
-                `fsWatches${recursiveOrExpectedDetails ? " recursive" : ""}`,
-                recursiveOrExpectedDetails as boolean ? host.fsWatchesRecursive : host.fsWatches,
-                expectedDirectories,
-                recursiveOrEachDirectoryWatchCount as number,
-                [expectedDetails, ({ directoryName, fallbackPollingInterval, fallbackOptions }) => ({ directoryName, fallbackPollingInterval, fallbackOptions })]
-            );
-        }
-        else {
-            recursiveOrExpectedDetails = recursiveOrEachDirectoryWatchCount as boolean;
-            checkMap(
-                `fsWatches${recursiveOrExpectedDetails ? " recursive" : ""}`,
-                recursiveOrExpectedDetails ? host.fsWatchesRecursive : host.fsWatches,
-                expectedDirectories,
-                [expectedDetails, ({ directoryName, fallbackPollingInterval, fallbackOptions }) => ({ directoryName, fallbackPollingInterval, fallbackOptions })]
-            );
-        }
-    }
-
-    export function checkOutputContains(host: TestServerHost, expected: readonly string[]) {
-        const mapExpected = new Set(expected);
-        const mapSeen = new Set<string>();
-        for (const f of host.getOutput()) {
-            assert.isFalse(mapSeen.has(f), `Already found ${f} in ${JSON.stringify(host.getOutput())}`);
-            if (mapExpected.has(f)) {
-                mapExpected.delete(f);
-                mapSeen.add(f);
-            }
-        }
-        assert.equal(mapExpected.size, 0, `Output has missing ${JSON.stringify(arrayFrom(mapExpected.keys()))} in ${JSON.stringify(host.getOutput())}`);
-    }
-
-    export function checkOutputDoesNotContain(host: TestServerHost, expectedToBeAbsent: string[] | readonly string[]) {
-        const mapExpectedToBeAbsent = new Set(expectedToBeAbsent);
-        for (const f of host.getOutput()) {
-            assert.isFalse(mapExpectedToBeAbsent.has(f), `Contains ${f} in ${JSON.stringify(host.getOutput())}`);
-        }
-    }
-
-<<<<<<< HEAD
-    export type TestServerHostTrackingWrittenFiles = TestServerHost & { writtenFiles: ESMap<Path, number>; };
-=======
-    interface CallbackData {
-        cb: TimeOutCallback;
-        args: any[];
-        ms: number | undefined;
-        time: number;
-    }
-    class Callbacks {
-        private map: { cb: TimeOutCallback; args: any[]; ms: number | undefined; time: number; }[] = [];
-        private nextId = 1;
-
-        constructor(private host: TestServerHost) {
-        }
-
-        getNextId() {
-            return this.nextId;
-        }
-
-        register(cb: TimeOutCallback, args: any[], ms?: number) {
-            const timeoutId = this.nextId;
-            this.nextId++;
-            this.map[timeoutId] = { cb, args, ms, time: this.host.getTime() };
-            return timeoutId;
-        }
-
-        unregister(id: any) {
-            if (typeof id === "number") {
-                delete this.map[id];
-            }
-        }
-
-        count() {
-            let n = 0;
-            for (const _ in this.map) {
-                n++;
-            }
-            return n;
-        }
-
-        private invokeCallback({ cb, args, ms, time }: CallbackData) {
-            if (ms !== undefined) {
-                const newTime = ms + time;
-                if (this.host.getTime() < newTime) {
-                    this.host.setTime(newTime);
-                }
-            }
-            cb(...args);
-        }
-
-        invoke(invokeKey?: number) {
-            if (invokeKey) {
-                this.invokeCallback(this.map[invokeKey]);
-                delete this.map[invokeKey];
-                return;
-            }
-
-            // Note: invoking a callback may result in new callbacks been queued,
-            // so do not clear the entire callback list regardless. Only remove the
-            // ones we have invoked.
-            for (const key in this.map) {
-                this.invokeCallback(this.map[key]);
-                delete this.map[key];
-            }
-        }
-    }
-
-    type TimeOutCallback = (...args: any[]) => void;
-
-    export interface TestFileWatcher {
-        cb: FileWatcherCallback;
-        fileName: string;
-        pollingInterval: PollingInterval;
-    }
-
-    export interface TestFsWatcher {
-        cb: FsWatchCallback;
-        directoryName: string;
-        fallbackPollingInterval: PollingInterval;
-        fallbackOptions: WatchOptions | undefined;
-    }
-
-    export interface ReloadWatchInvokeOptions {
-        /** Invokes the directory watcher for the parent instead of the file changed */
-        invokeDirectoryWatcherInsteadOfFileChanged: boolean;
-        /** When new file is created, do not invoke watches for it */
-        ignoreWatchInvokedWithTriggerAsFileCreate: boolean;
-        /** Invoke the file delete, followed by create instead of file changed */
-        invokeFileDeleteCreateAsPartInsteadOfChange: boolean;
-    }
->>>>>>> b57d6e1d
-
-    export function changeToHostTrackingWrittenFiles(inputHost: TestServerHost) {
-        const host = inputHost as TestServerHostTrackingWrittenFiles;
-        const originalWriteFile = host.writeFile;
-        host.writtenFiles = new Map<Path, number>();
-        host.writeFile = (fileName, content) => {
-            originalWriteFile.call(host, fileName, content);
-            const path = host.toFullPath(fileName);
-            host.writtenFiles.set(path, (host.writtenFiles.get(path) || 0) + 1);
-        };
-        return host;
-    }
-
-    export function getTsBuildProjectFile(project: string, file: string): File {
-        return {
-            path: getTsBuildProjectFilePath(project, file),
-            content: Harness.IO.readFile(`${Harness.IO.getWorkspaceRoot()}/tests/projects/${project}/${file}`)!
-        };
-    }
-
-    export const timeIncrements = 1000;
-
-    export class TestServerHost extends VirtualServerHost implements server.ServerHost {
-        readonly screenClears: number[] = [];
-        private readonly output: string[] = [];
-        private time = timeIncrements;
-<<<<<<< HEAD
-        private timeoutCallbacks = new Callbacks();
-        private immediateCallbacks = new Callbacks();
-=======
-        getCanonicalFileName: (s: string) => string;
-        private toPath: (f: string) => Path;
-        private timeoutCallbacks = new Callbacks(this);
-        private immediateCallbacks = new Callbacks(this);
-        readonly screenClears: number[] = [];
-
-        readonly watchedFiles = createMultiMap<Path, TestFileWatcher>();
-        readonly fsWatches = createMultiMap<Path, TestFsWatcher>();
-        readonly fsWatchesRecursive = createMultiMap<Path, TestFsWatcher>();
-        runWithFallbackPolling: boolean;
-        public readonly useCaseSensitiveFileNames: boolean;
-        public readonly newLine: string;
-        public readonly windowsStyleRoot?: string;
->>>>>>> b57d6e1d
-        private readonly environmentVariables?: ESMap<string, string>;
-        public require: ((initialPath: string, moduleName: string) => RequireResult) | undefined;
-        private readonly tscWatchFile?: string;
-        private readonly tscWatchDirectory?: string;
-        private readonly runWithoutRecursiveWatches?: boolean;
-        runWithFallbackPolling: boolean;
-        public defaultWatchFileKind?: () => WatchFileKind | undefined;
-
-        constructor(
-            public withSafeList: boolean,
-            fileOrFolderOrSymLinkList: readonly FileOrFolderOrSymLink[],
-            options: TestServerHostCreationParameters = {}) {
-            super({
-                ...options,
-                executingFilePath: options.executingFilePath || getExecutingFilePathFromLibFile()
-            });
-            const { environmentVariables, runWithoutRecursiveWatches, runWithFallbackPolling } = options;
-            fileOrFolderOrSymLinkList = fileOrFolderOrSymLinkList.concat(withSafeList ? safeList : []);
-            this.tscWatchFile = environmentVariables && environmentVariables.get("TSC_WATCHFILE");
-            this.tscWatchDirectory = environmentVariables && environmentVariables.get("TSC_WATCHDIRECTORY");
-            this.runWithoutRecursiveWatches = runWithoutRecursiveWatches;
-            this.runWithFallbackPolling = !!runWithFallbackPolling;
-            this.environmentVariables = environmentVariables;
-            this.init();
-            this.reloadFS(fileOrFolderOrSymLinkList);
-        }
-
-        override init() {
-            const { watchFile, watchDirectory } = createSystemWatchFunctions({
-                // We dont have polling watch file
-                // it is essentially fsWatch but lets get that separate from fsWatch and
-                // into watchedFiles for easier testing
-                pollingWatchFile: this.tscWatchFile === Tsc_WatchFile.SingleFileWatcherPerName ?
-                    createSingleFileWatcherPerName(
-                        this.watchFileWorker.bind(this),
-                        this.useCaseSensitiveFileNames
-                    ) :
-                    this.watchFileWorker.bind(this),
-                getModifiedTime: this.getModifiedTime.bind(this),
-                setTimeout: this.setTimeout.bind(this),
-                clearTimeout: this.clearTimeout.bind(this),
-                fsWatch: this.fsWatch.bind(this),
-                fileExists: this.fileExists.bind(this),
-                useCaseSensitiveFileNames: this.useCaseSensitiveFileNames,
-                getCurrentDirectory: this.getCurrentDirectory.bind(this),
-                fsSupportsRecursiveFsWatch: this.tscWatchDirectory ? false : !this.runWithoutRecursiveWatches,
-                directoryExists: this.directoryExists.bind(this),
-                getAccessibleSortedChildDirectories: path => this.getDirectories(path),
-                realpath: this.realpath.bind(this),
-                tscWatchFile: this.tscWatchFile,
-                tscWatchDirectory: this.tscWatchDirectory,
-                defaultWatchFileKind: () => this.defaultWatchFileKind?.(),
-            });
-            this.watchFile = watchFile;
-            this.watchDirectory = watchDirectory;
-        }
-
-        getTime() {
-            return this.time;
-        }
-
-        setTime(time: number) {
-            this.time = time;
-        }
-
-        private reloadFS(fileOrFolderOrSymLinkList: readonly FileOrFolderOrSymLink[], options?: Partial<ReloadWatchInvokeOptions>) {
-            Debug.assert(this.fs.size === 0);
-            const filesOrFoldersToLoad: readonly FileOrFolderOrSymLink[] = !this.windowsStyleRoot ? fileOrFolderOrSymLinkList :
-                fileOrFolderOrSymLinkList.map<FileOrFolderOrSymLink>(f => {
-                    const result = clone(f);
-                    result.path = this.getHostSpecificPath(f.path);
-                    return result;
-                });
-            for (const fileOrDirectory of filesOrFoldersToLoad) {
-                const path = this.toFullPath(fileOrDirectory.path);
-                // If its a change
-                const currentEntry = this.fs.get(path);
-                if (currentEntry) {
-                    if (isFsFile(currentEntry)) {
-                        if (isFile(fileOrDirectory)) {
-                            // Update file
-                            if (currentEntry.content !== fileOrDirectory.content) {
-                                this.modifyFile(fileOrDirectory.path, fileOrDirectory.content, options);
-                            }
-                        }
-                        else {
-                            // TODO: Changing from file => folder/Symlink
-                        }
-                    }
-                    else if (isFsSymLink(currentEntry)) {
-                        // TODO: update symlinks
-                    }
-                    else {
-                        // Folder
-                        if (isFile(fileOrDirectory)) {
-                            // TODO: Changing from folder => file
-                        }
-                        else {
-                            // Folder update: Nothing to do.
-                            currentEntry.modifiedTime = this.now();
-                            this.invokeFsWatches(currentEntry.fullPath, "change");
-                        }
-                    }
-                }
-                else {
-                    this.ensureFileOrFolder(fileOrDirectory, options && options.ignoreWatchInvokedWithTriggerAsFileCreate);
-                }
-            }
-        }
-
-        protected override fsWatch(
-            fileOrDirectory: string,
-            _entryKind: FileSystemEntryKind,
-            cb: FsWatchCallback,
-            recursive: boolean,
-            fallbackPollingInterval: PollingInterval,
-            fallbackOptions: WatchOptions | undefined): FileWatcher {
-            return this.runWithFallbackPolling ?
-                this.watchFile(
-                    fileOrDirectory,
-                    createFileWatcherCallback(cb),
-                    fallbackPollingInterval,
-                    fallbackOptions
-                ) :
-                createWatcher(
-                    recursive ? this.fsWatchesRecursive : this.fsWatches,
-                    this.toFullPath(fileOrDirectory),
-                    {
-                        directoryName: fileOrDirectory,
-                        cb,
-                        fallbackPollingInterval,
-                        fallbackOptions
-                    }
-                );
-        }
-
-        // Output is pretty
-        writeOutputIsTTY() {
-            return true;
-        }
-
-        override now() {
-            this.time += timeIncrements;
-            return new Date(this.time);
-        }
-
-        // TODO: record and invoke callbacks to simulate timer events
-        setTimeout(callback: TimeOutCallback, _time: number, ...args: any[]) {
-            return this.timeoutCallbacks.register(callback, args);
-        }
-
-        getNextTimeoutId() {
-            return this.timeoutCallbacks.getNextId();
-        }
-
-        clearTimeout(timeoutId: any): void {
-            this.timeoutCallbacks.unregister(timeoutId);
-        }
-
-        runQueuedTimeoutCallbacks(timeoutId?: number) {
-            try {
-                this.timeoutCallbacks.invoke(timeoutId);
-            }
-            catch (e) {
-                if (e.message === this.exitMessage) {
-                    return;
-                }
-                throw e;
-            }
-        }
-
-        runQueuedImmediateCallbacks(checkCount?: number) {
-            if (checkCount !== undefined) {
-                assert.equal(this.immediateCallbacks.count(), checkCount);
-            }
-            this.immediateCallbacks.invoke();
-        }
-
-        setImmediate(callback: TimeOutCallback, _time: number, ...args: any[]) {
-            return this.immediateCallbacks.register(callback, args);
-        }
-
-        clearImmediate(timeoutId: any): void {
-            this.immediateCallbacks.unregister(timeoutId);
-        }
-
-        clearScreen(): void {
-            this.screenClears.push(this.output.length);
-        }
-
-        checkTimeoutQueueLengthAndRun(expected: number) {
-            this.checkTimeoutQueueLength(expected);
-            this.runQueuedTimeoutCallbacks();
-        }
-
-        checkTimeoutQueueLength(expected: number) {
-            const callbacksCount = this.timeoutCallbacks.count();
-            assert.equal(callbacksCount, expected, `expected ${expected} timeout callbacks queued but found ${callbacksCount}.`);
-        }
-
-        renameFile(fileName: string, newFileName: string) {
-            const fullPath = getNormalizedAbsolutePath(fileName, this.currentDirectory);
-            const path = this.toPath(fullPath);
-            const file = this.fs.get(path) as FsFile;
-            Debug.assert(!!file);
-
-            // Only remove the file
-            this.removeFileOrFolder(file, /*isRemoveableLeafFolder*/ false, /*isRenaming*/ true);
-
-            // Add updated folder with new folder name
-            const newFullPath = getNormalizedAbsolutePath(newFileName, this.currentDirectory);
-            const newFile = this.toFsFile({ path: newFullPath, content: file.content });
-            const newPath = newFile.path;
-            const basePath = getDirectoryPath(path);
-            Debug.assert(basePath !== path);
-            Debug.assert(basePath === getDirectoryPath(newPath));
-            const baseFolder = this.fs.get(basePath) as FsFolder;
-            this.addFileOrFolderInFolder(baseFolder, newFile);
-        }
-
-        renameFolder(folderName: string, newFolderName: string) {
-            const fullPath = getNormalizedAbsolutePath(folderName, this.currentDirectory);
-            const path = this.toPath(fullPath);
-            const folder = this.fs.get(path) as FsFolder;
-            Debug.assert(!!folder);
-
-            // Only remove the folder
-            this.removeFileOrFolder(folder, /*isRemoveableLeafFolder*/ false, /*isRenaming*/ true);
-
-            // Add updated folder with new folder name
-            const newFullPath = getNormalizedAbsolutePath(newFolderName, this.currentDirectory);
-            const newFolder = this.toFsFolder(newFullPath);
-            const newPath = newFolder.path;
-            const basePath = getDirectoryPath(path);
-            Debug.assert(basePath !== path);
-            Debug.assert(basePath === getDirectoryPath(newPath));
-            const baseFolder = this.fs.get(basePath) as FsFolder;
-            this.addFileOrFolderInFolder(baseFolder, newFolder);
-
-            // Invoke watches for files in the folder as deleted (from old path)
-            this.renameFolderEntries(folder, newFolder);
-        }
-
-        private renameFolderEntries(oldFolder: FsFolder, newFolder: FsFolder) {
-            for (const entry of oldFolder.entries) {
-                this.fs.delete(entry.path);
-                this.invokeFileAndFsWatches(entry.fullPath, FileWatcherEventKind.Deleted);
-
-                entry.fullPath = combinePaths(newFolder.fullPath, getBaseFileName(entry.fullPath));
-                entry.path = this.toPath(entry.fullPath);
-                if (newFolder !== oldFolder) {
-                    newFolder.entries.push(entry);
-                }
-                this.fs.set(entry.path, entry);
-                this.invokeFileAndFsWatches(entry.fullPath, FileWatcherEventKind.Created);
-                if (isFsFolder(entry)) {
-                    this.renameFolderEntries(entry, entry);
-                }
-            }
-        }
-
-        deleteFolder(folderPath: string, recursive?: boolean) {
-            const path = this.toFullPath(folderPath);
-            const currentEntry = this.fs.get(path) as FsFolder;
-            Debug.assert(isFsFolder(currentEntry));
-            if (recursive && currentEntry.entries.length) {
-                const subEntries = currentEntry.entries.slice();
-                subEntries.forEach(fsEntry => {
-                    if (isFsFolder(fsEntry)) {
-                        this.deleteFolder(fsEntry.fullPath, recursive);
-                    }
-                    else {
-                        this.removeFileOrFolder(fsEntry, /*isRemoveableLeafFolder*/ false);
-                    }
-                });
-            }
-            this.removeFileOrFolder(currentEntry, /*isRemoveableLeafFolder*/ false);
-        }
-
-        readFile(s: string): string | undefined {
-            const fsEntry = this.getRealFile(this.toFullPath(s));
-            return fsEntry ? fsEntry.content : undefined;
-        }
-
-        getFileSize(s: string) {
-            const path = this.toFullPath(s);
-            const entry = this.fs.get(path)!;
-            if (isFsFile(entry)) {
-                return entry.fileSize ? entry.fileSize : entry.content.length;
-            }
-            return undefined!; // TODO: GH#18217
-        }
-
-        createHash(s: string): string {
-            return `${generateDjb2Hash(s)}-${s}`;
-        }
-
-        createSHA256Hash(s: string): string {
-            return sys.createSHA256Hash!(s);
-        }
-
-<<<<<<< HEAD
-=======
-        // TOOD: record and invoke callbacks to simulate timer events
-        setTimeout(callback: TimeOutCallback, ms: number, ...args: any[]) {
-            return this.timeoutCallbacks.register(callback, args, ms);
-        }
-
-        getNextTimeoutId() {
-            return this.timeoutCallbacks.getNextId();
-        }
-
-        clearTimeout(timeoutId: any): void {
-            this.timeoutCallbacks.unregister(timeoutId);
-        }
-
-        clearScreen(): void {
-            this.screenClears.push(this.output.length);
-        }
-
-        checkTimeoutQueueLengthAndRun(expected: number) {
-            this.checkTimeoutQueueLength(expected);
-            this.runQueuedTimeoutCallbacks();
-        }
-
-        checkTimeoutQueueLength(expected: number) {
-            const callbacksCount = this.timeoutCallbacks.count();
-            assert.equal(callbacksCount, expected, `expected ${expected} timeout callbacks queued but found ${callbacksCount}.`);
-        }
-
-        runQueuedTimeoutCallbacks(timeoutId?: number) {
-            try {
-                this.timeoutCallbacks.invoke(timeoutId);
-            }
-            catch (e) {
-                if (e.message === this.exitMessage) {
-                    return;
-                }
-                throw e;
-            }
-        }
-
-        runQueuedImmediateCallbacks(checkCount?: number) {
-            if (checkCount !== undefined) {
-                assert.equal(this.immediateCallbacks.count(), checkCount);
-            }
-            this.immediateCallbacks.invoke();
-        }
-
-        setImmediate(callback: TimeOutCallback, ...args: any[]) {
-            return this.immediateCallbacks.register(callback, args);
-        }
-
-        clearImmediate(timeoutId: any): void {
-            this.immediateCallbacks.unregister(timeoutId);
-        }
-
-        createDirectory(directoryName: string): void {
-            const folder = this.toFsFolder(directoryName);
-
-            // base folder has to be present
-            const base = getDirectoryPath(folder.path);
-            const baseFolder = this.fs.get(base) as FsFolder;
-            Debug.assert(isFsFolder(baseFolder));
-
-            Debug.assert(!this.fs.get(folder.path));
-            this.addFileOrFolderInFolder(baseFolder, folder);
-        }
-
-        writeFile(path: string, content: string): void {
-            const file = this.toFsFile({ path, content });
-
-            // base folder has to be present
-            const base = getDirectoryPath(file.path);
-            const folder = Debug.checkDefined(this.getRealFolder(base));
-
-            if (folder.path === base) {
-                if (!this.fs.has(file.path)) {
-                    this.addFileOrFolderInFolder(folder, file);
-                }
-                else {
-                    this.modifyFile(path, content);
-                }
-            }
-            else {
-                this.writeFile(this.realpath(path), content);
-            }
-        }
-
->>>>>>> b57d6e1d
-        prependFile(path: string, content: string, options?: Partial<ReloadWatchInvokeOptions>): void {
-            this.modifyFile(path, content + this.readFile(path), options);
-        }
-
-        appendFile(path: string, content: string, options?: Partial<ReloadWatchInvokeOptions>): void {
-            this.modifyFile(path, this.readFile(path) + content, options);
-        }
-
-        override write(message: string) {
-            this.output.push(message);
-        }
-
-        getOutput(): readonly string[] {
-            return this.output;
-        }
-
-        clearOutput() {
-            clear(this.output);
-            this.screenClears.length = 0;
-        }
-
-        serializeOutput(baseline: string[]) {
-            const output = this.getOutput();
-            let start = 0;
-            baseline.push("Output::");
-            for (const screenClear of this.screenClears) {
-                baselineOutputs(baseline, output, start, screenClear);
-                start = screenClear;
-                baseline.push(">> Screen clear");
-            }
-            baselineOutputs(baseline, output, start);
-            baseline.push("");
-            this.clearOutput();
-        }
-
-        serializeWatches(baseline: string[]) {
-            serializeMultiMap(baseline, "WatchedFiles", this.watchedFiles, ({ fileName, pollingInterval }) => ({ fileName, pollingInterval }));
-            baseline.push("");
-            serializeMultiMap(baseline, "FsWatches", this.fsWatches, serializeTestFsWatcher);
-            baseline.push("");
-            serializeMultiMap(baseline, "FsWatchesRecursive", this.fsWatchesRecursive, serializeTestFsWatcher);
-            baseline.push("");
-        }
-
-        override getEnvironmentVariable(name: string) {
-            return this.environmentVariables && this.environmentVariables.get(name) || "";
-        }
-    }
-
-    function serializeTestFsWatcher({ directoryName, fallbackPollingInterval, fallbackOptions }: VirtualFsWatcher) {
-        return {
-            directoryName,
-            fallbackPollingInterval,
-            fallbackOptions: serializeWatchOptions(fallbackOptions)
-        };
-    }
-
-    function serializeWatchOptions(fallbackOptions: WatchOptions | undefined) {
-        if (!fallbackOptions) return undefined;
-        const { watchFile, watchDirectory, fallbackPolling, ...rest } = fallbackOptions;
-        return {
-            watchFile: watchFile !== undefined ? WatchFileKind[watchFile] : undefined,
-            watchDirectory: watchDirectory !== undefined ? WatchDirectoryKind[watchDirectory] : undefined,
-            fallbackPolling: fallbackPolling !== undefined ? PollingWatchKind[fallbackPolling] : undefined,
-            ...rest
-        };
-    }
-
-    function serializeMultiMap<T, U>(baseline: string[], caption: string, multiMap: MultiMap<string, T>, valueMapper: (value: T) => U) {
-        baseline.push(`${caption}::`);
-        multiMap.forEach((values, key) => {
-            baseline.push(`${key}:`);
-            for (const value of values) {
-                baseline.push(`  ${JSON.stringify(valueMapper(value))}`);
-            }
-        });
-    }
-
-    function baselineOutputs(baseline: string[], output: readonly string[], start: number, end = output.length) {
-        let baselinedOutput: string[] | undefined;
-        for (let i = start; i < end; i++) {
-            (baselinedOutput ||= []).push(output[i].replace(/Elapsed::\s[0-9]+(?:\.\d+)?ms/g, "Elapsed:: *ms"));
-        }
-        if (baselinedOutput) baseline.push(baselinedOutput.join(""));
-    }
-
-    export const tsbuildProjectsLocation = "/user/username/projects";
-    export function getTsBuildProjectFilePath(project: string, file: string) {
-        return `${tsbuildProjectsLocation}/${project}/${file}`;
-    }
-}
+namespace ts.VirtualFS {
+    export const libFile: File = {
+        path: "/a/lib/lib.d.ts",
+        content: `/// <reference no-default-lib="true"/>
+interface Boolean {}
+interface Function {}
+interface CallableFunction {}
+interface NewableFunction {}
+interface IArguments {}
+interface Number { toExponential: any; }
+interface Object {}
+interface RegExp {}
+interface String { charAt: any; }
+interface Array<T> { length: number; [n: number]: T; }`
+    };
+
+    export const safeList = {
+        path: "/safeList.json" as Path,
+        content: JSON.stringify({
+            commander: "commander",
+            express: "express",
+            jquery: "jquery",
+            lodash: "lodash",
+            moment: "moment",
+            chroma: "chroma-js"
+        })
+    };
+
+    function getExecutingFilePathFromLibFile(): string {
+        return combinePaths(getDirectoryPath(libFile.path), "tsc.js");
+    }
+
+    export interface TestServerHostCreationParameters {
+        useCaseSensitiveFileNames?: boolean;
+        executingFilePath?: string;
+        currentDirectory?: string;
+        newLine?: string;
+        windowsStyleRoot?: string;
+        environmentVariables?: ESMap<string, string>;
+        runWithoutRecursiveWatches?: boolean;
+        runWithFallbackPolling?: boolean;
+        withSafeList?: boolean;
+    }
+
+    export function createWatchedSystem(fileOrFolderList: readonly FileOrFolderOrSymLink[], params?: TestServerHostCreationParameters): TestServerHost {
+        return new TestServerHost(/*withSafelist*/ false, fileOrFolderList, params);
+    }
+
+    export function createServerHost(fileOrFolderList: readonly FileOrFolderOrSymLink[], params?: TestServerHostCreationParameters): TestServerHost {
+        const host = new TestServerHost(/*withSafelist*/ true, fileOrFolderList, params);
+        // Just like sys, patch the host to use writeFile
+        patchWriteFileEnsuringDirectory(host);
+        return host;
+    }
+
+    export function createVirtualServerHost(params: VirtualServerHostCreationParameters): VirtualServerHost {
+        const host = new VirtualServerHost(params);
+        host.init();
+        // Just like sys, patch the host to use writeFile
+        patchWriteFileEnsuringDirectory(host);
+        return host;
+    }
+
+    interface CallbackData {
+        cb: TimeOutCallback;
+        args: any[];
+        ms: number | undefined;
+        time: number;
+    }
+    class Callbacks {
+        private map: { cb: TimeOutCallback; args: any[]; ms: number | undefined; time: number; }[] = [];
+        private nextId = 1;
+
+        constructor(private host: TestServerHost) {
+        }
+
+        getNextId() {
+            return this.nextId;
+        }
+
+        register(cb: TimeOutCallback, args: any[], ms?: number) {
+            const timeoutId = this.nextId;
+            this.nextId++;
+            this.map[timeoutId] = { cb, args, ms, time: this.host.getTime() };
+            return timeoutId;
+        }
+
+        unregister(id: any) {
+            if (typeof id === "number") {
+                delete this.map[id];
+            }
+        }
+
+        count() {
+            let n = 0;
+            for (const _ in this.map) {
+                n++;
+            }
+            return n;
+        }
+
+        private invokeCallback({ cb, args, ms, time }: CallbackData) {
+            if (ms !== undefined) {
+                const newTime = ms + time;
+                if (this.host.getTime() < newTime) {
+                    this.host.setTime(newTime);
+                }
+            }
+            cb(...args);
+        }
+
+        invoke(invokeKey?: number) {
+            if (invokeKey) {
+                this.invokeCallback(this.map[invokeKey]);
+                delete this.map[invokeKey];
+                return;
+            }
+
+            // Note: invoking a callback may result in new callbacks been queued,
+            // so do not clear the entire callback list regardless. Only remove the
+            // ones we have invoked.
+            for (const key in this.map) {
+                this.invokeCallback(this.map[key]);
+                delete this.map[key];
+            }
+        }
+    }
+
+    type TimeOutCallback = (...args: any[]) => void;
+
+    export function getDiffInKeys<T>(map: ESMap<string, T>, expectedKeys: readonly string[]) {
+        if (map.size === expectedKeys.length) {
+            return "";
+        }
+        const notInActual: string[] = [];
+        const duplicates: string[] = [];
+        const seen = new Map<string, true>();
+        forEach(expectedKeys, expectedKey => {
+            if (seen.has(expectedKey)) {
+                duplicates.push(expectedKey);
+                return;
+            }
+            seen.set(expectedKey, true);
+            if (!map.has(expectedKey)) {
+                notInActual.push(expectedKey);
+            }
+        });
+        const inActualNotExpected: string[] = [];
+        map.forEach((_value, key) => {
+            if (!seen.has(key)) {
+                inActualNotExpected.push(key);
+            }
+            seen.set(key, true);
+        });
+        return `\n\nNotInActual: ${notInActual}\nDuplicates: ${duplicates}\nInActualButNotInExpected: ${inActualNotExpected}`;
+    }
+
+    export function verifyMapSize(caption: string, map: ESMap<string, any>, expectedKeys: readonly string[]) {
+        assert.equal(map.size, expectedKeys.length, `${caption}: incorrect size of map: Actual keys: ${arrayFrom(map.keys())} Expected: ${expectedKeys}${getDiffInKeys(map, expectedKeys)}`);
+    }
+
+    export type MapValueTester<T, U> = [ESMap<string, U[]> | undefined, (value: T) => U];
+
+    export function checkMap<T, U = undefined>(caption: string, actual: MultiMap<string, T>, expectedKeys: ReadonlyESMap<string, number>, valueTester?: MapValueTester<T,U>): void;
+    export function checkMap<T, U = undefined>(caption: string, actual: MultiMap<string, T>, expectedKeys: readonly string[], eachKeyCount: number, valueTester?: MapValueTester<T, U>): void;
+    export function checkMap<T>(caption: string, actual: ESMap<string, T> | MultiMap<string, T>, expectedKeys: readonly string[], eachKeyCount: undefined): void;
+    export function checkMap<T, U = undefined>(
+        caption: string,
+        actual: ESMap<string, T> | MultiMap<string, T>,
+        expectedKeysMapOrArray: ReadonlyESMap<string, number> | readonly string[],
+        eachKeyCountOrValueTester?: number | MapValueTester<T, U>,
+        valueTester?: MapValueTester<T, U>) {
+        const expectedKeys = isArray(expectedKeysMapOrArray) ? arrayToMap(expectedKeysMapOrArray, s => s, () => eachKeyCountOrValueTester as number) : expectedKeysMapOrArray;
+        verifyMapSize(caption, actual, isArray(expectedKeysMapOrArray) ? expectedKeysMapOrArray : arrayFrom(expectedKeys.keys()));
+        if (!isNumber(eachKeyCountOrValueTester)) {
+            valueTester = eachKeyCountOrValueTester;
+        }
+        const [expectedValues, valueMapper] = valueTester || [undefined, undefined!];
+        expectedKeys.forEach((count, name) => {
+            assert.isTrue(actual.has(name), `${caption}: expected to contain ${name}, actual keys: ${arrayFrom(actual.keys())}`);
+            // Check key information only if eachKeyCount is provided
+            if (!isArray(expectedKeysMapOrArray) || eachKeyCountOrValueTester !== undefined) {
+                assert.equal((actual as MultiMap<string, T>).get(name)!.length, count, `${caption}: Expected to be have ${count} entries for ${name}. Actual entry: ${JSON.stringify(actual.get(name))}`);
+                if (expectedValues) {
+                    assert.deepEqual(
+                        (actual as MultiMap<string, T>).get(name)!.map(valueMapper),
+                        expectedValues.get(name),
+                        `${caption}:: expected values mismatch for ${name}`
+                    );
+                }
+            }
+        });
+    }
+
+    export function checkArray(caption: string, actual: readonly string[], expected: readonly string[]) {
+        checkMap(caption, arrayToMap(actual, identity), expected, /*eachKeyCount*/ undefined);
+    }
+
+    export function checkWatchedFiles(host: TestServerHost, expectedFiles: readonly string[], additionalInfo?: string) {
+        checkMap(`watchedFiles:: ${additionalInfo || ""}::`, host.watchedFiles, expectedFiles, /*eachKeyCount*/ undefined);
+    }
+
+    export interface WatchFileDetails {
+        fileName: string;
+        pollingInterval: PollingInterval;
+    }
+    export function checkWatchedFilesDetailed(host: TestServerHost, expectedFiles: ReadonlyESMap<string, number>, expectedDetails?: ESMap<string, WatchFileDetails[]>): void;
+    export function checkWatchedFilesDetailed(host: TestServerHost, expectedFiles: readonly string[], eachFileWatchCount: number, expectedDetails?: ESMap<string, WatchFileDetails[]>): void;
+    export function checkWatchedFilesDetailed(host: TestServerHost, expectedFiles: ReadonlyESMap<string, number> | readonly string[], eachFileWatchCountOrExpectedDetails?: number | ESMap<string, WatchFileDetails[]>, expectedDetails?: ESMap<string, WatchFileDetails[]>) {
+        if (!isNumber(eachFileWatchCountOrExpectedDetails)) expectedDetails = eachFileWatchCountOrExpectedDetails;
+        if (isArray(expectedFiles)) {
+            checkMap(
+                "watchedFiles",
+                host.watchedFiles,
+                expectedFiles,
+                eachFileWatchCountOrExpectedDetails as number,
+                [expectedDetails, ({ fileName, pollingInterval }) => ({ fileName, pollingInterval })]
+            );
+        }
+        else {
+            checkMap(
+                "watchedFiles",
+                host.watchedFiles,
+                expectedFiles,
+                [expectedDetails, ({ fileName, pollingInterval }) => ({ fileName, pollingInterval })]
+            );
+        }
+    }
+
+    export function checkWatchedDirectories(host: TestServerHost, expectedDirectories: string[], recursive: boolean) {
+        checkMap(`watchedDirectories${recursive ? " recursive" : ""}`, recursive ? host.fsWatchesRecursive : host.fsWatches, expectedDirectories, /*eachKeyCount*/ undefined);
+    }
+
+    export interface WatchDirectoryDetails {
+        directoryName: string;
+        fallbackPollingInterval: PollingInterval;
+        fallbackOptions: WatchOptions | undefined;
+    }
+    export function checkWatchedDirectoriesDetailed(host: TestServerHost, expectedDirectories: ReadonlyESMap<string, number>, recursive: boolean, expectedDetails?: ESMap<string, WatchDirectoryDetails[]>): void;
+    export function checkWatchedDirectoriesDetailed(host: TestServerHost, expectedDirectories: readonly string[], eachDirectoryWatchCount: number, recursive: boolean, expectedDetails?: ESMap<string, WatchDirectoryDetails[]>): void;
+    export function checkWatchedDirectoriesDetailed(host: TestServerHost, expectedDirectories: ReadonlyESMap<string, number> | readonly string[], recursiveOrEachDirectoryWatchCount: boolean | number, recursiveOrExpectedDetails?: boolean | ESMap<string, WatchDirectoryDetails[]>, expectedDetails?: ESMap<string, WatchDirectoryDetails[]>) {
+        if (typeof recursiveOrExpectedDetails !== "boolean") expectedDetails = recursiveOrExpectedDetails;
+        if (isArray(expectedDirectories)) {
+            checkMap(
+                `fsWatches${recursiveOrExpectedDetails ? " recursive" : ""}`,
+                recursiveOrExpectedDetails as boolean ? host.fsWatchesRecursive : host.fsWatches,
+                expectedDirectories,
+                recursiveOrEachDirectoryWatchCount as number,
+                [expectedDetails, ({ directoryName, fallbackPollingInterval, fallbackOptions }) => ({ directoryName, fallbackPollingInterval, fallbackOptions })]
+            );
+        }
+        else {
+            recursiveOrExpectedDetails = recursiveOrEachDirectoryWatchCount as boolean;
+            checkMap(
+                `fsWatches${recursiveOrExpectedDetails ? " recursive" : ""}`,
+                recursiveOrExpectedDetails ? host.fsWatchesRecursive : host.fsWatches,
+                expectedDirectories,
+                [expectedDetails, ({ directoryName, fallbackPollingInterval, fallbackOptions }) => ({ directoryName, fallbackPollingInterval, fallbackOptions })]
+            );
+        }
+    }
+
+    export function checkOutputContains(host: TestServerHost, expected: readonly string[]) {
+        const mapExpected = new Set(expected);
+        const mapSeen = new Set<string>();
+        for (const f of host.getOutput()) {
+            assert.isFalse(mapSeen.has(f), `Already found ${f} in ${JSON.stringify(host.getOutput())}`);
+            if (mapExpected.has(f)) {
+                mapExpected.delete(f);
+                mapSeen.add(f);
+            }
+        }
+        assert.equal(mapExpected.size, 0, `Output has missing ${JSON.stringify(arrayFrom(mapExpected.keys()))} in ${JSON.stringify(host.getOutput())}`);
+    }
+
+    export function checkOutputDoesNotContain(host: TestServerHost, expectedToBeAbsent: string[] | readonly string[]) {
+        const mapExpectedToBeAbsent = new Set(expectedToBeAbsent);
+        for (const f of host.getOutput()) {
+            assert.isFalse(mapExpectedToBeAbsent.has(f), `Contains ${f} in ${JSON.stringify(host.getOutput())}`);
+        }
+    }
+
+    export type TestServerHostTrackingWrittenFiles = TestServerHost & { writtenFiles: ESMap<Path, number>; };
+
+    export function changeToHostTrackingWrittenFiles(inputHost: TestServerHost) {
+        const host = inputHost as TestServerHostTrackingWrittenFiles;
+        const originalWriteFile = host.writeFile;
+        host.writtenFiles = new Map<Path, number>();
+        host.writeFile = (fileName, content) => {
+            originalWriteFile.call(host, fileName, content);
+            const path = host.toFullPath(fileName);
+            host.writtenFiles.set(path, (host.writtenFiles.get(path) || 0) + 1);
+        };
+        return host;
+    }
+
+    export function getTsBuildProjectFile(project: string, file: string): File {
+        return {
+            path: getTsBuildProjectFilePath(project, file),
+            content: Harness.IO.readFile(`${Harness.IO.getWorkspaceRoot()}/tests/projects/${project}/${file}`)!
+        };
+    }
+
+    export const timeIncrements = 1000;
+
+    export class TestServerHost extends VirtualServerHost implements server.ServerHost {
+        readonly screenClears: number[] = [];
+        private readonly output: string[] = [];
+        private time = timeIncrements;
+        private timeoutCallbacks = new Callbacks(this);
+        private immediateCallbacks = new Callbacks(this);
+        private readonly environmentVariables?: ESMap<string, string>;
+        public require: ((initialPath: string, moduleName: string) => RequireResult) | undefined;
+        private readonly tscWatchFile?: string;
+        private readonly tscWatchDirectory?: string;
+        private readonly runWithoutRecursiveWatches?: boolean;
+        runWithFallbackPolling: boolean;
+        public defaultWatchFileKind?: () => WatchFileKind | undefined;
+
+        constructor(
+            public withSafeList: boolean,
+            fileOrFolderOrSymLinkList: readonly FileOrFolderOrSymLink[],
+            options: TestServerHostCreationParameters = {}) {
+            super({
+                ...options,
+                executingFilePath: options.executingFilePath || getExecutingFilePathFromLibFile()
+            });
+            const { environmentVariables, runWithoutRecursiveWatches, runWithFallbackPolling } = options;
+            fileOrFolderOrSymLinkList = fileOrFolderOrSymLinkList.concat(withSafeList ? safeList : []);
+            this.tscWatchFile = environmentVariables && environmentVariables.get("TSC_WATCHFILE");
+            this.tscWatchDirectory = environmentVariables && environmentVariables.get("TSC_WATCHDIRECTORY");
+            this.runWithoutRecursiveWatches = runWithoutRecursiveWatches;
+            this.runWithFallbackPolling = !!runWithFallbackPolling;
+            this.environmentVariables = environmentVariables;
+            this.init();
+            this.reloadFS(fileOrFolderOrSymLinkList);
+        }
+
+        override init() {
+            const { watchFile, watchDirectory } = createSystemWatchFunctions({
+                // We dont have polling watch file
+                // it is essentially fsWatch but lets get that separate from fsWatch and
+                // into watchedFiles for easier testing
+                pollingWatchFile: this.tscWatchFile === Tsc_WatchFile.SingleFileWatcherPerName ?
+                    createSingleFileWatcherPerName(
+                        this.watchFileWorker.bind(this),
+                        this.useCaseSensitiveFileNames
+                    ) :
+                    this.watchFileWorker.bind(this),
+                getModifiedTime: this.getModifiedTime.bind(this),
+                setTimeout: this.setTimeout.bind(this),
+                clearTimeout: this.clearTimeout.bind(this),
+                fsWatch: this.fsWatch.bind(this),
+                fileExists: this.fileExists.bind(this),
+                useCaseSensitiveFileNames: this.useCaseSensitiveFileNames,
+                getCurrentDirectory: this.getCurrentDirectory.bind(this),
+                fsSupportsRecursiveFsWatch: this.tscWatchDirectory ? false : !this.runWithoutRecursiveWatches,
+                directoryExists: this.directoryExists.bind(this),
+                getAccessibleSortedChildDirectories: path => this.getDirectories(path),
+                realpath: this.realpath.bind(this),
+                tscWatchFile: this.tscWatchFile,
+                tscWatchDirectory: this.tscWatchDirectory,
+                defaultWatchFileKind: () => this.defaultWatchFileKind?.(),
+            });
+            this.watchFile = watchFile;
+            this.watchDirectory = watchDirectory;
+        }
+
+        getTime() {
+            return this.time;
+        }
+
+        setTime(time: number) {
+            this.time = time;
+        }
+
+        private reloadFS(fileOrFolderOrSymLinkList: readonly FileOrFolderOrSymLink[], options?: Partial<ReloadWatchInvokeOptions>) {
+            Debug.assert(this.fs.size === 0);
+            const filesOrFoldersToLoad: readonly FileOrFolderOrSymLink[] = !this.windowsStyleRoot ? fileOrFolderOrSymLinkList :
+                fileOrFolderOrSymLinkList.map<FileOrFolderOrSymLink>(f => {
+                    const result = clone(f);
+                    result.path = this.getHostSpecificPath(f.path);
+                    return result;
+                });
+            for (const fileOrDirectory of filesOrFoldersToLoad) {
+                const path = this.toFullPath(fileOrDirectory.path);
+                // If its a change
+                const currentEntry = this.fs.get(path);
+                if (currentEntry) {
+                    if (isFsFile(currentEntry)) {
+                        if (isFile(fileOrDirectory)) {
+                            // Update file
+                            if (currentEntry.content !== fileOrDirectory.content) {
+                                this.modifyFile(fileOrDirectory.path, fileOrDirectory.content, options);
+                            }
+                        }
+                        else {
+                            // TODO: Changing from file => folder/Symlink
+                        }
+                    }
+                    else if (isFsSymLink(currentEntry)) {
+                        // TODO: update symlinks
+                    }
+                    else {
+                        // Folder
+                        if (isFile(fileOrDirectory)) {
+                            // TODO: Changing from folder => file
+                        }
+                        else {
+                            // Folder update: Nothing to do.
+                            currentEntry.modifiedTime = this.now();
+                            this.invokeFsWatches(currentEntry.fullPath, "change");
+                        }
+                    }
+                }
+                else {
+                    this.ensureFileOrFolder(fileOrDirectory, options && options.ignoreWatchInvokedWithTriggerAsFileCreate);
+                }
+            }
+        }
+
+        protected override fsWatch(
+            fileOrDirectory: string,
+            _entryKind: FileSystemEntryKind,
+            cb: FsWatchCallback,
+            recursive: boolean,
+            fallbackPollingInterval: PollingInterval,
+            fallbackOptions: WatchOptions | undefined): FileWatcher {
+            return this.runWithFallbackPolling ?
+                this.watchFile(
+                    fileOrDirectory,
+                    createFileWatcherCallback(cb),
+                    fallbackPollingInterval,
+                    fallbackOptions
+                ) :
+                createWatcher(
+                    recursive ? this.fsWatchesRecursive : this.fsWatches,
+                    this.toFullPath(fileOrDirectory),
+                    {
+                        directoryName: fileOrDirectory,
+                        cb,
+                        fallbackPollingInterval,
+                        fallbackOptions
+                    }
+                );
+        }
+
+        // Output is pretty
+        writeOutputIsTTY() {
+            return true;
+        }
+
+        override now() {
+            this.time += timeIncrements;
+            return new Date(this.time);
+        }
+
+        // TODO: record and invoke callbacks to simulate timer events
+        setTimeout(callback: TimeOutCallback, ms: number, ...args: any[]) {
+            return this.timeoutCallbacks.register(callback, args, ms);
+        }
+
+        getNextTimeoutId() {
+            return this.timeoutCallbacks.getNextId();
+        }
+
+        clearTimeout(timeoutId: any): void {
+            this.timeoutCallbacks.unregister(timeoutId);
+        }
+
+        runQueuedTimeoutCallbacks(timeoutId?: number) {
+            try {
+                this.timeoutCallbacks.invoke(timeoutId);
+            }
+            catch (e) {
+                if (e.message === this.exitMessage) {
+                    return;
+                }
+                throw e;
+            }
+        }
+
+        runQueuedImmediateCallbacks(checkCount?: number) {
+            if (checkCount !== undefined) {
+                assert.equal(this.immediateCallbacks.count(), checkCount);
+            }
+            this.immediateCallbacks.invoke();
+        }
+
+        setImmediate(callback: TimeOutCallback, ...args: any[]) {
+            return this.immediateCallbacks.register(callback, args);
+        }
+
+        clearImmediate(timeoutId: any): void {
+            this.immediateCallbacks.unregister(timeoutId);
+        }
+
+        clearScreen(): void {
+            this.screenClears.push(this.output.length);
+        }
+
+        checkTimeoutQueueLengthAndRun(expected: number) {
+            this.checkTimeoutQueueLength(expected);
+            this.runQueuedTimeoutCallbacks();
+        }
+
+        checkTimeoutQueueLength(expected: number) {
+            const callbacksCount = this.timeoutCallbacks.count();
+            assert.equal(callbacksCount, expected, `expected ${expected} timeout callbacks queued but found ${callbacksCount}.`);
+        }
+
+        renameFile(fileName: string, newFileName: string) {
+            const fullPath = getNormalizedAbsolutePath(fileName, this.currentDirectory);
+            const path = this.toPath(fullPath);
+            const file = this.fs.get(path) as FsFile;
+            Debug.assert(!!file);
+
+            // Only remove the file
+            this.removeFileOrFolder(file, /*isRemoveableLeafFolder*/ false, /*isRenaming*/ true);
+
+            // Add updated folder with new folder name
+            const newFullPath = getNormalizedAbsolutePath(newFileName, this.currentDirectory);
+            const newFile = this.toFsFile({ path: newFullPath, content: file.content });
+            const newPath = newFile.path;
+            const basePath = getDirectoryPath(path);
+            Debug.assert(basePath !== path);
+            Debug.assert(basePath === getDirectoryPath(newPath));
+            const baseFolder = this.fs.get(basePath) as FsFolder;
+            this.addFileOrFolderInFolder(baseFolder, newFile);
+        }
+
+        renameFolder(folderName: string, newFolderName: string) {
+            const fullPath = getNormalizedAbsolutePath(folderName, this.currentDirectory);
+            const path = this.toPath(fullPath);
+            const folder = this.fs.get(path) as FsFolder;
+            Debug.assert(!!folder);
+
+            // Only remove the folder
+            this.removeFileOrFolder(folder, /*isRemoveableLeafFolder*/ false, /*isRenaming*/ true);
+
+            // Add updated folder with new folder name
+            const newFullPath = getNormalizedAbsolutePath(newFolderName, this.currentDirectory);
+            const newFolder = this.toFsFolder(newFullPath);
+            const newPath = newFolder.path;
+            const basePath = getDirectoryPath(path);
+            Debug.assert(basePath !== path);
+            Debug.assert(basePath === getDirectoryPath(newPath));
+            const baseFolder = this.fs.get(basePath) as FsFolder;
+            this.addFileOrFolderInFolder(baseFolder, newFolder);
+
+            // Invoke watches for files in the folder as deleted (from old path)
+            this.renameFolderEntries(folder, newFolder);
+        }
+
+        private renameFolderEntries(oldFolder: FsFolder, newFolder: FsFolder) {
+            for (const entry of oldFolder.entries) {
+                this.fs.delete(entry.path);
+                this.invokeFileAndFsWatches(entry.fullPath, FileWatcherEventKind.Deleted);
+
+                entry.fullPath = combinePaths(newFolder.fullPath, getBaseFileName(entry.fullPath));
+                entry.path = this.toPath(entry.fullPath);
+                if (newFolder !== oldFolder) {
+                    newFolder.entries.push(entry);
+                }
+                this.fs.set(entry.path, entry);
+                this.invokeFileAndFsWatches(entry.fullPath, FileWatcherEventKind.Created);
+                if (isFsFolder(entry)) {
+                    this.renameFolderEntries(entry, entry);
+                }
+            }
+        }
+
+        deleteFolder(folderPath: string, recursive?: boolean) {
+            const path = this.toFullPath(folderPath);
+            const currentEntry = this.fs.get(path) as FsFolder;
+            Debug.assert(isFsFolder(currentEntry));
+            if (recursive && currentEntry.entries.length) {
+                const subEntries = currentEntry.entries.slice();
+                subEntries.forEach(fsEntry => {
+                    if (isFsFolder(fsEntry)) {
+                        this.deleteFolder(fsEntry.fullPath, recursive);
+                    }
+                    else {
+                        this.removeFileOrFolder(fsEntry, /*isRemoveableLeafFolder*/ false);
+                    }
+                });
+            }
+            this.removeFileOrFolder(currentEntry, /*isRemoveableLeafFolder*/ false);
+        }
+
+        readFile(s: string): string | undefined {
+            const fsEntry = this.getRealFile(this.toFullPath(s));
+            return fsEntry ? fsEntry.content : undefined;
+        }
+
+        getFileSize(s: string) {
+            const path = this.toFullPath(s);
+            const entry = this.fs.get(path)!;
+            if (isFsFile(entry)) {
+                return entry.fileSize ? entry.fileSize : entry.content.length;
+            }
+            return undefined!; // TODO: GH#18217
+        }
+
+        createHash(s: string): string {
+            return `${generateDjb2Hash(s)}-${s}`;
+        }
+
+        createSHA256Hash(s: string): string {
+            return sys.createSHA256Hash!(s);
+        }
+
+        prependFile(path: string, content: string, options?: Partial<ReloadWatchInvokeOptions>): void {
+            this.modifyFile(path, content + this.readFile(path), options);
+        }
+
+        appendFile(path: string, content: string, options?: Partial<ReloadWatchInvokeOptions>): void {
+            this.modifyFile(path, this.readFile(path) + content, options);
+        }
+
+        override write(message: string) {
+            this.output.push(message);
+        }
+
+        getOutput(): readonly string[] {
+            return this.output;
+        }
+
+        clearOutput() {
+            clear(this.output);
+            this.screenClears.length = 0;
+        }
+
+        serializeOutput(baseline: string[]) {
+            const output = this.getOutput();
+            let start = 0;
+            baseline.push("Output::");
+            for (const screenClear of this.screenClears) {
+                baselineOutputs(baseline, output, start, screenClear);
+                start = screenClear;
+                baseline.push(">> Screen clear");
+            }
+            baselineOutputs(baseline, output, start);
+            baseline.push("");
+            this.clearOutput();
+        }
+
+        serializeWatches(baseline: string[]) {
+            serializeMultiMap(baseline, "WatchedFiles", this.watchedFiles, ({ fileName, pollingInterval }) => ({ fileName, pollingInterval }));
+            baseline.push("");
+            serializeMultiMap(baseline, "FsWatches", this.fsWatches, serializeTestFsWatcher);
+            baseline.push("");
+            serializeMultiMap(baseline, "FsWatchesRecursive", this.fsWatchesRecursive, serializeTestFsWatcher);
+            baseline.push("");
+        }
+
+        override getEnvironmentVariable(name: string) {
+            return this.environmentVariables && this.environmentVariables.get(name) || "";
+        }
+    }
+
+    function serializeTestFsWatcher({ directoryName, fallbackPollingInterval, fallbackOptions }: VirtualFsWatcher) {
+        return {
+            directoryName,
+            fallbackPollingInterval,
+            fallbackOptions: serializeWatchOptions(fallbackOptions)
+        };
+    }
+
+    function serializeWatchOptions(fallbackOptions: WatchOptions | undefined) {
+        if (!fallbackOptions) return undefined;
+        const { watchFile, watchDirectory, fallbackPolling, ...rest } = fallbackOptions;
+        return {
+            watchFile: watchFile !== undefined ? WatchFileKind[watchFile] : undefined,
+            watchDirectory: watchDirectory !== undefined ? WatchDirectoryKind[watchDirectory] : undefined,
+            fallbackPolling: fallbackPolling !== undefined ? PollingWatchKind[fallbackPolling] : undefined,
+            ...rest
+        };
+    }
+
+    function serializeMultiMap<T, U>(baseline: string[], caption: string, multiMap: MultiMap<string, T>, valueMapper: (value: T) => U) {
+        baseline.push(`${caption}::`);
+        multiMap.forEach((values, key) => {
+            baseline.push(`${key}:`);
+            for (const value of values) {
+                baseline.push(`  ${JSON.stringify(valueMapper(value))}`);
+            }
+        });
+    }
+
+    function baselineOutputs(baseline: string[], output: readonly string[], start: number, end = output.length) {
+        let baselinedOutput: string[] | undefined;
+        for (let i = start; i < end; i++) {
+            (baselinedOutput ||= []).push(output[i].replace(/Elapsed::\s[0-9]+(?:\.\d+)?ms/g, "Elapsed:: *ms"));
+        }
+        if (baselinedOutput) baseline.push(baselinedOutput.join(""));
+    }
+
+    export const tsbuildProjectsLocation = "/user/username/projects";
+    export function getTsBuildProjectFilePath(project: string, file: string) {
+        return `${tsbuildProjectsLocation}/${project}/${file}`;
+    }
+}