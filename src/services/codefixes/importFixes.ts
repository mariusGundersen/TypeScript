--- conflicted
+++ resolved
@@ -1,743 +1,735 @@
-/* @internal */
-namespace ts.codefix {
-    export const importFixId = "fixMissingImport";
-    const errorCodes: ReadonlyArray<number> = [
-        Diagnostics.Cannot_find_name_0.code,
-        Diagnostics.Cannot_find_name_0_Did_you_mean_1.code,
-        Diagnostics.Cannot_find_name_0_Did_you_mean_the_instance_member_this_0.code,
-        Diagnostics.Cannot_find_name_0_Did_you_mean_the_static_member_1_0.code,
-        Diagnostics.Cannot_find_namespace_0.code,
-        Diagnostics._0_refers_to_a_UMD_global_but_the_current_file_is_a_module_Consider_adding_an_import_instead.code,
-        Diagnostics._0_only_refers_to_a_type_but_is_being_used_as_a_value_here.code,
-    ];
-
-    registerCodeFix({
-        errorCodes,
-        getCodeActions(context) {
-            const { errorCode, preferences, sourceFile, span } = context;
-            const info = getFixesInfo(context, errorCode, span.start);
-            if (!info) return undefined;
-            const { fixes, symbolName } = info;
-            const quotePreference = getQuotePreference(sourceFile, preferences);
-            return fixes.map(fix => codeActionForFix(context, sourceFile, symbolName, fix, quotePreference));
-        },
-        fixIds: [importFixId],
-        getAllCodeActions: context => {
-            const { sourceFile, preferences } = context;
-
-            // Namespace fixes don't conflict, so just build a list.
-            const addToNamespace: FixUseNamespaceImport[] = [];
-            const importType: FixUseImportType[] = [];
-            // Keys are import clause node IDs.
-            const addToExisting = createMap<{ readonly importClause: ImportClause, defaultImport: string | undefined; readonly namedImports: string[] }>();
-            // Keys are module specifiers.
-            const newImports = createMap<Mutable<ImportsCollection>>();
-
-            eachDiagnostic(context, errorCodes, diag => {
-                const info = getFixesInfo(context, diag.code, diag.start);
-                if (!info || !info.fixes.length) return;
-                const { fixes, symbolName } = info;
-
-                const fix = first(fixes);
-                switch (fix.kind) {
-                    case ImportFixKind.UseNamespace:
-                        addToNamespace.push(fix);
-                        break;
-                    case ImportFixKind.ImportType:
-                        importType.push(fix);
-                        break;
-                    case ImportFixKind.AddToExisting: {
-                        const { importClause, importKind } = fix;
-                        const key = String(getNodeId(importClause));
-                        let entry = addToExisting.get(key);
-                        if (!entry) {
-                            addToExisting.set(key, entry = { importClause, defaultImport: undefined, namedImports: [] });
-                        }
-                        if (importKind === ImportKind.Named) {
-                            pushIfUnique(entry.namedImports, symbolName);
-                        }
-                        else {
-                            Debug.assert(entry.defaultImport === undefined || entry.defaultImport === symbolName);
-                            entry.defaultImport = symbolName;
-                        }
-                        break;
-                    }
-                    case ImportFixKind.AddNew: {
-                        const { moduleSpecifier, importKind } = fix;
-                        let entry = newImports.get(moduleSpecifier);
-                        if (!entry) {
-                            newImports.set(moduleSpecifier, entry = { defaultImport: undefined, namedImports: [], namespaceLikeImport: undefined });
-                        }
-                        switch (importKind) {
-                            case ImportKind.Default:
-                                Debug.assert(entry.defaultImport === undefined || entry.defaultImport === symbolName);
-                                entry.defaultImport = symbolName;
-                                break;
-                            case ImportKind.Named:
-                                pushIfUnique(entry.namedImports, symbolName);
-                                break;
-                            case ImportKind.Equals:
-                            case ImportKind.Namespace:
-                                Debug.assert(entry.namespaceLikeImport === undefined || entry.namespaceLikeImport.name === symbolName);
-                                entry.namespaceLikeImport = { importKind, name: symbolName };
-                                break;
-                        }
-                        break;
-                    }
-                    default:
-                        Debug.assertNever(fix);
-                }
-            });
-
-            return createCombinedCodeActions(textChanges.ChangeTracker.with(context, changes => {
-                const quotePreference = getQuotePreference(sourceFile, preferences);
-                for (const fix of addToNamespace) {
-                    addNamespaceQualifier(changes, sourceFile, fix);
-                }
-                for (const fix of importType) {
-                    addImportType(changes, sourceFile, fix, quotePreference);
-                }
-                addToExisting.forEach(({ importClause, defaultImport, namedImports }) => {
-                    doAddExistingFix(changes, sourceFile, importClause, defaultImport, namedImports);
-                });
-                newImports.forEach((imports, moduleSpecifier) => {
-                    addNewImports(changes, sourceFile, moduleSpecifier, quotePreference, imports);
-                });
-            }));
-        },
-    });
-
-    // Sorted with the preferred fix coming first.
-    const enum ImportFixKind { UseNamespace, ImportType, AddToExisting, AddNew }
-    type ImportFix = FixUseNamespaceImport | FixUseImportType | FixAddToExistingImport | FixAddNewImport;
-    interface FixUseNamespaceImport {
-        readonly kind: ImportFixKind.UseNamespace;
-        readonly namespacePrefix: string;
-        readonly position: number;
-    }
-    interface FixUseImportType {
-        readonly kind: ImportFixKind.ImportType;
-        readonly moduleSpecifier: string;
-        readonly position: number;
-    }
-    interface FixAddToExistingImport {
-        readonly kind: ImportFixKind.AddToExisting;
-        readonly importClause: ImportClause;
-        readonly importKind: ImportKind.Default | ImportKind.Named;
-    }
-    interface FixAddNewImport {
-        readonly kind: ImportFixKind.AddNew;
-        readonly moduleSpecifier: string;
-        readonly importKind: ImportKind;
-    }
-
-    const enum ImportKind {
-        Named,
-        Default,
-        Namespace,
-        Equals
-    }
-
-    /** Information about how a symbol is exported from a module. (We don't need to store the exported symbol, just its module.) */
-    interface SymbolExportInfo {
-        readonly moduleSymbol: Symbol;
-        readonly importKind: ImportKind;
-        /** If true, can't use an es6 import from a js file. */
-        readonly exportedSymbolIsTypeOnly: boolean;
-    }
-
-    /** Information needed to augment an existing import declaration. */
-    interface FixAddToExistingImportInfo {
-        readonly declaration: AnyImportSyntax;
-        readonly importKind: ImportKind;
-    }
-
-    export function getImportCompletionAction(
-        exportedSymbol: Symbol,
-        moduleSymbol: Symbol,
-        sourceFile: SourceFile,
-        symbolName: string,
-        host: LanguageServiceHost,
-        program: Program,
-        formatContext: formatting.FormatContext,
-        position: number,
-        preferences: UserPreferences,
-    ): { readonly moduleSpecifier: string, readonly codeAction: CodeAction } {
-        const exportInfos = getAllReExportingModules(exportedSymbol, moduleSymbol, symbolName, sourceFile, program.getCompilerOptions(), program.getTypeChecker(), program.getSourceFiles());
-        Debug.assert(exportInfos.some(info => info.moduleSymbol === moduleSymbol));
-        // We sort the best codefixes first, so taking `first` is best for completions.
-        const moduleSpecifier = first(getNewImportInfos(program, sourceFile, position, exportInfos, host, preferences)).moduleSpecifier;
-        const fix = first(getFixForImport(exportInfos, symbolName, position, program, sourceFile, host, preferences));
-        return { moduleSpecifier, codeAction: codeFixActionToCodeAction(codeActionForFix({ host, formatContext }, sourceFile, symbolName, fix, getQuotePreference(sourceFile, preferences))) };
-    }
-
-    function codeFixActionToCodeAction({ description, changes, commands }: CodeFixAction): CodeAction {
-        return { description, changes, commands };
-    }
-
-    function getAllReExportingModules(exportedSymbol: Symbol, exportingModuleSymbol: Symbol, symbolName: string, sourceFile: SourceFile, compilerOptions: CompilerOptions, checker: TypeChecker, allSourceFiles: ReadonlyArray<SourceFile>): ReadonlyArray<SymbolExportInfo> {
-        const result: SymbolExportInfo[] = [];
-        forEachExternalModule(checker, allSourceFiles, (moduleSymbol, moduleFile) => {
-            // Don't import from a re-export when looking "up" like to `./index` or `../index`.
-            if (moduleFile && moduleSymbol !== exportingModuleSymbol && startsWith(sourceFile.fileName, getDirectoryPath(moduleFile.fileName))) {
-                return;
-            }
-
-            const defaultInfo = getDefaultLikeExportInfo(moduleSymbol, checker, compilerOptions);
-            if (defaultInfo && defaultInfo.name === symbolName && skipAlias(defaultInfo.symbol, checker) === exportedSymbol) {
-                result.push({ moduleSymbol, importKind: defaultInfo.kind, exportedSymbolIsTypeOnly: isTypeOnlySymbol(defaultInfo.symbol, checker) });
-            }
-
-            for (const exported of checker.getExportsOfModule(moduleSymbol)) {
-                if (exported.name === symbolName && skipAlias(exported, checker) === exportedSymbol) {
-                    result.push({ moduleSymbol, importKind: ImportKind.Named, exportedSymbolIsTypeOnly: isTypeOnlySymbol(exported, checker) });
-                }
-            }
-        });
-        return result;
-    }
-
-    function isTypeOnlySymbol(s: Symbol, checker: TypeChecker): boolean {
-        return !(skipAlias(s, checker).flags & SymbolFlags.Value);
-    }
-
-    function getFixForImport(
-        exportInfos: ReadonlyArray<SymbolExportInfo>,
-        symbolName: string,
-        position: number | undefined,
-        program: Program,
-        sourceFile: SourceFile,
-        host: LanguageServiceHost,
-        preferences: UserPreferences,
-    ): ReadonlyArray<ImportFix> {
-        const checker = program.getTypeChecker();
-        const existingImports = flatMap(exportInfos, info => getExistingImportDeclarations(info, checker, sourceFile));
-        const useNamespace = position === undefined ? undefined : tryUseExistingNamespaceImport(existingImports, symbolName, position, checker);
-        const addToExisting = tryAddToExistingImport(existingImports);
-        // Don't bother providing an action to add a new import if we can add to an existing one.
-        const addImport = addToExisting ? [addToExisting] : getFixesForAddImport(exportInfos, existingImports, program, sourceFile, position, host, preferences);
-        return [...(useNamespace ? [useNamespace] : emptyArray), ...addImport];
-    }
-
-    function tryUseExistingNamespaceImport(existingImports: ReadonlyArray<FixAddToExistingImportInfo>, symbolName: string, position: number, checker: TypeChecker): FixUseNamespaceImport | undefined {
-        // It is possible that multiple import statements with the same specifier exist in the file.
-        // e.g.
-        //
-        //     import * as ns from "foo";
-        //     import { member1, member2 } from "foo";
-        //
-        //     member3/**/ <-- cusor here
-        //
-        // in this case we should provie 2 actions:
-        //     1. change "member3" to "ns.member3"
-        //     2. add "member3" to the second import statement's import list
-        // and it is up to the user to decide which one fits best.
-        return firstDefined(existingImports, ({ declaration }): FixUseNamespaceImport | undefined => {
-            const namespace = getNamespaceImportName(declaration);
-            if (namespace) {
-                const moduleSymbol = checker.getAliasedSymbol(checker.getSymbolAtLocation(namespace)!);
-                if (moduleSymbol && moduleSymbol.exports!.has(escapeLeadingUnderscores(symbolName))) {
-                    return { kind: ImportFixKind.UseNamespace, namespacePrefix: namespace.text, position };
-                }
-            }
-        });
-    }
-
-    function tryAddToExistingImport(existingImports: ReadonlyArray<FixAddToExistingImportInfo>): FixAddToExistingImport | undefined {
-        return firstDefined(existingImports, ({ declaration, importKind }): FixAddToExistingImport | undefined => {
-            if (declaration.kind !== SyntaxKind.ImportDeclaration) return undefined;
-            const { importClause } = declaration;
-            if (!importClause) return undefined;
-            const { name, namedBindings } = importClause;
-            return importKind === ImportKind.Default && !name || importKind === ImportKind.Named && (!namedBindings || namedBindings.kind === SyntaxKind.NamedImports)
-                ? { kind: ImportFixKind.AddToExisting, importClause, importKind }
-                : undefined;
-        });
-    }
-
-    function getNamespaceImportName(declaration: AnyImportSyntax): Identifier | undefined {
-        if (declaration.kind === SyntaxKind.ImportDeclaration) {
-            const namedBindings = declaration.importClause && isImportClause(declaration.importClause) && declaration.importClause.namedBindings;
-            return namedBindings && namedBindings.kind === SyntaxKind.NamespaceImport ? namedBindings.name : undefined;
-        }
-        else {
-            return declaration.name;
-        }
-    }
-
-    function getExistingImportDeclarations({ moduleSymbol, importKind, exportedSymbolIsTypeOnly }: SymbolExportInfo, checker: TypeChecker, sourceFile: SourceFile): ReadonlyArray<FixAddToExistingImportInfo> {
-        // Can't use an es6 import for a type in JS.
-        return exportedSymbolIsTypeOnly && isSourceFileJS(sourceFile) ? emptyArray : mapDefined<StringLiteralLike, FixAddToExistingImportInfo>(sourceFile.imports, moduleSpecifier => {
-            const i = importFromModuleSpecifier(moduleSpecifier);
-            return (i.kind === SyntaxKind.ImportDeclaration || i.kind === SyntaxKind.ImportEqualsDeclaration)
-                && checker.getSymbolAtLocation(moduleSpecifier) === moduleSymbol ? { declaration: i, importKind } : undefined;
-        });
-    }
-
-    function getNewImportInfos(
-        program: Program,
-        sourceFile: SourceFile,
-        position: number | undefined,
-        moduleSymbols: ReadonlyArray<SymbolExportInfo>,
-        host: LanguageServiceHost,
-        preferences: UserPreferences,
-    ): ReadonlyArray<FixAddNewImport | FixUseImportType> {
-        const isJs = isSourceFileJS(sourceFile);
-        const { allowsImporting } = createLazyPackageJsonDependencyReader(sourceFile, host);
-        const choicesForEachExportingModule = flatMap(moduleSymbols, ({ moduleSymbol, importKind, exportedSymbolIsTypeOnly }) =>
-            moduleSpecifiers.getModuleSpecifiers(moduleSymbol, program.getCompilerOptions(), sourceFile, host, program.getSourceFiles(), preferences, program.redirectTargetsMap)
-<<<<<<< HEAD
-                .map((moduleSpecifier): FixAddNewImport | FixUseImportType =>
-                    // `position` should only be undefined at a missing jsx namespace, in which case we shouldn't be looking for pure types.
-                    exportedSymbolIsTypeOnly && isJs ? { kind: ImportFixKind.ImportType, moduleSpecifier, position: Debug.assertDefined(position) } : { kind: ImportFixKind.AddNew, moduleSpecifier, importKind }));
-        // Sort to keep the shortest paths first
-        return sort(choicesForEachExportingModule, (a, b) => a.moduleSpecifier.length - b.moduleSpecifier.length);
-=======
-            .map((moduleSpecifier): FixAddNewImport | FixUseImportType =>
-                // `position` should only be undefined at a missing jsx namespace, in which case we shouldn't be looking for pure types.
-                exportedSymbolIsTypeOnly && isJs ? { kind: ImportFixKind.ImportType, moduleSpecifier, position: Debug.assertDefined(position) } : { kind: ImportFixKind.AddNew, moduleSpecifier, importKind }));
-
-        // Sort by presence in package.json, then shortest paths first
-        return sort(choicesForEachExportingModule, (a, b) => {
-            const allowsImportingA = allowsImporting(a.moduleSpecifier);
-            const allowsImportingB = allowsImporting(b.moduleSpecifier);
-            if (allowsImportingA && !allowsImportingB) {
-                return -1;
-            }
-            if (allowsImportingB && !allowsImportingA) {
-                return 1;
-            }
-            return a.moduleSpecifier.length - b.moduleSpecifier.length;
-        });
->>>>>>> 303297aa
-    }
-
-    function getFixesForAddImport(
-        exportInfos: ReadonlyArray<SymbolExportInfo>,
-        existingImports: ReadonlyArray<FixAddToExistingImportInfo>,
-        program: Program,
-        sourceFile: SourceFile,
-        position: number | undefined,
-        host: LanguageServiceHost,
-        preferences: UserPreferences,
-    ): ReadonlyArray<FixAddNewImport | FixUseImportType> {
-        const existingDeclaration = firstDefined(existingImports, newImportInfoFromExistingSpecifier);
-        return existingDeclaration ? [existingDeclaration] : getNewImportInfos(program, sourceFile, position, exportInfos, host, preferences);
-    }
-
-    function newImportInfoFromExistingSpecifier({ declaration, importKind }: FixAddToExistingImportInfo): FixAddNewImport | undefined {
-        const expression = declaration.kind === SyntaxKind.ImportDeclaration
-            ? declaration.moduleSpecifier
-            : declaration.moduleReference.kind === SyntaxKind.ExternalModuleReference
-                ? declaration.moduleReference.expression
-                : undefined;
-        return expression && isStringLiteral(expression) ? { kind: ImportFixKind.AddNew, moduleSpecifier: expression.text, importKind } : undefined;
-    }
-
-    interface FixesInfo { readonly fixes: ReadonlyArray<ImportFix>; readonly symbolName: string; }
-    function getFixesInfo(context: CodeFixContextBase, errorCode: number, pos: number): FixesInfo | undefined {
-        const symbolToken = getTokenAtPosition(context.sourceFile, pos);
-        const info = errorCode === Diagnostics._0_refers_to_a_UMD_global_but_the_current_file_is_a_module_Consider_adding_an_import_instead.code
-            ? getFixesInfoForUMDImport(context, symbolToken)
-            : isIdentifier(symbolToken) ? getFixesInfoForNonUMDImport(context, symbolToken) : undefined;
-        return info && { ...info, fixes: sort(info.fixes, (a, b) => a.kind - b.kind) };
-    }
-
-    function getFixesInfoForUMDImport({ sourceFile, program, host, preferences }: CodeFixContextBase, token: Node): FixesInfo | undefined {
-        const checker = program.getTypeChecker();
-        const umdSymbol = getUmdSymbol(token, checker);
-        if (!umdSymbol) return undefined;
-        const symbol = checker.getAliasedSymbol(umdSymbol);
-        const symbolName = umdSymbol.name;
-        const exportInfos: ReadonlyArray<SymbolExportInfo> = [{ moduleSymbol: symbol, importKind: getUmdImportKind(program.getCompilerOptions()), exportedSymbolIsTypeOnly: false }];
-        const fixes = getFixForImport(exportInfos, symbolName, isIdentifier(token) ? token.getStart(sourceFile) : undefined, program, sourceFile, host, preferences);
-        return { fixes, symbolName };
-    }
-    function getUmdSymbol(token: Node, checker: TypeChecker): Symbol | undefined {
-        // try the identifier to see if it is the umd symbol
-        const umdSymbol = isIdentifier(token) ? checker.getSymbolAtLocation(token) : undefined;
-        if (isUMDExportSymbol(umdSymbol)) return umdSymbol;
-
-        // The error wasn't for the symbolAtLocation, it was for the JSX tag itself, which needs access to e.g. `React`.
-        const { parent } = token;
-        return (isJsxOpeningLikeElement(parent) && parent.tagName === token) || isJsxOpeningFragment(parent)
-            ? tryCast(checker.resolveName(checker.getJsxNamespace(parent), isJsxOpeningLikeElement(parent) ? token : parent, SymbolFlags.Value, /*excludeGlobals*/ false), isUMDExportSymbol)
-            : undefined;
-    }
-
-    function getUmdImportKind(compilerOptions: CompilerOptions): ImportKind {
-        // Import a synthetic `default` if enabled.
-        if (getAllowSyntheticDefaultImports(compilerOptions)) {
-            return ImportKind.Default;
-        }
-
-        // When a synthetic `default` is unavailable, use `import..require` if the module kind supports it.
-        const moduleKind = getEmitModuleKind(compilerOptions);
-        switch (moduleKind) {
-            case ModuleKind.AMD:
-            case ModuleKind.CommonJS:
-            case ModuleKind.UMD:
-                return ImportKind.Equals;
-            case ModuleKind.System:
-            case ModuleKind.ES2015:
-            case ModuleKind.ESNext:
-            case ModuleKind.None:
-                // Fall back to the `import * as ns` style import.
-                return ImportKind.Namespace;
-            default:
-                return Debug.assertNever(moduleKind);
-        }
-    }
-
-    function getFixesInfoForNonUMDImport({ sourceFile, program, cancellationToken, host, preferences }: CodeFixContextBase, symbolToken: Identifier): FixesInfo | undefined {
-        const checker = program.getTypeChecker();
-        // If we're at `<Foo/>`, we must check if `Foo` is already in scope, and if so, get an import for `React` instead.
-        const symbolName = isJsxOpeningLikeElement(symbolToken.parent)
-            && symbolToken.parent.tagName === symbolToken
-            && (isIntrinsicJsxName(symbolToken.text) || checker.resolveName(symbolToken.text, symbolToken, SymbolFlags.All, /*excludeGlobals*/ false))
-            ? checker.getJsxNamespace(sourceFile)
-            : symbolToken.text;
-        // "default" is a keyword and not a legal identifier for the import, so we don't expect it here
-        Debug.assert(symbolName !== InternalSymbolName.Default);
-
-        const exportInfos = getExportInfos(symbolName, getMeaningFromLocation(symbolToken), cancellationToken, sourceFile, checker, program, preferences, host);
-        const fixes = arrayFrom(flatMapIterator(exportInfos.entries(), ([_, exportInfos]) =>
-            getFixForImport(exportInfos, symbolName, symbolToken.getStart(sourceFile), program, sourceFile, host, preferences)));
-        return { fixes, symbolName };
-    }
-
-    // Returns a map from an exported symbol's ID to a list of every way it's (re-)exported.
-    function getExportInfos(
-        symbolName: string,
-        currentTokenMeaning: SemanticMeaning,
-        cancellationToken: CancellationToken,
-        sourceFile: SourceFile,
-        checker: TypeChecker,
-        program: Program,
-        preferences: UserPreferences,
-        host: LanguageServiceHost
-    ): ReadonlyMap<ReadonlyArray<SymbolExportInfo>> {
-        // For each original symbol, keep all re-exports of that symbol together so we can call `getCodeActionsForImport` on the whole group at once.
-        // Maps symbol id to info for modules providing that symbol (original export + re-exports).
-        const originalSymbolToExportInfos = createMultiMap<SymbolExportInfo>();
-        function addSymbol(moduleSymbol: Symbol, exportedSymbol: Symbol, importKind: ImportKind): void {
-            originalSymbolToExportInfos.add(getUniqueSymbolId(exportedSymbol, checker).toString(), { moduleSymbol, importKind, exportedSymbolIsTypeOnly: isTypeOnlySymbol(exportedSymbol, checker) });
-        }
-        forEachExternalModuleToImportFrom(checker, host, preferences, program.redirectTargetsMap, sourceFile, program.getSourceFiles(), moduleSymbol => {
-            cancellationToken.throwIfCancellationRequested();
-
-            const defaultInfo = getDefaultLikeExportInfo(moduleSymbol, checker, program.getCompilerOptions());
-            if (defaultInfo && defaultInfo.name === symbolName && symbolHasMeaning(defaultInfo.symbolForMeaning, currentTokenMeaning)) {
-                addSymbol(moduleSymbol, defaultInfo.symbol, defaultInfo.kind);
-            }
-
-            // check exports with the same name
-            const exportSymbolWithIdenticalName = checker.tryGetMemberInModuleExportsAndProperties(symbolName, moduleSymbol);
-            if (exportSymbolWithIdenticalName && symbolHasMeaning(exportSymbolWithIdenticalName, currentTokenMeaning)) {
-                addSymbol(moduleSymbol, exportSymbolWithIdenticalName, ImportKind.Named);
-            }
-        });
-        return originalSymbolToExportInfos;
-    }
-
-    function getDefaultLikeExportInfo(
-        moduleSymbol: Symbol, checker: TypeChecker, compilerOptions: CompilerOptions,
-    ): { readonly symbol: Symbol, readonly symbolForMeaning: Symbol, readonly name: string, readonly kind: ImportKind.Default | ImportKind.Equals } | undefined {
-        const exported = getDefaultLikeExportWorker(moduleSymbol, checker);
-        if (!exported) return undefined;
-        const { symbol, kind } = exported;
-        const info = getDefaultExportInfoWorker(symbol, moduleSymbol, checker, compilerOptions);
-        return info && { symbol, kind, ...info };
-    }
-
-    function getDefaultLikeExportWorker(moduleSymbol: Symbol, checker: TypeChecker): { readonly symbol: Symbol, readonly kind: ImportKind.Default | ImportKind.Equals } | undefined {
-        const defaultExport = checker.tryGetMemberInModuleExports(InternalSymbolName.Default, moduleSymbol);
-        if (defaultExport) return { symbol: defaultExport, kind: ImportKind.Default };
-        const exportEquals = checker.resolveExternalModuleSymbol(moduleSymbol);
-        return exportEquals === moduleSymbol ? undefined : { symbol: exportEquals, kind: ImportKind.Equals };
-    }
-
-    function getDefaultExportInfoWorker(defaultExport: Symbol, moduleSymbol: Symbol, checker: TypeChecker, compilerOptions: CompilerOptions): { readonly symbolForMeaning: Symbol, readonly name: string } | undefined {
-        const localSymbol = getLocalSymbolForExportDefault(defaultExport);
-        if (localSymbol) return { symbolForMeaning: localSymbol, name: localSymbol.name };
-
-        const name = getNameForExportDefault(defaultExport);
-        if (name !== undefined) return { symbolForMeaning: defaultExport, name };
-
-        if (defaultExport.flags & SymbolFlags.Alias) {
-            const aliased = checker.getImmediateAliasedSymbol(defaultExport);
-            return aliased && getDefaultExportInfoWorker(aliased, Debug.assertDefined(aliased.parent), checker, compilerOptions);
-        }
-        else {
-            return { symbolForMeaning: defaultExport, name: moduleSymbolToValidIdentifier(moduleSymbol, compilerOptions.target!) };
-        }
-    }
-
-    function getNameForExportDefault(symbol: Symbol): string | undefined {
-        return symbol.declarations && firstDefined(symbol.declarations, declaration => {
-            if (isExportAssignment(declaration)) {
-                if (isIdentifier(declaration.expression)) {
-                    return declaration.expression.text;
-                }
-            }
-            else if (isExportSpecifier(declaration)) {
-                Debug.assert(declaration.name.text === InternalSymbolName.Default);
-                return declaration.propertyName && declaration.propertyName.text;
-            }
-        });
-    }
-
-    function codeActionForFix(context: textChanges.TextChangesContext, sourceFile: SourceFile, symbolName: string, fix: ImportFix, quotePreference: QuotePreference): CodeFixAction {
-        let diag!: DiagnosticAndArguments;
-        const changes = textChanges.ChangeTracker.with(context, tracker => {
-            diag = codeActionForFixWorker(tracker, sourceFile, symbolName, fix, quotePreference);
-        });
-        return createCodeFixAction("import", changes, diag, importFixId, Diagnostics.Add_all_missing_imports);
-    }
-    function codeActionForFixWorker(changes: textChanges.ChangeTracker, sourceFile: SourceFile, symbolName: string, fix: ImportFix, quotePreference: QuotePreference): DiagnosticAndArguments {
-        switch (fix.kind) {
-            case ImportFixKind.UseNamespace:
-                addNamespaceQualifier(changes, sourceFile, fix);
-                return [Diagnostics.Change_0_to_1, symbolName, `${fix.namespacePrefix}.${symbolName}`];
-            case ImportFixKind.ImportType:
-                addImportType(changes, sourceFile, fix, quotePreference);
-                return [Diagnostics.Change_0_to_1, symbolName, getImportTypePrefix(fix.moduleSpecifier, quotePreference) + symbolName];
-            case ImportFixKind.AddToExisting: {
-                const { importClause, importKind } = fix;
-                doAddExistingFix(changes, sourceFile, importClause, importKind === ImportKind.Default ? symbolName : undefined, importKind === ImportKind.Named ? [symbolName] : emptyArray);
-                const moduleSpecifierWithoutQuotes = stripQuotes(importClause.parent.moduleSpecifier.getText());
-                return [importKind === ImportKind.Default ? Diagnostics.Add_default_import_0_to_existing_import_declaration_from_1 : Diagnostics.Add_0_to_existing_import_declaration_from_1, symbolName, moduleSpecifierWithoutQuotes]; // you too!
-            }
-            case ImportFixKind.AddNew: {
-                const { importKind, moduleSpecifier } = fix;
-                addNewImports(changes, sourceFile, moduleSpecifier, quotePreference, importKind === ImportKind.Default ? { defaultImport: symbolName, namedImports: emptyArray, namespaceLikeImport: undefined }
-                    : importKind === ImportKind.Named ? { defaultImport: undefined, namedImports: [symbolName], namespaceLikeImport: undefined }
-                    : { defaultImport: undefined, namedImports: emptyArray, namespaceLikeImport: { importKind, name: symbolName } });
-                return [importKind === ImportKind.Default ? Diagnostics.Import_default_0_from_module_1 : Diagnostics.Import_0_from_module_1, symbolName, moduleSpecifier];
-            }
-            default:
-                return Debug.assertNever(fix);
-        }
-    }
-
-    function doAddExistingFix(changes: textChanges.ChangeTracker, sourceFile: SourceFile, clause: ImportClause, defaultImport: string | undefined, namedImports: ReadonlyArray<string>): void {
-        if (defaultImport) {
-            Debug.assert(!clause.name);
-            changes.insertNodeAt(sourceFile, clause.getStart(sourceFile), createIdentifier(defaultImport), { suffix: ", " });
-        }
-
-        if (namedImports.length) {
-            const specifiers = namedImports.map(name => createImportSpecifier(/*propertyName*/ undefined, createIdentifier(name)));
-            if (clause.namedBindings && cast(clause.namedBindings, isNamedImports).elements.length) {
-                for (const spec of specifiers) {
-                    changes.insertNodeInListAfter(sourceFile, last(cast(clause.namedBindings, isNamedImports).elements), spec);
-                }
-            }
-            else {
-                if (specifiers.length) {
-                    const namedImports = createNamedImports(specifiers);
-                    if (clause.namedBindings) {
-                        changes.replaceNode(sourceFile, clause.namedBindings, namedImports);
-                    }
-                    else {
-                        changes.insertNodeAfter(sourceFile, Debug.assertDefined(clause.name), namedImports);
-                    }
-                }
-            }
-        }
-    }
-
-    function addNamespaceQualifier(changes: textChanges.ChangeTracker, sourceFile: SourceFile, { namespacePrefix, position }: FixUseNamespaceImport): void {
-        changes.insertText(sourceFile, position, namespacePrefix + ".");
-    }
-
-    function addImportType(changes: textChanges.ChangeTracker, sourceFile: SourceFile, { moduleSpecifier, position }: FixUseImportType, quotePreference: QuotePreference): void {
-        changes.insertText(sourceFile, position, getImportTypePrefix(moduleSpecifier, quotePreference));
-    }
-
-    function getImportTypePrefix(moduleSpecifier: string, quotePreference: QuotePreference): string {
-        const quote = getQuoteFromPreference(quotePreference);
-        return `import(${quote}${moduleSpecifier}${quote}).`;
-    }
-
-    interface ImportsCollection {
-        readonly defaultImport: string | undefined;
-        readonly namedImports: string[];
-        readonly namespaceLikeImport: { readonly importKind: ImportKind.Equals | ImportKind.Namespace, readonly name: string } | undefined;
-    }
-    function addNewImports(changes: textChanges.ChangeTracker, sourceFile: SourceFile, moduleSpecifier: string, quotePreference: QuotePreference, { defaultImport, namedImports, namespaceLikeImport }: ImportsCollection): void {
-        const quotedModuleSpecifier = makeStringLiteral(moduleSpecifier, quotePreference);
-        if (defaultImport !== undefined || namedImports.length) {
-            insertImport(changes, sourceFile,
-                makeImport(
-                    defaultImport === undefined ? undefined : createIdentifier(defaultImport),
-                    namedImports.map(n => createImportSpecifier(/*propertyName*/ undefined, createIdentifier(n))), moduleSpecifier, quotePreference));
-        }
-        if (namespaceLikeImport) {
-            insertImport(changes, sourceFile, namespaceLikeImport.importKind === ImportKind.Equals
-                ? createImportEqualsDeclaration(/*decorators*/ undefined, /*modifiers*/ undefined, createIdentifier(namespaceLikeImport.name), createExternalModuleReference(quotedModuleSpecifier))
-                : createImportDeclaration(/*decorators*/ undefined, /*modifiers*/ undefined, createImportClause(/*name*/ undefined, createNamespaceImport(createIdentifier(namespaceLikeImport.name))), quotedModuleSpecifier));
-        }
-    }
-
-    function symbolHasMeaning({ declarations }: Symbol, meaning: SemanticMeaning): boolean {
-        return some(declarations, decl => !!(getMeaningFromDeclaration(decl) & meaning));
-    }
-
-    export function forEachExternalModuleToImportFrom(checker: TypeChecker, host: LanguageServiceHost, preferences: UserPreferences, redirectTargetsMap: RedirectTargetsMap, from: SourceFile, allSourceFiles: ReadonlyArray<SourceFile>, cb: (module: Symbol) => void) {
-        const { allowsImporting } = createLazyPackageJsonDependencyReader(from, host);
-        const compilerOptions = host.getCompilationSettings();
-        const getCanonicalFileName = hostGetCanonicalFileName(host);
-        forEachExternalModule(checker, allSourceFiles, (module, sourceFile) => {
-            if (sourceFile === undefined && allowsImporting(stripQuotes(module.getName()))) {
-                cb(module);
-            }
-            else if (sourceFile && sourceFile !== from && isImportablePath(from.fileName, sourceFile.fileName)) {
-                const moduleSpecifier = getNodeModulesPackageNameFromFileName(sourceFile.fileName);
-                if (!moduleSpecifier || allowsImporting(moduleSpecifier)) {
-                    cb(module);
-                }
-            }
-        });
-
-        function getNodeModulesPackageNameFromFileName(importedFileName: string): string | undefined {
-            const specifier = moduleSpecifiers.getModuleSpecifier(
-                compilerOptions,
-                from,
-                toPath(from.fileName, /*basePath*/ undefined, getCanonicalFileName),
-                importedFileName,
-                host,
-                allSourceFiles,
-                preferences,
-                redirectTargetsMap);
-
-            // Paths here are not node_modules, so we don’t care about them;
-            // returning anything will trigger a lookup in package.json.
-            if (!pathIsRelative(specifier) && !isRootedDiskPath(specifier)) {
-                const components = getPathComponents(getPackageNameFromTypesPackageName(specifier)).slice(1);
-                // Scoped packages
-                if (startsWith(components[0], "@")) {
-                    return `${components[0]}/${components[1]}`;
-                }
-                return components[0];
-            }
-        }
-    }
-
-    function forEachExternalModule(checker: TypeChecker, allSourceFiles: ReadonlyArray<SourceFile>, cb: (module: Symbol, sourceFile: SourceFile | undefined) => void) {
-        for (const ambient of checker.getAmbientModules()) {
-            cb(ambient, /*sourceFile*/ undefined);
-        }
-        for (const sourceFile of allSourceFiles) {
-            if (isExternalOrCommonJsModule(sourceFile)) {
-                cb(checker.getMergedSymbol(sourceFile.symbol), sourceFile);
-            }
-        }
-    }
-
-    /**
-     * Don't include something from a `node_modules` that isn't actually reachable by a global import.
-     * A relative import to node_modules is usually a bad idea.
-     */
-    function isImportablePath(fromPath: string, toPath: string): boolean {
-        // If it's in a `node_modules` but is not reachable from here via a global import, don't bother.
-        const toNodeModules = forEachAncestorDirectory(toPath, ancestor => getBaseFileName(ancestor) === "node_modules" ? ancestor : undefined);
-        return toNodeModules === undefined || startsWith(fromPath, getDirectoryPath(toNodeModules));
-    }
-
-    export function moduleSymbolToValidIdentifier(moduleSymbol: Symbol, target: ScriptTarget): string {
-        return moduleSpecifierToValidIdentifier(removeFileExtension(stripQuotes(moduleSymbol.name)), target);
-    }
-
-    export function moduleSpecifierToValidIdentifier(moduleSpecifier: string, target: ScriptTarget): string {
-        const baseName = getBaseFileName(removeSuffix(moduleSpecifier, "/index"));
-        let res = "";
-        let lastCharWasValid = true;
-        const firstCharCode = baseName.charCodeAt(0);
-        if (isIdentifierStart(firstCharCode, target)) {
-            res += String.fromCharCode(firstCharCode);
-        }
-        else {
-            lastCharWasValid = false;
-        }
-        for (let i = 1; i < baseName.length; i++) {
-            const ch = baseName.charCodeAt(i);
-            const isValid = isIdentifierPart(ch, target);
-            if (isValid) {
-                let char = String.fromCharCode(ch);
-                if (!lastCharWasValid) {
-                    char = char.toUpperCase();
-                }
-                res += char;
-            }
-            lastCharWasValid = isValid;
-        }
-        // Need `|| "_"` to ensure result isn't empty.
-        return !isStringANonContextualKeyword(res) ? res || "_" : `_${res}`;
-    }
-
-    function createLazyPackageJsonDependencyReader(fromFile: SourceFile, host: LanguageServiceHost) {
-        const packageJsonPaths = findPackageJsons(getDirectoryPath(fromFile.fileName), host);
-        const dependencyIterator = readPackageJsonDependencies(host, packageJsonPaths);
-        let seenDeps: Map<true> | undefined;
-        let usesNodeCoreModules: boolean | undefined;
-        return { allowsImporting };
-
-        function containsDependency(dependency: string) {
-            if ((seenDeps || (seenDeps = createMap())).has(dependency)) {
-                return true;
-            }
-            let packageName: string | void;
-            while (packageName = dependencyIterator.next().value) {
-                seenDeps.set(packageName, true);
-                if (packageName === dependency) {
-                    return true;
-                }
-            }
-            return false;
-        }
-
-        function allowsImporting(moduleSpecifier: string): boolean {
-            if (!packageJsonPaths.length) {
-                return true;
-            }
-
-            // If we’re in JavaScript, it can be difficult to tell whether the user wants to import
-            // from Node core modules or not. We can start by seeing if the user is actually using
-            // any node core modules, as opposed to simply having @types/node accidentally as a
-            // dependency of a dependency.
-            if (isSourceFileJS(fromFile) && JsTyping.nodeCoreModules.has(moduleSpecifier)) {
-                if (usesNodeCoreModules === undefined) {
-                    usesNodeCoreModules = consumesNodeCoreModules(fromFile);
-                }
-                if (usesNodeCoreModules) {
-                    return true;
-                }
-            }
-
-            return containsDependency(moduleSpecifier)
-                || containsDependency(getTypesPackageName(moduleSpecifier));
-        }
-    }
-
-    function *readPackageJsonDependencies(host: LanguageServiceHost, packageJsonPaths: string[]) {
-        type PackageJson = Record<typeof dependencyKeys[number], Record<string, string> | undefined>;
-        const dependencyKeys = ["dependencies", "devDependencies", "optionalDependencies"] as const;
-        for (const fileName of packageJsonPaths) {
-            const content = readJson(fileName, { readFile: host.readFile ? host.readFile.bind(host) : sys.readFile }) as PackageJson;
-            for (const key of dependencyKeys) {
-                const dependencies = content[key];
-                if (!dependencies) {
-                    continue;
-                }
-                for (const packageName in dependencies) {
-                    yield packageName;
-                }
-            }
-        }
-    }
-
-    function consumesNodeCoreModules(sourceFile: SourceFile): boolean {
-        return some(sourceFile.imports, ({ text }) => JsTyping.nodeCoreModules.has(text));
-    }
-}
+/* @internal */
+namespace ts.codefix {
+    export const importFixId = "fixMissingImport";
+    const errorCodes: ReadonlyArray<number> = [
+        Diagnostics.Cannot_find_name_0.code,
+        Diagnostics.Cannot_find_name_0_Did_you_mean_1.code,
+        Diagnostics.Cannot_find_name_0_Did_you_mean_the_instance_member_this_0.code,
+        Diagnostics.Cannot_find_name_0_Did_you_mean_the_static_member_1_0.code,
+        Diagnostics.Cannot_find_namespace_0.code,
+        Diagnostics._0_refers_to_a_UMD_global_but_the_current_file_is_a_module_Consider_adding_an_import_instead.code,
+        Diagnostics._0_only_refers_to_a_type_but_is_being_used_as_a_value_here.code,
+    ];
+
+    registerCodeFix({
+        errorCodes,
+        getCodeActions(context) {
+            const { errorCode, preferences, sourceFile, span } = context;
+            const info = getFixesInfo(context, errorCode, span.start);
+            if (!info) return undefined;
+            const { fixes, symbolName } = info;
+            const quotePreference = getQuotePreference(sourceFile, preferences);
+            return fixes.map(fix => codeActionForFix(context, sourceFile, symbolName, fix, quotePreference));
+        },
+        fixIds: [importFixId],
+        getAllCodeActions: context => {
+            const { sourceFile, preferences } = context;
+
+            // Namespace fixes don't conflict, so just build a list.
+            const addToNamespace: FixUseNamespaceImport[] = [];
+            const importType: FixUseImportType[] = [];
+            // Keys are import clause node IDs.
+            const addToExisting = createMap<{ readonly importClause: ImportClause, defaultImport: string | undefined; readonly namedImports: string[] }>();
+            // Keys are module specifiers.
+            const newImports = createMap<Mutable<ImportsCollection>>();
+
+            eachDiagnostic(context, errorCodes, diag => {
+                const info = getFixesInfo(context, diag.code, diag.start);
+                if (!info || !info.fixes.length) return;
+                const { fixes, symbolName } = info;
+
+                const fix = first(fixes);
+                switch (fix.kind) {
+                    case ImportFixKind.UseNamespace:
+                        addToNamespace.push(fix);
+                        break;
+                    case ImportFixKind.ImportType:
+                        importType.push(fix);
+                        break;
+                    case ImportFixKind.AddToExisting: {
+                        const { importClause, importKind } = fix;
+                        const key = String(getNodeId(importClause));
+                        let entry = addToExisting.get(key);
+                        if (!entry) {
+                            addToExisting.set(key, entry = { importClause, defaultImport: undefined, namedImports: [] });
+                        }
+                        if (importKind === ImportKind.Named) {
+                            pushIfUnique(entry.namedImports, symbolName);
+                        }
+                        else {
+                            Debug.assert(entry.defaultImport === undefined || entry.defaultImport === symbolName);
+                            entry.defaultImport = symbolName;
+                        }
+                        break;
+                    }
+                    case ImportFixKind.AddNew: {
+                        const { moduleSpecifier, importKind } = fix;
+                        let entry = newImports.get(moduleSpecifier);
+                        if (!entry) {
+                            newImports.set(moduleSpecifier, entry = { defaultImport: undefined, namedImports: [], namespaceLikeImport: undefined });
+                        }
+                        switch (importKind) {
+                            case ImportKind.Default:
+                                Debug.assert(entry.defaultImport === undefined || entry.defaultImport === symbolName);
+                                entry.defaultImport = symbolName;
+                                break;
+                            case ImportKind.Named:
+                                pushIfUnique(entry.namedImports, symbolName);
+                                break;
+                            case ImportKind.Equals:
+                            case ImportKind.Namespace:
+                                Debug.assert(entry.namespaceLikeImport === undefined || entry.namespaceLikeImport.name === symbolName);
+                                entry.namespaceLikeImport = { importKind, name: symbolName };
+                                break;
+                        }
+                        break;
+                    }
+                    default:
+                        Debug.assertNever(fix);
+                }
+            });
+
+            return createCombinedCodeActions(textChanges.ChangeTracker.with(context, changes => {
+                const quotePreference = getQuotePreference(sourceFile, preferences);
+                for (const fix of addToNamespace) {
+                    addNamespaceQualifier(changes, sourceFile, fix);
+                }
+                for (const fix of importType) {
+                    addImportType(changes, sourceFile, fix, quotePreference);
+                }
+                addToExisting.forEach(({ importClause, defaultImport, namedImports }) => {
+                    doAddExistingFix(changes, sourceFile, importClause, defaultImport, namedImports);
+                });
+                newImports.forEach((imports, moduleSpecifier) => {
+                    addNewImports(changes, sourceFile, moduleSpecifier, quotePreference, imports);
+                });
+            }));
+        },
+    });
+
+    // Sorted with the preferred fix coming first.
+    const enum ImportFixKind { UseNamespace, ImportType, AddToExisting, AddNew }
+    type ImportFix = FixUseNamespaceImport | FixUseImportType | FixAddToExistingImport | FixAddNewImport;
+    interface FixUseNamespaceImport {
+        readonly kind: ImportFixKind.UseNamespace;
+        readonly namespacePrefix: string;
+        readonly position: number;
+    }
+    interface FixUseImportType {
+        readonly kind: ImportFixKind.ImportType;
+        readonly moduleSpecifier: string;
+        readonly position: number;
+    }
+    interface FixAddToExistingImport {
+        readonly kind: ImportFixKind.AddToExisting;
+        readonly importClause: ImportClause;
+        readonly importKind: ImportKind.Default | ImportKind.Named;
+    }
+    interface FixAddNewImport {
+        readonly kind: ImportFixKind.AddNew;
+        readonly moduleSpecifier: string;
+        readonly importKind: ImportKind;
+    }
+
+    const enum ImportKind {
+        Named,
+        Default,
+        Namespace,
+        Equals
+    }
+
+    /** Information about how a symbol is exported from a module. (We don't need to store the exported symbol, just its module.) */
+    interface SymbolExportInfo {
+        readonly moduleSymbol: Symbol;
+        readonly importKind: ImportKind;
+        /** If true, can't use an es6 import from a js file. */
+        readonly exportedSymbolIsTypeOnly: boolean;
+    }
+
+    /** Information needed to augment an existing import declaration. */
+    interface FixAddToExistingImportInfo {
+        readonly declaration: AnyImportSyntax;
+        readonly importKind: ImportKind;
+    }
+
+    export function getImportCompletionAction(
+        exportedSymbol: Symbol,
+        moduleSymbol: Symbol,
+        sourceFile: SourceFile,
+        symbolName: string,
+        host: LanguageServiceHost,
+        program: Program,
+        formatContext: formatting.FormatContext,
+        position: number,
+        preferences: UserPreferences,
+    ): { readonly moduleSpecifier: string, readonly codeAction: CodeAction } {
+        const exportInfos = getAllReExportingModules(exportedSymbol, moduleSymbol, symbolName, sourceFile, program.getCompilerOptions(), program.getTypeChecker(), program.getSourceFiles());
+        Debug.assert(exportInfos.some(info => info.moduleSymbol === moduleSymbol));
+        // We sort the best codefixes first, so taking `first` is best for completions.
+        const moduleSpecifier = first(getNewImportInfos(program, sourceFile, position, exportInfos, host, preferences)).moduleSpecifier;
+        const fix = first(getFixForImport(exportInfos, symbolName, position, program, sourceFile, host, preferences));
+        return { moduleSpecifier, codeAction: codeFixActionToCodeAction(codeActionForFix({ host, formatContext }, sourceFile, symbolName, fix, getQuotePreference(sourceFile, preferences))) };
+    }
+
+    function codeFixActionToCodeAction({ description, changes, commands }: CodeFixAction): CodeAction {
+        return { description, changes, commands };
+    }
+
+    function getAllReExportingModules(exportedSymbol: Symbol, exportingModuleSymbol: Symbol, symbolName: string, sourceFile: SourceFile, compilerOptions: CompilerOptions, checker: TypeChecker, allSourceFiles: ReadonlyArray<SourceFile>): ReadonlyArray<SymbolExportInfo> {
+        const result: SymbolExportInfo[] = [];
+        forEachExternalModule(checker, allSourceFiles, (moduleSymbol, moduleFile) => {
+            // Don't import from a re-export when looking "up" like to `./index` or `../index`.
+            if (moduleFile && moduleSymbol !== exportingModuleSymbol && startsWith(sourceFile.fileName, getDirectoryPath(moduleFile.fileName))) {
+                return;
+            }
+
+            const defaultInfo = getDefaultLikeExportInfo(moduleSymbol, checker, compilerOptions);
+            if (defaultInfo && defaultInfo.name === symbolName && skipAlias(defaultInfo.symbol, checker) === exportedSymbol) {
+                result.push({ moduleSymbol, importKind: defaultInfo.kind, exportedSymbolIsTypeOnly: isTypeOnlySymbol(defaultInfo.symbol, checker) });
+            }
+
+            for (const exported of checker.getExportsOfModule(moduleSymbol)) {
+                if (exported.name === symbolName && skipAlias(exported, checker) === exportedSymbol) {
+                    result.push({ moduleSymbol, importKind: ImportKind.Named, exportedSymbolIsTypeOnly: isTypeOnlySymbol(exported, checker) });
+                }
+            }
+        });
+        return result;
+    }
+
+    function isTypeOnlySymbol(s: Symbol, checker: TypeChecker): boolean {
+        return !(skipAlias(s, checker).flags & SymbolFlags.Value);
+    }
+
+    function getFixForImport(
+        exportInfos: ReadonlyArray<SymbolExportInfo>,
+        symbolName: string,
+        position: number | undefined,
+        program: Program,
+        sourceFile: SourceFile,
+        host: LanguageServiceHost,
+        preferences: UserPreferences,
+    ): ReadonlyArray<ImportFix> {
+        const checker = program.getTypeChecker();
+        const existingImports = flatMap(exportInfos, info => getExistingImportDeclarations(info, checker, sourceFile));
+        const useNamespace = position === undefined ? undefined : tryUseExistingNamespaceImport(existingImports, symbolName, position, checker);
+        const addToExisting = tryAddToExistingImport(existingImports);
+        // Don't bother providing an action to add a new import if we can add to an existing one.
+        const addImport = addToExisting ? [addToExisting] : getFixesForAddImport(exportInfos, existingImports, program, sourceFile, position, host, preferences);
+        return [...(useNamespace ? [useNamespace] : emptyArray), ...addImport];
+    }
+
+    function tryUseExistingNamespaceImport(existingImports: ReadonlyArray<FixAddToExistingImportInfo>, symbolName: string, position: number, checker: TypeChecker): FixUseNamespaceImport | undefined {
+        // It is possible that multiple import statements with the same specifier exist in the file.
+        // e.g.
+        //
+        //     import * as ns from "foo";
+        //     import { member1, member2 } from "foo";
+        //
+        //     member3/**/ <-- cusor here
+        //
+        // in this case we should provie 2 actions:
+        //     1. change "member3" to "ns.member3"
+        //     2. add "member3" to the second import statement's import list
+        // and it is up to the user to decide which one fits best.
+        return firstDefined(existingImports, ({ declaration }): FixUseNamespaceImport | undefined => {
+            const namespace = getNamespaceImportName(declaration);
+            if (namespace) {
+                const moduleSymbol = checker.getAliasedSymbol(checker.getSymbolAtLocation(namespace)!);
+                if (moduleSymbol && moduleSymbol.exports!.has(escapeLeadingUnderscores(symbolName))) {
+                    return { kind: ImportFixKind.UseNamespace, namespacePrefix: namespace.text, position };
+                }
+            }
+        });
+    }
+
+    function tryAddToExistingImport(existingImports: ReadonlyArray<FixAddToExistingImportInfo>): FixAddToExistingImport | undefined {
+        return firstDefined(existingImports, ({ declaration, importKind }): FixAddToExistingImport | undefined => {
+            if (declaration.kind !== SyntaxKind.ImportDeclaration) return undefined;
+            const { importClause } = declaration;
+            if (!importClause) return undefined;
+            const { name, namedBindings } = importClause;
+            return importKind === ImportKind.Default && !name || importKind === ImportKind.Named && (!namedBindings || namedBindings.kind === SyntaxKind.NamedImports)
+                ? { kind: ImportFixKind.AddToExisting, importClause, importKind }
+                : undefined;
+        });
+    }
+
+    function getNamespaceImportName(declaration: AnyImportSyntax): Identifier | undefined {
+        if (declaration.kind === SyntaxKind.ImportDeclaration) {
+            const namedBindings = declaration.importClause && isImportClause(declaration.importClause) && declaration.importClause.namedBindings;
+            return namedBindings && namedBindings.kind === SyntaxKind.NamespaceImport ? namedBindings.name : undefined;
+        }
+        else {
+            return declaration.name;
+        }
+    }
+
+    function getExistingImportDeclarations({ moduleSymbol, importKind, exportedSymbolIsTypeOnly }: SymbolExportInfo, checker: TypeChecker, sourceFile: SourceFile): ReadonlyArray<FixAddToExistingImportInfo> {
+        // Can't use an es6 import for a type in JS.
+        return exportedSymbolIsTypeOnly && isSourceFileJS(sourceFile) ? emptyArray : mapDefined<StringLiteralLike, FixAddToExistingImportInfo>(sourceFile.imports, moduleSpecifier => {
+            const i = importFromModuleSpecifier(moduleSpecifier);
+            return (i.kind === SyntaxKind.ImportDeclaration || i.kind === SyntaxKind.ImportEqualsDeclaration)
+                && checker.getSymbolAtLocation(moduleSpecifier) === moduleSymbol ? { declaration: i, importKind } : undefined;
+        });
+    }
+
+    function getNewImportInfos(
+        program: Program,
+        sourceFile: SourceFile,
+        position: number | undefined,
+        moduleSymbols: ReadonlyArray<SymbolExportInfo>,
+        host: LanguageServiceHost,
+        preferences: UserPreferences,
+    ): ReadonlyArray<FixAddNewImport | FixUseImportType> {
+        const isJs = isSourceFileJS(sourceFile);
+        const { allowsImporting } = createLazyPackageJsonDependencyReader(sourceFile, host);
+        const choicesForEachExportingModule = flatMap(moduleSymbols, ({ moduleSymbol, importKind, exportedSymbolIsTypeOnly }) =>
+            moduleSpecifiers.getModuleSpecifiers(moduleSymbol, program.getCompilerOptions(), sourceFile, host, program.getSourceFiles(), preferences, program.redirectTargetsMap)
+                .map((moduleSpecifier): FixAddNewImport | FixUseImportType =>
+                    // `position` should only be undefined at a missing jsx namespace, in which case we shouldn't be looking for pure types.
+                    exportedSymbolIsTypeOnly && isJs ? { kind: ImportFixKind.ImportType, moduleSpecifier, position: Debug.assertDefined(position) } : { kind: ImportFixKind.AddNew, moduleSpecifier, importKind }));
+
+        // Sort by presence in package.json, then shortest paths first
+        return sort(choicesForEachExportingModule, (a, b) => {
+            const allowsImportingA = allowsImporting(a.moduleSpecifier);
+            const allowsImportingB = allowsImporting(b.moduleSpecifier);
+            if (allowsImportingA && !allowsImportingB) {
+                return -1;
+            }
+            if (allowsImportingB && !allowsImportingA) {
+                return 1;
+            }
+            return a.moduleSpecifier.length - b.moduleSpecifier.length;
+        });
+    }
+
+    function getFixesForAddImport(
+        exportInfos: ReadonlyArray<SymbolExportInfo>,
+        existingImports: ReadonlyArray<FixAddToExistingImportInfo>,
+        program: Program,
+        sourceFile: SourceFile,
+        position: number | undefined,
+        host: LanguageServiceHost,
+        preferences: UserPreferences,
+    ): ReadonlyArray<FixAddNewImport | FixUseImportType> {
+        const existingDeclaration = firstDefined(existingImports, newImportInfoFromExistingSpecifier);
+        return existingDeclaration ? [existingDeclaration] : getNewImportInfos(program, sourceFile, position, exportInfos, host, preferences);
+    }
+
+    function newImportInfoFromExistingSpecifier({ declaration, importKind }: FixAddToExistingImportInfo): FixAddNewImport | undefined {
+        const expression = declaration.kind === SyntaxKind.ImportDeclaration
+            ? declaration.moduleSpecifier
+            : declaration.moduleReference.kind === SyntaxKind.ExternalModuleReference
+                ? declaration.moduleReference.expression
+                : undefined;
+        return expression && isStringLiteral(expression) ? { kind: ImportFixKind.AddNew, moduleSpecifier: expression.text, importKind } : undefined;
+    }
+
+    interface FixesInfo { readonly fixes: ReadonlyArray<ImportFix>; readonly symbolName: string; }
+    function getFixesInfo(context: CodeFixContextBase, errorCode: number, pos: number): FixesInfo | undefined {
+        const symbolToken = getTokenAtPosition(context.sourceFile, pos);
+        const info = errorCode === Diagnostics._0_refers_to_a_UMD_global_but_the_current_file_is_a_module_Consider_adding_an_import_instead.code
+            ? getFixesInfoForUMDImport(context, symbolToken)
+            : isIdentifier(symbolToken) ? getFixesInfoForNonUMDImport(context, symbolToken) : undefined;
+        return info && { ...info, fixes: sort(info.fixes, (a, b) => a.kind - b.kind) };
+    }
+
+    function getFixesInfoForUMDImport({ sourceFile, program, host, preferences }: CodeFixContextBase, token: Node): FixesInfo | undefined {
+        const checker = program.getTypeChecker();
+        const umdSymbol = getUmdSymbol(token, checker);
+        if (!umdSymbol) return undefined;
+        const symbol = checker.getAliasedSymbol(umdSymbol);
+        const symbolName = umdSymbol.name;
+        const exportInfos: ReadonlyArray<SymbolExportInfo> = [{ moduleSymbol: symbol, importKind: getUmdImportKind(program.getCompilerOptions()), exportedSymbolIsTypeOnly: false }];
+        const fixes = getFixForImport(exportInfos, symbolName, isIdentifier(token) ? token.getStart(sourceFile) : undefined, program, sourceFile, host, preferences);
+        return { fixes, symbolName };
+    }
+    function getUmdSymbol(token: Node, checker: TypeChecker): Symbol | undefined {
+        // try the identifier to see if it is the umd symbol
+        const umdSymbol = isIdentifier(token) ? checker.getSymbolAtLocation(token) : undefined;
+        if (isUMDExportSymbol(umdSymbol)) return umdSymbol;
+
+        // The error wasn't for the symbolAtLocation, it was for the JSX tag itself, which needs access to e.g. `React`.
+        const { parent } = token;
+        return (isJsxOpeningLikeElement(parent) && parent.tagName === token) || isJsxOpeningFragment(parent)
+            ? tryCast(checker.resolveName(checker.getJsxNamespace(parent), isJsxOpeningLikeElement(parent) ? token : parent, SymbolFlags.Value, /*excludeGlobals*/ false), isUMDExportSymbol)
+            : undefined;
+    }
+
+    function getUmdImportKind(compilerOptions: CompilerOptions): ImportKind {
+        // Import a synthetic `default` if enabled.
+        if (getAllowSyntheticDefaultImports(compilerOptions)) {
+            return ImportKind.Default;
+        }
+
+        // When a synthetic `default` is unavailable, use `import..require` if the module kind supports it.
+        const moduleKind = getEmitModuleKind(compilerOptions);
+        switch (moduleKind) {
+            case ModuleKind.AMD:
+            case ModuleKind.CommonJS:
+            case ModuleKind.UMD:
+                return ImportKind.Equals;
+            case ModuleKind.System:
+            case ModuleKind.ES2015:
+            case ModuleKind.ESNext:
+            case ModuleKind.None:
+                // Fall back to the `import * as ns` style import.
+                return ImportKind.Namespace;
+            default:
+                return Debug.assertNever(moduleKind);
+        }
+    }
+
+    function getFixesInfoForNonUMDImport({ sourceFile, program, cancellationToken, host, preferences }: CodeFixContextBase, symbolToken: Identifier): FixesInfo | undefined {
+        const checker = program.getTypeChecker();
+        // If we're at `<Foo/>`, we must check if `Foo` is already in scope, and if so, get an import for `React` instead.
+        const symbolName = isJsxOpeningLikeElement(symbolToken.parent)
+            && symbolToken.parent.tagName === symbolToken
+            && (isIntrinsicJsxName(symbolToken.text) || checker.resolveName(symbolToken.text, symbolToken, SymbolFlags.All, /*excludeGlobals*/ false))
+            ? checker.getJsxNamespace(sourceFile)
+            : symbolToken.text;
+        // "default" is a keyword and not a legal identifier for the import, so we don't expect it here
+        Debug.assert(symbolName !== InternalSymbolName.Default);
+
+        const exportInfos = getExportInfos(symbolName, getMeaningFromLocation(symbolToken), cancellationToken, sourceFile, checker, program, preferences, host);
+        const fixes = arrayFrom(flatMapIterator(exportInfos.entries(), ([_, exportInfos]) =>
+            getFixForImport(exportInfos, symbolName, symbolToken.getStart(sourceFile), program, sourceFile, host, preferences)));
+        return { fixes, symbolName };
+    }
+
+    // Returns a map from an exported symbol's ID to a list of every way it's (re-)exported.
+    function getExportInfos(
+        symbolName: string,
+        currentTokenMeaning: SemanticMeaning,
+        cancellationToken: CancellationToken,
+        sourceFile: SourceFile,
+        checker: TypeChecker,
+        program: Program,
+        preferences: UserPreferences,
+        host: LanguageServiceHost
+    ): ReadonlyMap<ReadonlyArray<SymbolExportInfo>> {
+        // For each original symbol, keep all re-exports of that symbol together so we can call `getCodeActionsForImport` on the whole group at once.
+        // Maps symbol id to info for modules providing that symbol (original export + re-exports).
+        const originalSymbolToExportInfos = createMultiMap<SymbolExportInfo>();
+        function addSymbol(moduleSymbol: Symbol, exportedSymbol: Symbol, importKind: ImportKind): void {
+            originalSymbolToExportInfos.add(getUniqueSymbolId(exportedSymbol, checker).toString(), { moduleSymbol, importKind, exportedSymbolIsTypeOnly: isTypeOnlySymbol(exportedSymbol, checker) });
+        }
+        forEachExternalModuleToImportFrom(checker, host, preferences, program.redirectTargetsMap, sourceFile, program.getSourceFiles(), moduleSymbol => {
+            cancellationToken.throwIfCancellationRequested();
+
+            const defaultInfo = getDefaultLikeExportInfo(moduleSymbol, checker, program.getCompilerOptions());
+            if (defaultInfo && defaultInfo.name === symbolName && symbolHasMeaning(defaultInfo.symbolForMeaning, currentTokenMeaning)) {
+                addSymbol(moduleSymbol, defaultInfo.symbol, defaultInfo.kind);
+            }
+
+            // check exports with the same name
+            const exportSymbolWithIdenticalName = checker.tryGetMemberInModuleExportsAndProperties(symbolName, moduleSymbol);
+            if (exportSymbolWithIdenticalName && symbolHasMeaning(exportSymbolWithIdenticalName, currentTokenMeaning)) {
+                addSymbol(moduleSymbol, exportSymbolWithIdenticalName, ImportKind.Named);
+            }
+        });
+        return originalSymbolToExportInfos;
+    }
+
+    function getDefaultLikeExportInfo(
+        moduleSymbol: Symbol, checker: TypeChecker, compilerOptions: CompilerOptions,
+    ): { readonly symbol: Symbol, readonly symbolForMeaning: Symbol, readonly name: string, readonly kind: ImportKind.Default | ImportKind.Equals } | undefined {
+        const exported = getDefaultLikeExportWorker(moduleSymbol, checker);
+        if (!exported) return undefined;
+        const { symbol, kind } = exported;
+        const info = getDefaultExportInfoWorker(symbol, moduleSymbol, checker, compilerOptions);
+        return info && { symbol, kind, ...info };
+    }
+
+    function getDefaultLikeExportWorker(moduleSymbol: Symbol, checker: TypeChecker): { readonly symbol: Symbol, readonly kind: ImportKind.Default | ImportKind.Equals } | undefined {
+        const defaultExport = checker.tryGetMemberInModuleExports(InternalSymbolName.Default, moduleSymbol);
+        if (defaultExport) return { symbol: defaultExport, kind: ImportKind.Default };
+        const exportEquals = checker.resolveExternalModuleSymbol(moduleSymbol);
+        return exportEquals === moduleSymbol ? undefined : { symbol: exportEquals, kind: ImportKind.Equals };
+    }
+
+    function getDefaultExportInfoWorker(defaultExport: Symbol, moduleSymbol: Symbol, checker: TypeChecker, compilerOptions: CompilerOptions): { readonly symbolForMeaning: Symbol, readonly name: string } | undefined {
+        const localSymbol = getLocalSymbolForExportDefault(defaultExport);
+        if (localSymbol) return { symbolForMeaning: localSymbol, name: localSymbol.name };
+
+        const name = getNameForExportDefault(defaultExport);
+        if (name !== undefined) return { symbolForMeaning: defaultExport, name };
+
+        if (defaultExport.flags & SymbolFlags.Alias) {
+            const aliased = checker.getImmediateAliasedSymbol(defaultExport);
+            return aliased && getDefaultExportInfoWorker(aliased, Debug.assertDefined(aliased.parent), checker, compilerOptions);
+        }
+        else {
+            return { symbolForMeaning: defaultExport, name: moduleSymbolToValidIdentifier(moduleSymbol, compilerOptions.target!) };
+        }
+    }
+
+    function getNameForExportDefault(symbol: Symbol): string | undefined {
+        return symbol.declarations && firstDefined(symbol.declarations, declaration => {
+            if (isExportAssignment(declaration)) {
+                if (isIdentifier(declaration.expression)) {
+                    return declaration.expression.text;
+                }
+            }
+            else if (isExportSpecifier(declaration)) {
+                Debug.assert(declaration.name.text === InternalSymbolName.Default);
+                return declaration.propertyName && declaration.propertyName.text;
+            }
+        });
+    }
+
+    function codeActionForFix(context: textChanges.TextChangesContext, sourceFile: SourceFile, symbolName: string, fix: ImportFix, quotePreference: QuotePreference): CodeFixAction {
+        let diag!: DiagnosticAndArguments;
+        const changes = textChanges.ChangeTracker.with(context, tracker => {
+            diag = codeActionForFixWorker(tracker, sourceFile, symbolName, fix, quotePreference);
+        });
+        return createCodeFixAction("import", changes, diag, importFixId, Diagnostics.Add_all_missing_imports);
+    }
+    function codeActionForFixWorker(changes: textChanges.ChangeTracker, sourceFile: SourceFile, symbolName: string, fix: ImportFix, quotePreference: QuotePreference): DiagnosticAndArguments {
+        switch (fix.kind) {
+            case ImportFixKind.UseNamespace:
+                addNamespaceQualifier(changes, sourceFile, fix);
+                return [Diagnostics.Change_0_to_1, symbolName, `${fix.namespacePrefix}.${symbolName}`];
+            case ImportFixKind.ImportType:
+                addImportType(changes, sourceFile, fix, quotePreference);
+                return [Diagnostics.Change_0_to_1, symbolName, getImportTypePrefix(fix.moduleSpecifier, quotePreference) + symbolName];
+            case ImportFixKind.AddToExisting: {
+                const { importClause, importKind } = fix;
+                doAddExistingFix(changes, sourceFile, importClause, importKind === ImportKind.Default ? symbolName : undefined, importKind === ImportKind.Named ? [symbolName] : emptyArray);
+                const moduleSpecifierWithoutQuotes = stripQuotes(importClause.parent.moduleSpecifier.getText());
+                return [importKind === ImportKind.Default ? Diagnostics.Add_default_import_0_to_existing_import_declaration_from_1 : Diagnostics.Add_0_to_existing_import_declaration_from_1, symbolName, moduleSpecifierWithoutQuotes]; // you too!
+            }
+            case ImportFixKind.AddNew: {
+                const { importKind, moduleSpecifier } = fix;
+                addNewImports(changes, sourceFile, moduleSpecifier, quotePreference, importKind === ImportKind.Default ? { defaultImport: symbolName, namedImports: emptyArray, namespaceLikeImport: undefined }
+                    : importKind === ImportKind.Named ? { defaultImport: undefined, namedImports: [symbolName], namespaceLikeImport: undefined }
+                    : { defaultImport: undefined, namedImports: emptyArray, namespaceLikeImport: { importKind, name: symbolName } });
+                return [importKind === ImportKind.Default ? Diagnostics.Import_default_0_from_module_1 : Diagnostics.Import_0_from_module_1, symbolName, moduleSpecifier];
+            }
+            default:
+                return Debug.assertNever(fix);
+        }
+    }
+
+    function doAddExistingFix(changes: textChanges.ChangeTracker, sourceFile: SourceFile, clause: ImportClause, defaultImport: string | undefined, namedImports: ReadonlyArray<string>): void {
+        if (defaultImport) {
+            Debug.assert(!clause.name);
+            changes.insertNodeAt(sourceFile, clause.getStart(sourceFile), createIdentifier(defaultImport), { suffix: ", " });
+        }
+
+        if (namedImports.length) {
+            const specifiers = namedImports.map(name => createImportSpecifier(/*propertyName*/ undefined, createIdentifier(name)));
+            if (clause.namedBindings && cast(clause.namedBindings, isNamedImports).elements.length) {
+                for (const spec of specifiers) {
+                    changes.insertNodeInListAfter(sourceFile, last(cast(clause.namedBindings, isNamedImports).elements), spec);
+                }
+            }
+            else {
+                if (specifiers.length) {
+                    const namedImports = createNamedImports(specifiers);
+                    if (clause.namedBindings) {
+                        changes.replaceNode(sourceFile, clause.namedBindings, namedImports);
+                    }
+                    else {
+                        changes.insertNodeAfter(sourceFile, Debug.assertDefined(clause.name), namedImports);
+                    }
+                }
+            }
+        }
+    }
+
+    function addNamespaceQualifier(changes: textChanges.ChangeTracker, sourceFile: SourceFile, { namespacePrefix, position }: FixUseNamespaceImport): void {
+        changes.insertText(sourceFile, position, namespacePrefix + ".");
+    }
+
+    function addImportType(changes: textChanges.ChangeTracker, sourceFile: SourceFile, { moduleSpecifier, position }: FixUseImportType, quotePreference: QuotePreference): void {
+        changes.insertText(sourceFile, position, getImportTypePrefix(moduleSpecifier, quotePreference));
+    }
+
+    function getImportTypePrefix(moduleSpecifier: string, quotePreference: QuotePreference): string {
+        const quote = getQuoteFromPreference(quotePreference);
+        return `import(${quote}${moduleSpecifier}${quote}).`;
+    }
+
+    interface ImportsCollection {
+        readonly defaultImport: string | undefined;
+        readonly namedImports: string[];
+        readonly namespaceLikeImport: { readonly importKind: ImportKind.Equals | ImportKind.Namespace, readonly name: string } | undefined;
+    }
+    function addNewImports(changes: textChanges.ChangeTracker, sourceFile: SourceFile, moduleSpecifier: string, quotePreference: QuotePreference, { defaultImport, namedImports, namespaceLikeImport }: ImportsCollection): void {
+        const quotedModuleSpecifier = makeStringLiteral(moduleSpecifier, quotePreference);
+        if (defaultImport !== undefined || namedImports.length) {
+            insertImport(changes, sourceFile,
+                makeImport(
+                    defaultImport === undefined ? undefined : createIdentifier(defaultImport),
+                    namedImports.map(n => createImportSpecifier(/*propertyName*/ undefined, createIdentifier(n))), moduleSpecifier, quotePreference));
+        }
+        if (namespaceLikeImport) {
+            insertImport(changes, sourceFile, namespaceLikeImport.importKind === ImportKind.Equals
+                ? createImportEqualsDeclaration(/*decorators*/ undefined, /*modifiers*/ undefined, createIdentifier(namespaceLikeImport.name), createExternalModuleReference(quotedModuleSpecifier))
+                : createImportDeclaration(/*decorators*/ undefined, /*modifiers*/ undefined, createImportClause(/*name*/ undefined, createNamespaceImport(createIdentifier(namespaceLikeImport.name))), quotedModuleSpecifier));
+        }
+    }
+
+    function symbolHasMeaning({ declarations }: Symbol, meaning: SemanticMeaning): boolean {
+        return some(declarations, decl => !!(getMeaningFromDeclaration(decl) & meaning));
+    }
+
+    export function forEachExternalModuleToImportFrom(checker: TypeChecker, host: LanguageServiceHost, preferences: UserPreferences, redirectTargetsMap: RedirectTargetsMap, from: SourceFile, allSourceFiles: ReadonlyArray<SourceFile>, cb: (module: Symbol) => void) {
+        const { allowsImporting } = createLazyPackageJsonDependencyReader(from, host);
+        const compilerOptions = host.getCompilationSettings();
+        const getCanonicalFileName = hostGetCanonicalFileName(host);
+        forEachExternalModule(checker, allSourceFiles, (module, sourceFile) => {
+            if (sourceFile === undefined && allowsImporting(stripQuotes(module.getName()))) {
+                cb(module);
+            }
+            else if (sourceFile && sourceFile !== from && isImportablePath(from.fileName, sourceFile.fileName)) {
+                const moduleSpecifier = getNodeModulesPackageNameFromFileName(sourceFile.fileName);
+                if (!moduleSpecifier || allowsImporting(moduleSpecifier)) {
+                    cb(module);
+                }
+            }
+        });
+
+        function getNodeModulesPackageNameFromFileName(importedFileName: string): string | undefined {
+            const specifier = moduleSpecifiers.getModuleSpecifier(
+                compilerOptions,
+                from,
+                toPath(from.fileName, /*basePath*/ undefined, getCanonicalFileName),
+                importedFileName,
+                host,
+                allSourceFiles,
+                preferences,
+                redirectTargetsMap);
+
+            // Paths here are not node_modules, so we don’t care about them;
+            // returning anything will trigger a lookup in package.json.
+            if (!pathIsRelative(specifier) && !isRootedDiskPath(specifier)) {
+                const components = getPathComponents(getPackageNameFromTypesPackageName(specifier)).slice(1);
+                // Scoped packages
+                if (startsWith(components[0], "@")) {
+                    return `${components[0]}/${components[1]}`;
+                }
+                return components[0];
+            }
+        }
+    }
+
+    function forEachExternalModule(checker: TypeChecker, allSourceFiles: ReadonlyArray<SourceFile>, cb: (module: Symbol, sourceFile: SourceFile | undefined) => void) {
+        for (const ambient of checker.getAmbientModules()) {
+            cb(ambient, /*sourceFile*/ undefined);
+        }
+        for (const sourceFile of allSourceFiles) {
+            if (isExternalOrCommonJsModule(sourceFile)) {
+                cb(checker.getMergedSymbol(sourceFile.symbol), sourceFile);
+            }
+        }
+    }
+
+    /**
+     * Don't include something from a `node_modules` that isn't actually reachable by a global import.
+     * A relative import to node_modules is usually a bad idea.
+     */
+    function isImportablePath(fromPath: string, toPath: string): boolean {
+        // If it's in a `node_modules` but is not reachable from here via a global import, don't bother.
+        const toNodeModules = forEachAncestorDirectory(toPath, ancestor => getBaseFileName(ancestor) === "node_modules" ? ancestor : undefined);
+        return toNodeModules === undefined || startsWith(fromPath, getDirectoryPath(toNodeModules));
+    }
+
+    export function moduleSymbolToValidIdentifier(moduleSymbol: Symbol, target: ScriptTarget): string {
+        return moduleSpecifierToValidIdentifier(removeFileExtension(stripQuotes(moduleSymbol.name)), target);
+    }
+
+    export function moduleSpecifierToValidIdentifier(moduleSpecifier: string, target: ScriptTarget): string {
+        const baseName = getBaseFileName(removeSuffix(moduleSpecifier, "/index"));
+        let res = "";
+        let lastCharWasValid = true;
+        const firstCharCode = baseName.charCodeAt(0);
+        if (isIdentifierStart(firstCharCode, target)) {
+            res += String.fromCharCode(firstCharCode);
+        }
+        else {
+            lastCharWasValid = false;
+        }
+        for (let i = 1; i < baseName.length; i++) {
+            const ch = baseName.charCodeAt(i);
+            const isValid = isIdentifierPart(ch, target);
+            if (isValid) {
+                let char = String.fromCharCode(ch);
+                if (!lastCharWasValid) {
+                    char = char.toUpperCase();
+                }
+                res += char;
+            }
+            lastCharWasValid = isValid;
+        }
+        // Need `|| "_"` to ensure result isn't empty.
+        return !isStringANonContextualKeyword(res) ? res || "_" : `_${res}`;
+    }
+
+    function createLazyPackageJsonDependencyReader(fromFile: SourceFile, host: LanguageServiceHost) {
+        const packageJsonPaths = findPackageJsons(getDirectoryPath(fromFile.fileName), host);
+        const dependencyIterator = readPackageJsonDependencies(host, packageJsonPaths);
+        let seenDeps: Map<true> | undefined;
+        let usesNodeCoreModules: boolean | undefined;
+        return { allowsImporting };
+
+        function containsDependency(dependency: string) {
+            if ((seenDeps || (seenDeps = createMap())).has(dependency)) {
+                return true;
+            }
+            let packageName: string | void;
+            while (packageName = dependencyIterator.next().value) {
+                seenDeps.set(packageName, true);
+                if (packageName === dependency) {
+                    return true;
+                }
+            }
+            return false;
+        }
+
+        function allowsImporting(moduleSpecifier: string): boolean {
+            if (!packageJsonPaths.length) {
+                return true;
+            }
+
+            // If we’re in JavaScript, it can be difficult to tell whether the user wants to import
+            // from Node core modules or not. We can start by seeing if the user is actually using
+            // any node core modules, as opposed to simply having @types/node accidentally as a
+            // dependency of a dependency.
+            if (isSourceFileJS(fromFile) && JsTyping.nodeCoreModules.has(moduleSpecifier)) {
+                if (usesNodeCoreModules === undefined) {
+                    usesNodeCoreModules = consumesNodeCoreModules(fromFile);
+                }
+                if (usesNodeCoreModules) {
+                    return true;
+                }
+            }
+
+            return containsDependency(moduleSpecifier)
+                || containsDependency(getTypesPackageName(moduleSpecifier));
+        }
+    }
+
+    function *readPackageJsonDependencies(host: LanguageServiceHost, packageJsonPaths: string[]) {
+        type PackageJson = Record<typeof dependencyKeys[number], Record<string, string> | undefined>;
+        const dependencyKeys = ["dependencies", "devDependencies", "optionalDependencies"] as const;
+        for (const fileName of packageJsonPaths) {
+            const content = readJson(fileName, { readFile: host.readFile ? host.readFile.bind(host) : sys.readFile }) as PackageJson;
+            for (const key of dependencyKeys) {
+                const dependencies = content[key];
+                if (!dependencies) {
+                    continue;
+                }
+                for (const packageName in dependencies) {
+                    yield packageName;
+                }
+            }
+        }
+    }
+
+    function consumesNodeCoreModules(sourceFile: SourceFile): boolean {
+        return some(sourceFile.imports, ({ text }) => JsTyping.nodeCoreModules.has(text));
+    }
+}