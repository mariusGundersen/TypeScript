/* @internal */
namespace ts.codefix {
    const fixId = "fixSpelling";
    const errorCodes = [
        Diagnostics.Property_0_does_not_exist_on_type_1_Did_you_mean_2.code,
        Diagnostics.Cannot_find_name_0_Did_you_mean_1.code,
        Diagnostics.Cannot_find_name_0_Did_you_mean_the_instance_member_this_0.code,
        Diagnostics.Cannot_find_name_0_Did_you_mean_the_static_member_1_0.code,
        Diagnostics.Module_0_has_no_exported_member_1_Did_you_mean_2.code,
    ];
    registerCodeFix({
        errorCodes,
        getCodeActions(context) {
            const { sourceFile } = context;
            const info = getInfo(sourceFile, context.span.start, context);
            if (!info) return undefined;
            const { node, suggestedSymbol } = info;
            const { target } = context.host.getCompilationSettings();
            const changes = textChanges.ChangeTracker.with(context, t => doChange(t, sourceFile, node, suggestedSymbol, target!));
            return [createCodeFixAction("spelling", changes, [Diagnostics.Change_spelling_to_0, symbolName(suggestedSymbol)], fixId, Diagnostics.Fix_all_detected_spelling_errors)];
        },
        fixIds: [fixId],
        getAllCodeActions: context => codeFixAll(context, errorCodes, (changes, diag) => {
            const info = getInfo(diag.file, diag.start, context);
            const { target } = context.host.getCompilationSettings();
            if (info) doChange(changes, context.sourceFile, info.node, info.suggestedSymbol, target!);
        }),
    });

    function getInfo(sourceFile: SourceFile, pos: number, context: CodeFixContextBase): { node: Node, suggestedSymbol: Symbol } | undefined {
        // This is the identifier of the misspelled word. eg:
        // this.speling = 1;
        //      ^^^^^^^
        const node = getTokenAtPosition(sourceFile, pos);
        const parent = node.parent;
        const checker = context.program.getTypeChecker();

        let suggestedSymbol: Symbol | undefined;
        if (isPropertyAccessExpression(parent) && parent.name === node) {
            Debug.assert(isIdentifierOrPrivateIdentifier(node), "Expected an identifier for spelling (property access)");
            let containingType = checker.getTypeAtLocation(parent.expression);
            if (parent.flags & NodeFlags.OptionalChain) {
                containingType = checker.getNonNullableType(containingType);
            }
            suggestedSymbol = checker.getSuggestedSymbolForNonexistentProperty(node, containingType);
        }
        else if (isImportSpecifier(parent) && parent.name === node) {
            Debug.assertNode(node, isIdentifier, "Expected an identifier for spelling (import)");
            const importDeclaration = findAncestor(node, isImportDeclaration)!;
            const resolvedSourceFile = getResolvedSourceFileFromImportDeclaration(sourceFile, context, importDeclaration);
            if (resolvedSourceFile && resolvedSourceFile.symbol) {
                suggestedSymbol = checker.getSuggestedSymbolForNonexistentModule(node, resolvedSourceFile.symbol);
            }
        }
        else {
            const meaning = getMeaningFromLocation(node);
            const name = getTextOfNode(node);
            Debug.assert(name !== undefined, "name should be defined");
            suggestedSymbol = checker.getSuggestedSymbolForNonexistentSymbol(node, name, convertSemanticMeaningToSymbolFlags(meaning));
        }

        return suggestedSymbol === undefined ? undefined : { node, suggestedSymbol };
    }

    function doChange(changes: textChanges.ChangeTracker, sourceFile: SourceFile, node: Node, suggestedSymbol: Symbol, target: ScriptTarget) {
        const suggestion = symbolName(suggestedSymbol);
        if (!isIdentifierText(suggestion, target) && isPropertyAccessExpression(node.parent)) {
<<<<<<< HEAD
            changes.replaceNode(sourceFile, node.parent, factory.createElementAccess(node.parent.expression, factory.createStringLiteral(suggestion)));
=======
            const valDecl = suggestedSymbol.valueDeclaration;
            if (isNamedDeclaration(valDecl) && isPrivateIdentifier(valDecl.name)) {
                changes.replaceNode(sourceFile, node, createIdentifier(suggestion));
            }
            else {
                changes.replaceNode(sourceFile, node.parent, createElementAccess(node.parent.expression, createLiteral(suggestion)));
            }
>>>>>>> ba02f430
        }
        else {
            changes.replaceNode(sourceFile, node, factory.createIdentifier(suggestion));
        }
    }

    function convertSemanticMeaningToSymbolFlags(meaning: SemanticMeaning): SymbolFlags {
        let flags = 0;
        if (meaning & SemanticMeaning.Namespace) {
            flags |= SymbolFlags.Namespace;
        }
        if (meaning & SemanticMeaning.Type) {
            flags |= SymbolFlags.Type;
        }
        if (meaning & SemanticMeaning.Value) {
            flags |= SymbolFlags.Value;
        }
        return flags;
    }

    function getResolvedSourceFileFromImportDeclaration(sourceFile: SourceFile, context: CodeFixContextBase, importDeclaration: ImportDeclaration): SourceFile | undefined {
        if (!importDeclaration || !isStringLiteralLike(importDeclaration.moduleSpecifier)) return undefined;

        const resolvedModule = getResolvedModule(sourceFile, importDeclaration.moduleSpecifier.text);
        if (!resolvedModule) return undefined;

        return context.program.getSourceFile(resolvedModule.resolvedFileName);
    }
}
<|MERGE_RESOLUTION|>--- conflicted
+++ resolved
@@ -1,107 +1,103 @@
-/* @internal */
-namespace ts.codefix {
-    const fixId = "fixSpelling";
-    const errorCodes = [
-        Diagnostics.Property_0_does_not_exist_on_type_1_Did_you_mean_2.code,
-        Diagnostics.Cannot_find_name_0_Did_you_mean_1.code,
-        Diagnostics.Cannot_find_name_0_Did_you_mean_the_instance_member_this_0.code,
-        Diagnostics.Cannot_find_name_0_Did_you_mean_the_static_member_1_0.code,
-        Diagnostics.Module_0_has_no_exported_member_1_Did_you_mean_2.code,
-    ];
-    registerCodeFix({
-        errorCodes,
-        getCodeActions(context) {
-            const { sourceFile } = context;
-            const info = getInfo(sourceFile, context.span.start, context);
-            if (!info) return undefined;
-            const { node, suggestedSymbol } = info;
-            const { target } = context.host.getCompilationSettings();
-            const changes = textChanges.ChangeTracker.with(context, t => doChange(t, sourceFile, node, suggestedSymbol, target!));
-            return [createCodeFixAction("spelling", changes, [Diagnostics.Change_spelling_to_0, symbolName(suggestedSymbol)], fixId, Diagnostics.Fix_all_detected_spelling_errors)];
-        },
-        fixIds: [fixId],
-        getAllCodeActions: context => codeFixAll(context, errorCodes, (changes, diag) => {
-            const info = getInfo(diag.file, diag.start, context);
-            const { target } = context.host.getCompilationSettings();
-            if (info) doChange(changes, context.sourceFile, info.node, info.suggestedSymbol, target!);
-        }),
-    });
-
-    function getInfo(sourceFile: SourceFile, pos: number, context: CodeFixContextBase): { node: Node, suggestedSymbol: Symbol } | undefined {
-        // This is the identifier of the misspelled word. eg:
-        // this.speling = 1;
-        //      ^^^^^^^
-        const node = getTokenAtPosition(sourceFile, pos);
-        const parent = node.parent;
-        const checker = context.program.getTypeChecker();
-
-        let suggestedSymbol: Symbol | undefined;
-        if (isPropertyAccessExpression(parent) && parent.name === node) {
-            Debug.assert(isIdentifierOrPrivateIdentifier(node), "Expected an identifier for spelling (property access)");
-            let containingType = checker.getTypeAtLocation(parent.expression);
-            if (parent.flags & NodeFlags.OptionalChain) {
-                containingType = checker.getNonNullableType(containingType);
-            }
-            suggestedSymbol = checker.getSuggestedSymbolForNonexistentProperty(node, containingType);
-        }
-        else if (isImportSpecifier(parent) && parent.name === node) {
-            Debug.assertNode(node, isIdentifier, "Expected an identifier for spelling (import)");
-            const importDeclaration = findAncestor(node, isImportDeclaration)!;
-            const resolvedSourceFile = getResolvedSourceFileFromImportDeclaration(sourceFile, context, importDeclaration);
-            if (resolvedSourceFile && resolvedSourceFile.symbol) {
-                suggestedSymbol = checker.getSuggestedSymbolForNonexistentModule(node, resolvedSourceFile.symbol);
-            }
-        }
-        else {
-            const meaning = getMeaningFromLocation(node);
-            const name = getTextOfNode(node);
-            Debug.assert(name !== undefined, "name should be defined");
-            suggestedSymbol = checker.getSuggestedSymbolForNonexistentSymbol(node, name, convertSemanticMeaningToSymbolFlags(meaning));
-        }
-
-        return suggestedSymbol === undefined ? undefined : { node, suggestedSymbol };
-    }
-
-    function doChange(changes: textChanges.ChangeTracker, sourceFile: SourceFile, node: Node, suggestedSymbol: Symbol, target: ScriptTarget) {
-        const suggestion = symbolName(suggestedSymbol);
-        if (!isIdentifierText(suggestion, target) && isPropertyAccessExpression(node.parent)) {
-<<<<<<< HEAD
-            changes.replaceNode(sourceFile, node.parent, factory.createElementAccess(node.parent.expression, factory.createStringLiteral(suggestion)));
-=======
-            const valDecl = suggestedSymbol.valueDeclaration;
-            if (isNamedDeclaration(valDecl) && isPrivateIdentifier(valDecl.name)) {
-                changes.replaceNode(sourceFile, node, createIdentifier(suggestion));
-            }
-            else {
-                changes.replaceNode(sourceFile, node.parent, createElementAccess(node.parent.expression, createLiteral(suggestion)));
-            }
->>>>>>> ba02f430
-        }
-        else {
-            changes.replaceNode(sourceFile, node, factory.createIdentifier(suggestion));
-        }
-    }
-
-    function convertSemanticMeaningToSymbolFlags(meaning: SemanticMeaning): SymbolFlags {
-        let flags = 0;
-        if (meaning & SemanticMeaning.Namespace) {
-            flags |= SymbolFlags.Namespace;
-        }
-        if (meaning & SemanticMeaning.Type) {
-            flags |= SymbolFlags.Type;
-        }
-        if (meaning & SemanticMeaning.Value) {
-            flags |= SymbolFlags.Value;
-        }
-        return flags;
-    }
-
-    function getResolvedSourceFileFromImportDeclaration(sourceFile: SourceFile, context: CodeFixContextBase, importDeclaration: ImportDeclaration): SourceFile | undefined {
-        if (!importDeclaration || !isStringLiteralLike(importDeclaration.moduleSpecifier)) return undefined;
-
-        const resolvedModule = getResolvedModule(sourceFile, importDeclaration.moduleSpecifier.text);
-        if (!resolvedModule) return undefined;
-
-        return context.program.getSourceFile(resolvedModule.resolvedFileName);
-    }
-}
+/* @internal */
+namespace ts.codefix {
+    const fixId = "fixSpelling";
+    const errorCodes = [
+        Diagnostics.Property_0_does_not_exist_on_type_1_Did_you_mean_2.code,
+        Diagnostics.Cannot_find_name_0_Did_you_mean_1.code,
+        Diagnostics.Cannot_find_name_0_Did_you_mean_the_instance_member_this_0.code,
+        Diagnostics.Cannot_find_name_0_Did_you_mean_the_static_member_1_0.code,
+        Diagnostics.Module_0_has_no_exported_member_1_Did_you_mean_2.code,
+    ];
+    registerCodeFix({
+        errorCodes,
+        getCodeActions(context) {
+            const { sourceFile } = context;
+            const info = getInfo(sourceFile, context.span.start, context);
+            if (!info) return undefined;
+            const { node, suggestedSymbol } = info;
+            const { target } = context.host.getCompilationSettings();
+            const changes = textChanges.ChangeTracker.with(context, t => doChange(t, sourceFile, node, suggestedSymbol, target!));
+            return [createCodeFixAction("spelling", changes, [Diagnostics.Change_spelling_to_0, symbolName(suggestedSymbol)], fixId, Diagnostics.Fix_all_detected_spelling_errors)];
+        },
+        fixIds: [fixId],
+        getAllCodeActions: context => codeFixAll(context, errorCodes, (changes, diag) => {
+            const info = getInfo(diag.file, diag.start, context);
+            const { target } = context.host.getCompilationSettings();
+            if (info) doChange(changes, context.sourceFile, info.node, info.suggestedSymbol, target!);
+        }),
+    });
+
+    function getInfo(sourceFile: SourceFile, pos: number, context: CodeFixContextBase): { node: Node, suggestedSymbol: Symbol } | undefined {
+        // This is the identifier of the misspelled word. eg:
+        // this.speling = 1;
+        //      ^^^^^^^
+        const node = getTokenAtPosition(sourceFile, pos);
+        const parent = node.parent;
+        const checker = context.program.getTypeChecker();
+
+        let suggestedSymbol: Symbol | undefined;
+        if (isPropertyAccessExpression(parent) && parent.name === node) {
+            Debug.assert(isIdentifierOrPrivateIdentifier(node), "Expected an identifier for spelling (property access)");
+            let containingType = checker.getTypeAtLocation(parent.expression);
+            if (parent.flags & NodeFlags.OptionalChain) {
+                containingType = checker.getNonNullableType(containingType);
+            }
+            suggestedSymbol = checker.getSuggestedSymbolForNonexistentProperty(node, containingType);
+        }
+        else if (isImportSpecifier(parent) && parent.name === node) {
+            Debug.assertNode(node, isIdentifier, "Expected an identifier for spelling (import)");
+            const importDeclaration = findAncestor(node, isImportDeclaration)!;
+            const resolvedSourceFile = getResolvedSourceFileFromImportDeclaration(sourceFile, context, importDeclaration);
+            if (resolvedSourceFile && resolvedSourceFile.symbol) {
+                suggestedSymbol = checker.getSuggestedSymbolForNonexistentModule(node, resolvedSourceFile.symbol);
+            }
+        }
+        else {
+            const meaning = getMeaningFromLocation(node);
+            const name = getTextOfNode(node);
+            Debug.assert(name !== undefined, "name should be defined");
+            suggestedSymbol = checker.getSuggestedSymbolForNonexistentSymbol(node, name, convertSemanticMeaningToSymbolFlags(meaning));
+        }
+
+        return suggestedSymbol === undefined ? undefined : { node, suggestedSymbol };
+    }
+
+    function doChange(changes: textChanges.ChangeTracker, sourceFile: SourceFile, node: Node, suggestedSymbol: Symbol, target: ScriptTarget) {
+        const suggestion = symbolName(suggestedSymbol);
+        if (!isIdentifierText(suggestion, target) && isPropertyAccessExpression(node.parent)) {
+            const valDecl = suggestedSymbol.valueDeclaration;
+            if (isNamedDeclaration(valDecl) && isPrivateIdentifier(valDecl.name)) {
+                changes.replaceNode(sourceFile, node, factory.createIdentifier(suggestion));
+            }
+            else {
+                changes.replaceNode(sourceFile, node.parent, factory.createElementAccess(node.parent.expression, factory.createStringLiteral(suggestion)));
+            }
+        }
+        else {
+            changes.replaceNode(sourceFile, node, factory.createIdentifier(suggestion));
+        }
+    }
+
+    function convertSemanticMeaningToSymbolFlags(meaning: SemanticMeaning): SymbolFlags {
+        let flags = 0;
+        if (meaning & SemanticMeaning.Namespace) {
+            flags |= SymbolFlags.Namespace;
+        }
+        if (meaning & SemanticMeaning.Type) {
+            flags |= SymbolFlags.Type;
+        }
+        if (meaning & SemanticMeaning.Value) {
+            flags |= SymbolFlags.Value;
+        }
+        return flags;
+    }
+
+    function getResolvedSourceFileFromImportDeclaration(sourceFile: SourceFile, context: CodeFixContextBase, importDeclaration: ImportDeclaration): SourceFile | undefined {
+        if (!importDeclaration || !isStringLiteralLike(importDeclaration.moduleSpecifier)) return undefined;
+
+        const resolvedModule = getResolvedModule(sourceFile, importDeclaration.moduleSpecifier.text);
+        if (!resolvedModule) return undefined;
+
+        return context.program.getSourceFile(resolvedModule.resolvedFileName);
+    }
+}