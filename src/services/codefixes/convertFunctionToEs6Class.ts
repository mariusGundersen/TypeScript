/* @internal */
namespace ts.codefix {
    const fixId = "convertFunctionToEs6Class";
    const errorCodes = [Diagnostics.This_constructor_function_may_be_converted_to_a_class_declaration.code];
    registerCodeFix({
        errorCodes,
        getCodeActions(context: CodeFixContext) {
            const changes = textChanges.ChangeTracker.with(context, t => doChange(t, context.sourceFile, context.span.start, context.program.getTypeChecker()));
            return [createCodeFixAction(fixId, changes, Diagnostics.Convert_function_to_an_ES2015_class, fixId, Diagnostics.Convert_all_constructor_functions_to_classes)];
        },
        fixIds: [fixId],
        getAllCodeActions: context => codeFixAll(context, errorCodes, (changes, err) => doChange(changes, err.file, err.start, context.program.getTypeChecker())),
    });

    function doChange(changes: textChanges.ChangeTracker, sourceFile: SourceFile, position: number, checker: TypeChecker): void {
        const ctorSymbol = checker.getSymbolAtLocation(getTokenAtPosition(sourceFile, position))!;

        if (!ctorSymbol || !(ctorSymbol.flags & (SymbolFlags.Function | SymbolFlags.Variable))) {
            // Bad input
            return undefined;
        }

        const ctorDeclaration = ctorSymbol.valueDeclaration;

        let precedingNode: Node | undefined;
        let newClassDeclaration: ClassDeclaration | undefined;
        switch (ctorDeclaration.kind) {
            case SyntaxKind.FunctionDeclaration:
                precedingNode = ctorDeclaration;
                changes.delete(sourceFile, ctorDeclaration);
                newClassDeclaration = createClassFromFunctionDeclaration(ctorDeclaration as FunctionDeclaration);
                break;

            case SyntaxKind.VariableDeclaration:
                precedingNode = ctorDeclaration.parent.parent;
                newClassDeclaration = createClassFromVariableDeclaration(ctorDeclaration as VariableDeclaration);
                if ((<VariableDeclarationList>ctorDeclaration.parent).declarations.length === 1) {
                    copyLeadingComments(precedingNode, newClassDeclaration!, sourceFile); // TODO: GH#18217
                    changes.delete(sourceFile, precedingNode);
                }
                else {
                    changes.delete(sourceFile, ctorDeclaration);
                }
                break;
        }

        if (!newClassDeclaration) {
            return undefined;
        }

        // Deleting a declaration only deletes JSDoc style comments, so only copy those to the new node.
        if (hasJSDocNodes(ctorDeclaration)) {
            copyLeadingComments(ctorDeclaration, newClassDeclaration, sourceFile);
        }

        // Because the preceding node could be touched, we need to insert nodes before delete nodes.
        changes.insertNodeAfter(sourceFile, precedingNode!, newClassDeclaration);

        function createClassElementsFromSymbol(symbol: Symbol) {
            const memberElements: ClassElement[] = [];
            // all instance members are stored in the "member" array of symbol
            if (symbol.members) {
                symbol.members.forEach((member, key) => {
                    if (key === "constructor") {
                        // fn.prototype.constructor = fn
                        changes.delete(sourceFile, member.valueDeclaration.parent);
                        return;
                    }
                    const memberElement = createClassElement(member, /*modifiers*/ undefined);
                    if (memberElement) {
                        memberElements.push(...memberElement);
                    }
                });
            }

            // all static members are stored in the "exports" array of symbol
            if (symbol.exports) {
                symbol.exports.forEach(member => {
<<<<<<< HEAD
                    const memberElement = createClassElement(member, [factory.createToken(SyntaxKind.StaticKeyword)]);
                    if (memberElement) {
                        memberElements.push(memberElement);
=======
                    if (member.name === "prototype") {
                        const firstDeclaration = member.declarations[0];
                        // only one "x.prototype = { ... }" will pass
                        if (member.declarations.length === 1 &&
                            isPropertyAccessExpression(firstDeclaration) &&
                            isBinaryExpression(firstDeclaration.parent) &&
                            firstDeclaration.parent.operatorToken.kind === SyntaxKind.EqualsToken &&
                            isObjectLiteralExpression(firstDeclaration.parent.right)
                        ) {
                            const prototypes = firstDeclaration.parent.right;
                            const memberElement = createClassElement(prototypes.symbol, /** modifiers */ undefined);
                            if (memberElement) {
                                memberElements.push(...memberElement);
                            }
                        }
                    }
                    else {
                        const memberElement = createClassElement(member, [createToken(SyntaxKind.StaticKeyword)]);
                        if (memberElement) {
                            memberElements.push(...memberElement);
                        }
>>>>>>> ba02f430
                    }
                });
            }

            return memberElements;

            function shouldConvertDeclaration(_target: PropertyAccessExpression | ObjectLiteralExpression, source: Expression) {
                // Right now the only thing we can convert are function expressions, get/set accessors and methods
                // other values like normal value fields ({a: 1}) shouldn't get transformed.
                // We can update this once ES public class properties are available.
                if (isPropertyAccessExpression(_target)) {
                    if (isConstructorAssignment(_target)) return true;
                    return isFunctionLike(source);
                }
                else {
                    return every(_target.properties, property => {
                        // a() {}
                        if (isMethodDeclaration(property) || isGetOrSetAccessorDeclaration(property)) return true;
                        // a: function() {}
                        if (isPropertyAssignment(property) && isFunctionExpression(property.initializer) && !!property.name) return true;
                        // x.prototype.constructor = fn
                        if (isConstructorAssignment(property)) return true;
                        return false;
                    });
                }
            }

            function createClassElement(symbol: Symbol, modifiers: Modifier[] | undefined): readonly ClassElement[] {
                // Right now the only thing we can convert are function expressions, which are marked as methods
                // or { x: y } type prototype assignments, which are marked as ObjectLiteral
                const members: ClassElement[] = [];
                if (!(symbol.flags & SymbolFlags.Method) && !(symbol.flags & SymbolFlags.ObjectLiteral)) {
                    return members;
                }

                const memberDeclaration = symbol.valueDeclaration as PropertyAccessExpression | ObjectLiteralExpression;
                const assignmentBinaryExpression = memberDeclaration.parent as BinaryExpression;
                const assignmentExpr = assignmentBinaryExpression.right;

                if (!shouldConvertDeclaration(memberDeclaration, assignmentExpr)) {
                    return members;
                }

                // delete the entire statement if this expression is the sole expression to take care of the semicolon at the end
                const nodeToDelete = assignmentBinaryExpression.parent && assignmentBinaryExpression.parent.kind === SyntaxKind.ExpressionStatement
                    ? assignmentBinaryExpression.parent : assignmentBinaryExpression;
                changes.delete(sourceFile, nodeToDelete);

<<<<<<< HEAD
                if (!assignmentBinaryExpression.right) {
                    return factory.createPropertyDeclaration([], modifiers, symbol.name, /*questionToken*/ undefined,
                        /*type*/ undefined, /*initializer*/ undefined);
                }

                switch (assignmentBinaryExpression.right.kind) {
                    case SyntaxKind.FunctionExpression: {
                        const functionExpression = assignmentBinaryExpression.right as FunctionExpression;
                        const fullModifiers = concatenate(modifiers, getModifierKindFromSource(functionExpression, SyntaxKind.AsyncKeyword));
                        const method = factory.createMethodDeclaration(/*decorators*/ undefined, fullModifiers, /*asteriskToken*/ undefined, memberDeclaration.name, /*questionToken*/ undefined,
                            /*typeParameters*/ undefined, functionExpression.parameters, /*type*/ undefined, functionExpression.body);
                        copyLeadingComments(assignmentBinaryExpression, method, sourceFile);
                        return method;
                    }
=======
                if (!assignmentExpr) {
                    members.push(createProperty([], modifiers, symbol.name, /*questionToken*/ undefined,
                        /*type*/ undefined, /*initializer*/ undefined));
                    return members;
                }

                // f.x = expr
                if (isPropertyAccessExpression(memberDeclaration) && (isFunctionExpression(assignmentExpr) || isArrowFunction(assignmentExpr))) {
                    return createFunctionLikeExpressionMember(members, assignmentExpr, memberDeclaration.name);
                }
                // f.prototype = { ... }
                else if (isObjectLiteralExpression(assignmentExpr)) {
                    return flatMap(
                        assignmentExpr.properties,
                        property => {
                            if (isMethodDeclaration(property) || isGetOrSetAccessorDeclaration(property)) {
                                // MethodDeclaration and AccessorDeclaration can appear in a class directly
                                return members.concat(property);
                            }
                            if (isPropertyAssignment(property) && isFunctionExpression(property.initializer)) {
                                return createFunctionLikeExpressionMember(members, property.initializer, property.name);
                            }
                            // Drop constructor assignments
                            if (isConstructorAssignment(property)) return members;
                            return [];
                        }
                    );
                }
                else {
                    // Don't try to declare members in JavaScript files
                    if (isSourceFileJS(sourceFile)) return members;
                    if (!isPropertyAccessExpression(memberDeclaration)) return members;
                    const prop = createProperty(/*decorators*/ undefined, modifiers, memberDeclaration.name, /*questionToken*/ undefined, /*type*/ undefined, assignmentExpr);
                    copyLeadingComments(assignmentBinaryExpression.parent, prop, sourceFile);
                    members.push(prop);
                    return members;
                }
>>>>>>> ba02f430

                type MethodName = Parameters<typeof createMethod>[3];

<<<<<<< HEAD
                        // case 1: () => { return [1,2,3] }
                        if (arrowFunctionBody.kind === SyntaxKind.Block) {
                            bodyBlock = arrowFunctionBody as Block;
                        }
                        // case 2: () => [1,2,3]
                        else {
                            bodyBlock = factory.createBlock([factory.createReturn(arrowFunctionBody)]);
                        }
                        const fullModifiers = concatenate(modifiers, getModifierKindFromSource(arrowFunction, SyntaxKind.AsyncKeyword));
                        const method = factory.createMethodDeclaration(/*decorators*/ undefined, fullModifiers, /*asteriskToken*/ undefined, memberDeclaration.name, /*questionToken*/ undefined,
                            /*typeParameters*/ undefined, arrowFunction.parameters, /*type*/ undefined, bodyBlock);
                        copyLeadingComments(assignmentBinaryExpression, method, sourceFile);
                        return method;
                    }

                    default: {
                        // Don't try to declare members in JavaScript files
                        if (isSourceFileJS(sourceFile)) {
                            return;
                        }
                        const prop = factory.createPropertyDeclaration(/*decorators*/ undefined, modifiers, memberDeclaration.name, /*questionToken*/ undefined,
                            /*type*/ undefined, assignmentBinaryExpression.right);
                        copyLeadingComments(assignmentBinaryExpression.parent, prop, sourceFile);
                        return prop;
=======
                function createFunctionLikeExpressionMember(members: readonly ClassElement[], expression: FunctionExpression | ArrowFunction, name: MethodName) {
                    if (isFunctionExpression(expression)) return createFunctionExpressionMember(members, expression, name);
                    else return createArrowFunctionExpressionMember(members, expression, name);
                }

                function createFunctionExpressionMember(members: readonly ClassElement[], functionExpression: FunctionExpression, name: MethodName) {
                    const fullModifiers = concatenate(modifiers, getModifierKindFromSource(functionExpression, SyntaxKind.AsyncKeyword));
                    const method = createMethod(/*decorators*/ undefined, fullModifiers, /*asteriskToken*/ undefined, name, /*questionToken*/ undefined,
    /*typeParameters*/ undefined, functionExpression.parameters, /*type*/ undefined, functionExpression.body);
                    copyLeadingComments(assignmentBinaryExpression, method, sourceFile);
                    return members.concat(method);
                }

                function createArrowFunctionExpressionMember(members: readonly ClassElement[], arrowFunction: ArrowFunction, name: MethodName) {
                    const arrowFunctionBody = arrowFunction.body;
                    let bodyBlock: Block;

                    // case 1: () => { return [1,2,3] }
                    if (arrowFunctionBody.kind === SyntaxKind.Block) {
                        bodyBlock = arrowFunctionBody as Block;
>>>>>>> ba02f430
                    }
                    // case 2: () => [1,2,3]
                    else {
                        bodyBlock = createBlock([createReturn(arrowFunctionBody)]);
                    }
                    const fullModifiers = concatenate(modifiers, getModifierKindFromSource(arrowFunction, SyntaxKind.AsyncKeyword));
                    const method = createMethod(/*decorators*/ undefined, fullModifiers, /*asteriskToken*/ undefined, name, /*questionToken*/ undefined,
                        /*typeParameters*/ undefined, arrowFunction.parameters, /*type*/ undefined, bodyBlock);
                    copyLeadingComments(assignmentBinaryExpression, method, sourceFile);
                    return members.concat(method);
                }
            }
        }

        function createClassFromVariableDeclaration(node: VariableDeclaration): ClassDeclaration | undefined {
            const initializer = node.initializer as FunctionExpression;
            if (!initializer || initializer.kind !== SyntaxKind.FunctionExpression) {
                return undefined;
            }

            if (node.name.kind !== SyntaxKind.Identifier) {
                return undefined;
            }

            const memberElements = createClassElementsFromSymbol(node.symbol);
            if (initializer.body) {
                memberElements.unshift(factory.createConstructorDeclaration(/*decorators*/ undefined, /*modifiers*/ undefined, initializer.parameters, initializer.body));
            }

            const modifiers = getModifierKindFromSource(precedingNode!, SyntaxKind.ExportKeyword);
            const cls = factory.createClassDeclaration(/*decorators*/ undefined, modifiers, node.name,
                /*typeParameters*/ undefined, /*heritageClauses*/ undefined, memberElements);
            // Don't call copyComments here because we'll already leave them in place
            return cls;
        }

        function createClassFromFunctionDeclaration(node: FunctionDeclaration): ClassDeclaration {
            const memberElements = createClassElementsFromSymbol(ctorSymbol);
            if (node.body) {
                memberElements.unshift(factory.createConstructorDeclaration(/*decorators*/ undefined, /*modifiers*/ undefined, node.parameters, node.body));
            }

            const modifiers = getModifierKindFromSource(node, SyntaxKind.ExportKeyword);
            const cls = factory.createClassDeclaration(/*decorators*/ undefined, modifiers, node.name,
                /*typeParameters*/ undefined, /*heritageClauses*/ undefined, memberElements);
            // Don't call copyComments here because we'll already leave them in place
            return cls;
        }
    }

    function getModifierKindFromSource(source: Node, kind: SyntaxKind): readonly Modifier[] | undefined {
        return filter(source.modifiers, modifier => modifier.kind === kind);
    }

    function isConstructorAssignment(x: ObjectLiteralElementLike | PropertyAccessExpression) {
        if (!x.name) return false;
        if (isIdentifier(x.name) && x.name.text === "constructor") return true;
        return false;
    }
}
<|MERGE_RESOLUTION|>--- conflicted
+++ resolved
@@ -1,317 +1,267 @@
-/* @internal */
-namespace ts.codefix {
-    const fixId = "convertFunctionToEs6Class";
-    const errorCodes = [Diagnostics.This_constructor_function_may_be_converted_to_a_class_declaration.code];
-    registerCodeFix({
-        errorCodes,
-        getCodeActions(context: CodeFixContext) {
-            const changes = textChanges.ChangeTracker.with(context, t => doChange(t, context.sourceFile, context.span.start, context.program.getTypeChecker()));
-            return [createCodeFixAction(fixId, changes, Diagnostics.Convert_function_to_an_ES2015_class, fixId, Diagnostics.Convert_all_constructor_functions_to_classes)];
-        },
-        fixIds: [fixId],
-        getAllCodeActions: context => codeFixAll(context, errorCodes, (changes, err) => doChange(changes, err.file, err.start, context.program.getTypeChecker())),
-    });
-
-    function doChange(changes: textChanges.ChangeTracker, sourceFile: SourceFile, position: number, checker: TypeChecker): void {
-        const ctorSymbol = checker.getSymbolAtLocation(getTokenAtPosition(sourceFile, position))!;
-
-        if (!ctorSymbol || !(ctorSymbol.flags & (SymbolFlags.Function | SymbolFlags.Variable))) {
-            // Bad input
-            return undefined;
-        }
-
-        const ctorDeclaration = ctorSymbol.valueDeclaration;
-
-        let precedingNode: Node | undefined;
-        let newClassDeclaration: ClassDeclaration | undefined;
-        switch (ctorDeclaration.kind) {
-            case SyntaxKind.FunctionDeclaration:
-                precedingNode = ctorDeclaration;
-                changes.delete(sourceFile, ctorDeclaration);
-                newClassDeclaration = createClassFromFunctionDeclaration(ctorDeclaration as FunctionDeclaration);
-                break;
-
-            case SyntaxKind.VariableDeclaration:
-                precedingNode = ctorDeclaration.parent.parent;
-                newClassDeclaration = createClassFromVariableDeclaration(ctorDeclaration as VariableDeclaration);
-                if ((<VariableDeclarationList>ctorDeclaration.parent).declarations.length === 1) {
-                    copyLeadingComments(precedingNode, newClassDeclaration!, sourceFile); // TODO: GH#18217
-                    changes.delete(sourceFile, precedingNode);
-                }
-                else {
-                    changes.delete(sourceFile, ctorDeclaration);
-                }
-                break;
-        }
-
-        if (!newClassDeclaration) {
-            return undefined;
-        }
-
-        // Deleting a declaration only deletes JSDoc style comments, so only copy those to the new node.
-        if (hasJSDocNodes(ctorDeclaration)) {
-            copyLeadingComments(ctorDeclaration, newClassDeclaration, sourceFile);
-        }
-
-        // Because the preceding node could be touched, we need to insert nodes before delete nodes.
-        changes.insertNodeAfter(sourceFile, precedingNode!, newClassDeclaration);
-
-        function createClassElementsFromSymbol(symbol: Symbol) {
-            const memberElements: ClassElement[] = [];
-            // all instance members are stored in the "member" array of symbol
-            if (symbol.members) {
-                symbol.members.forEach((member, key) => {
-                    if (key === "constructor") {
-                        // fn.prototype.constructor = fn
-                        changes.delete(sourceFile, member.valueDeclaration.parent);
-                        return;
-                    }
-                    const memberElement = createClassElement(member, /*modifiers*/ undefined);
-                    if (memberElement) {
-                        memberElements.push(...memberElement);
-                    }
-                });
-            }
-
-            // all static members are stored in the "exports" array of symbol
-            if (symbol.exports) {
-                symbol.exports.forEach(member => {
-<<<<<<< HEAD
-                    const memberElement = createClassElement(member, [factory.createToken(SyntaxKind.StaticKeyword)]);
-                    if (memberElement) {
-                        memberElements.push(memberElement);
-=======
-                    if (member.name === "prototype") {
-                        const firstDeclaration = member.declarations[0];
-                        // only one "x.prototype = { ... }" will pass
-                        if (member.declarations.length === 1 &&
-                            isPropertyAccessExpression(firstDeclaration) &&
-                            isBinaryExpression(firstDeclaration.parent) &&
-                            firstDeclaration.parent.operatorToken.kind === SyntaxKind.EqualsToken &&
-                            isObjectLiteralExpression(firstDeclaration.parent.right)
-                        ) {
-                            const prototypes = firstDeclaration.parent.right;
-                            const memberElement = createClassElement(prototypes.symbol, /** modifiers */ undefined);
-                            if (memberElement) {
-                                memberElements.push(...memberElement);
-                            }
-                        }
-                    }
-                    else {
-                        const memberElement = createClassElement(member, [createToken(SyntaxKind.StaticKeyword)]);
-                        if (memberElement) {
-                            memberElements.push(...memberElement);
-                        }
->>>>>>> ba02f430
-                    }
-                });
-            }
-
-            return memberElements;
-
-            function shouldConvertDeclaration(_target: PropertyAccessExpression | ObjectLiteralExpression, source: Expression) {
-                // Right now the only thing we can convert are function expressions, get/set accessors and methods
-                // other values like normal value fields ({a: 1}) shouldn't get transformed.
-                // We can update this once ES public class properties are available.
-                if (isPropertyAccessExpression(_target)) {
-                    if (isConstructorAssignment(_target)) return true;
-                    return isFunctionLike(source);
-                }
-                else {
-                    return every(_target.properties, property => {
-                        // a() {}
-                        if (isMethodDeclaration(property) || isGetOrSetAccessorDeclaration(property)) return true;
-                        // a: function() {}
-                        if (isPropertyAssignment(property) && isFunctionExpression(property.initializer) && !!property.name) return true;
-                        // x.prototype.constructor = fn
-                        if (isConstructorAssignment(property)) return true;
-                        return false;
-                    });
-                }
-            }
-
-            function createClassElement(symbol: Symbol, modifiers: Modifier[] | undefined): readonly ClassElement[] {
-                // Right now the only thing we can convert are function expressions, which are marked as methods
-                // or { x: y } type prototype assignments, which are marked as ObjectLiteral
-                const members: ClassElement[] = [];
-                if (!(symbol.flags & SymbolFlags.Method) && !(symbol.flags & SymbolFlags.ObjectLiteral)) {
-                    return members;
-                }
-
-                const memberDeclaration = symbol.valueDeclaration as PropertyAccessExpression | ObjectLiteralExpression;
-                const assignmentBinaryExpression = memberDeclaration.parent as BinaryExpression;
-                const assignmentExpr = assignmentBinaryExpression.right;
-
-                if (!shouldConvertDeclaration(memberDeclaration, assignmentExpr)) {
-                    return members;
-                }
-
-                // delete the entire statement if this expression is the sole expression to take care of the semicolon at the end
-                const nodeToDelete = assignmentBinaryExpression.parent && assignmentBinaryExpression.parent.kind === SyntaxKind.ExpressionStatement
-                    ? assignmentBinaryExpression.parent : assignmentBinaryExpression;
-                changes.delete(sourceFile, nodeToDelete);
-
-<<<<<<< HEAD
-                if (!assignmentBinaryExpression.right) {
-                    return factory.createPropertyDeclaration([], modifiers, symbol.name, /*questionToken*/ undefined,
-                        /*type*/ undefined, /*initializer*/ undefined);
-                }
-
-                switch (assignmentBinaryExpression.right.kind) {
-                    case SyntaxKind.FunctionExpression: {
-                        const functionExpression = assignmentBinaryExpression.right as FunctionExpression;
-                        const fullModifiers = concatenate(modifiers, getModifierKindFromSource(functionExpression, SyntaxKind.AsyncKeyword));
-                        const method = factory.createMethodDeclaration(/*decorators*/ undefined, fullModifiers, /*asteriskToken*/ undefined, memberDeclaration.name, /*questionToken*/ undefined,
-                            /*typeParameters*/ undefined, functionExpression.parameters, /*type*/ undefined, functionExpression.body);
-                        copyLeadingComments(assignmentBinaryExpression, method, sourceFile);
-                        return method;
-                    }
-=======
-                if (!assignmentExpr) {
-                    members.push(createProperty([], modifiers, symbol.name, /*questionToken*/ undefined,
-                        /*type*/ undefined, /*initializer*/ undefined));
-                    return members;
-                }
-
-                // f.x = expr
-                if (isPropertyAccessExpression(memberDeclaration) && (isFunctionExpression(assignmentExpr) || isArrowFunction(assignmentExpr))) {
-                    return createFunctionLikeExpressionMember(members, assignmentExpr, memberDeclaration.name);
-                }
-                // f.prototype = { ... }
-                else if (isObjectLiteralExpression(assignmentExpr)) {
-                    return flatMap(
-                        assignmentExpr.properties,
-                        property => {
-                            if (isMethodDeclaration(property) || isGetOrSetAccessorDeclaration(property)) {
-                                // MethodDeclaration and AccessorDeclaration can appear in a class directly
-                                return members.concat(property);
-                            }
-                            if (isPropertyAssignment(property) && isFunctionExpression(property.initializer)) {
-                                return createFunctionLikeExpressionMember(members, property.initializer, property.name);
-                            }
-                            // Drop constructor assignments
-                            if (isConstructorAssignment(property)) return members;
-                            return [];
-                        }
-                    );
-                }
-                else {
-                    // Don't try to declare members in JavaScript files
-                    if (isSourceFileJS(sourceFile)) return members;
-                    if (!isPropertyAccessExpression(memberDeclaration)) return members;
-                    const prop = createProperty(/*decorators*/ undefined, modifiers, memberDeclaration.name, /*questionToken*/ undefined, /*type*/ undefined, assignmentExpr);
-                    copyLeadingComments(assignmentBinaryExpression.parent, prop, sourceFile);
-                    members.push(prop);
-                    return members;
-                }
->>>>>>> ba02f430
-
-                type MethodName = Parameters<typeof createMethod>[3];
-
-<<<<<<< HEAD
-                        // case 1: () => { return [1,2,3] }
-                        if (arrowFunctionBody.kind === SyntaxKind.Block) {
-                            bodyBlock = arrowFunctionBody as Block;
-                        }
-                        // case 2: () => [1,2,3]
-                        else {
-                            bodyBlock = factory.createBlock([factory.createReturn(arrowFunctionBody)]);
-                        }
-                        const fullModifiers = concatenate(modifiers, getModifierKindFromSource(arrowFunction, SyntaxKind.AsyncKeyword));
-                        const method = factory.createMethodDeclaration(/*decorators*/ undefined, fullModifiers, /*asteriskToken*/ undefined, memberDeclaration.name, /*questionToken*/ undefined,
-                            /*typeParameters*/ undefined, arrowFunction.parameters, /*type*/ undefined, bodyBlock);
-                        copyLeadingComments(assignmentBinaryExpression, method, sourceFile);
-                        return method;
-                    }
-
-                    default: {
-                        // Don't try to declare members in JavaScript files
-                        if (isSourceFileJS(sourceFile)) {
-                            return;
-                        }
-                        const prop = factory.createPropertyDeclaration(/*decorators*/ undefined, modifiers, memberDeclaration.name, /*questionToken*/ undefined,
-                            /*type*/ undefined, assignmentBinaryExpression.right);
-                        copyLeadingComments(assignmentBinaryExpression.parent, prop, sourceFile);
-                        return prop;
-=======
-                function createFunctionLikeExpressionMember(members: readonly ClassElement[], expression: FunctionExpression | ArrowFunction, name: MethodName) {
-                    if (isFunctionExpression(expression)) return createFunctionExpressionMember(members, expression, name);
-                    else return createArrowFunctionExpressionMember(members, expression, name);
-                }
-
-                function createFunctionExpressionMember(members: readonly ClassElement[], functionExpression: FunctionExpression, name: MethodName) {
-                    const fullModifiers = concatenate(modifiers, getModifierKindFromSource(functionExpression, SyntaxKind.AsyncKeyword));
-                    const method = createMethod(/*decorators*/ undefined, fullModifiers, /*asteriskToken*/ undefined, name, /*questionToken*/ undefined,
-    /*typeParameters*/ undefined, functionExpression.parameters, /*type*/ undefined, functionExpression.body);
-                    copyLeadingComments(assignmentBinaryExpression, method, sourceFile);
-                    return members.concat(method);
-                }
-
-                function createArrowFunctionExpressionMember(members: readonly ClassElement[], arrowFunction: ArrowFunction, name: MethodName) {
-                    const arrowFunctionBody = arrowFunction.body;
-                    let bodyBlock: Block;
-
-                    // case 1: () => { return [1,2,3] }
-                    if (arrowFunctionBody.kind === SyntaxKind.Block) {
-                        bodyBlock = arrowFunctionBody as Block;
->>>>>>> ba02f430
-                    }
-                    // case 2: () => [1,2,3]
-                    else {
-                        bodyBlock = createBlock([createReturn(arrowFunctionBody)]);
-                    }
-                    const fullModifiers = concatenate(modifiers, getModifierKindFromSource(arrowFunction, SyntaxKind.AsyncKeyword));
-                    const method = createMethod(/*decorators*/ undefined, fullModifiers, /*asteriskToken*/ undefined, name, /*questionToken*/ undefined,
-                        /*typeParameters*/ undefined, arrowFunction.parameters, /*type*/ undefined, bodyBlock);
-                    copyLeadingComments(assignmentBinaryExpression, method, sourceFile);
-                    return members.concat(method);
-                }
-            }
-        }
-
-        function createClassFromVariableDeclaration(node: VariableDeclaration): ClassDeclaration | undefined {
-            const initializer = node.initializer as FunctionExpression;
-            if (!initializer || initializer.kind !== SyntaxKind.FunctionExpression) {
-                return undefined;
-            }
-
-            if (node.name.kind !== SyntaxKind.Identifier) {
-                return undefined;
-            }
-
-            const memberElements = createClassElementsFromSymbol(node.symbol);
-            if (initializer.body) {
-                memberElements.unshift(factory.createConstructorDeclaration(/*decorators*/ undefined, /*modifiers*/ undefined, initializer.parameters, initializer.body));
-            }
-
-            const modifiers = getModifierKindFromSource(precedingNode!, SyntaxKind.ExportKeyword);
-            const cls = factory.createClassDeclaration(/*decorators*/ undefined, modifiers, node.name,
-                /*typeParameters*/ undefined, /*heritageClauses*/ undefined, memberElements);
-            // Don't call copyComments here because we'll already leave them in place
-            return cls;
-        }
-
-        function createClassFromFunctionDeclaration(node: FunctionDeclaration): ClassDeclaration {
-            const memberElements = createClassElementsFromSymbol(ctorSymbol);
-            if (node.body) {
-                memberElements.unshift(factory.createConstructorDeclaration(/*decorators*/ undefined, /*modifiers*/ undefined, node.parameters, node.body));
-            }
-
-            const modifiers = getModifierKindFromSource(node, SyntaxKind.ExportKeyword);
-            const cls = factory.createClassDeclaration(/*decorators*/ undefined, modifiers, node.name,
-                /*typeParameters*/ undefined, /*heritageClauses*/ undefined, memberElements);
-            // Don't call copyComments here because we'll already leave them in place
-            return cls;
-        }
-    }
-
-    function getModifierKindFromSource(source: Node, kind: SyntaxKind): readonly Modifier[] | undefined {
-        return filter(source.modifiers, modifier => modifier.kind === kind);
-    }
-
-    function isConstructorAssignment(x: ObjectLiteralElementLike | PropertyAccessExpression) {
-        if (!x.name) return false;
-        if (isIdentifier(x.name) && x.name.text === "constructor") return true;
-        return false;
-    }
-}
+/* @internal */
+namespace ts.codefix {
+    const fixId = "convertFunctionToEs6Class";
+    const errorCodes = [Diagnostics.This_constructor_function_may_be_converted_to_a_class_declaration.code];
+    registerCodeFix({
+        errorCodes,
+        getCodeActions(context: CodeFixContext) {
+            const changes = textChanges.ChangeTracker.with(context, t => doChange(t, context.sourceFile, context.span.start, context.program.getTypeChecker()));
+            return [createCodeFixAction(fixId, changes, Diagnostics.Convert_function_to_an_ES2015_class, fixId, Diagnostics.Convert_all_constructor_functions_to_classes)];
+        },
+        fixIds: [fixId],
+        getAllCodeActions: context => codeFixAll(context, errorCodes, (changes, err) => doChange(changes, err.file, err.start, context.program.getTypeChecker())),
+    });
+
+    function doChange(changes: textChanges.ChangeTracker, sourceFile: SourceFile, position: number, checker: TypeChecker): void {
+        const ctorSymbol = checker.getSymbolAtLocation(getTokenAtPosition(sourceFile, position))!;
+
+        if (!ctorSymbol || !(ctorSymbol.flags & (SymbolFlags.Function | SymbolFlags.Variable))) {
+            // Bad input
+            return undefined;
+        }
+
+        const ctorDeclaration = ctorSymbol.valueDeclaration;
+
+        let precedingNode: Node | undefined;
+        let newClassDeclaration: ClassDeclaration | undefined;
+        switch (ctorDeclaration.kind) {
+            case SyntaxKind.FunctionDeclaration:
+                precedingNode = ctorDeclaration;
+                changes.delete(sourceFile, ctorDeclaration);
+                newClassDeclaration = createClassFromFunctionDeclaration(ctorDeclaration as FunctionDeclaration);
+                break;
+
+            case SyntaxKind.VariableDeclaration:
+                precedingNode = ctorDeclaration.parent.parent;
+                newClassDeclaration = createClassFromVariableDeclaration(ctorDeclaration as VariableDeclaration);
+                if ((<VariableDeclarationList>ctorDeclaration.parent).declarations.length === 1) {
+                    copyLeadingComments(precedingNode, newClassDeclaration!, sourceFile); // TODO: GH#18217
+                    changes.delete(sourceFile, precedingNode);
+                }
+                else {
+                    changes.delete(sourceFile, ctorDeclaration);
+                }
+                break;
+        }
+
+        if (!newClassDeclaration) {
+            return undefined;
+        }
+
+        // Deleting a declaration only deletes JSDoc style comments, so only copy those to the new node.
+        if (hasJSDocNodes(ctorDeclaration)) {
+            copyLeadingComments(ctorDeclaration, newClassDeclaration, sourceFile);
+        }
+
+        // Because the preceding node could be touched, we need to insert nodes before delete nodes.
+        changes.insertNodeAfter(sourceFile, precedingNode!, newClassDeclaration);
+
+        function createClassElementsFromSymbol(symbol: Symbol) {
+            const memberElements: ClassElement[] = [];
+            // all instance members are stored in the "member" array of symbol
+            if (symbol.members) {
+                symbol.members.forEach((member, key) => {
+                    if (key === "constructor") {
+                        // fn.prototype.constructor = fn
+                        changes.delete(sourceFile, member.valueDeclaration.parent);
+                        return;
+                    }
+                    const memberElement = createClassElement(member, /*modifiers*/ undefined);
+                    if (memberElement) {
+                        memberElements.push(...memberElement);
+                    }
+                });
+            }
+
+            // all static members are stored in the "exports" array of symbol
+            if (symbol.exports) {
+                symbol.exports.forEach(member => {
+                    if (member.name === "prototype") {
+                        const firstDeclaration = member.declarations[0];
+                        // only one "x.prototype = { ... }" will pass
+                        if (member.declarations.length === 1 &&
+                            isPropertyAccessExpression(firstDeclaration) &&
+                            isBinaryExpression(firstDeclaration.parent) &&
+                            firstDeclaration.parent.operatorToken.kind === SyntaxKind.EqualsToken &&
+                            isObjectLiteralExpression(firstDeclaration.parent.right)
+                        ) {
+                            const prototypes = firstDeclaration.parent.right;
+                            const memberElement = createClassElement(prototypes.symbol, /** modifiers */ undefined);
+                            if (memberElement) {
+                                memberElements.push(...memberElement);
+                            }
+                        }
+                    }
+                    else {
+                        const memberElement = createClassElement(member, [factory.createToken(SyntaxKind.StaticKeyword)]);
+                        if (memberElement) {
+                            memberElements.push(...memberElement);
+                        }
+                    }
+                });
+            }
+
+            return memberElements;
+
+            function shouldConvertDeclaration(_target: PropertyAccessExpression | ObjectLiteralExpression, source: Expression) {
+                // Right now the only thing we can convert are function expressions, get/set accessors and methods
+                // other values like normal value fields ({a: 1}) shouldn't get transformed.
+                // We can update this once ES public class properties are available.
+                if (isPropertyAccessExpression(_target)) {
+                    if (isConstructorAssignment(_target)) return true;
+                    return isFunctionLike(source);
+                }
+                else {
+                    return every(_target.properties, property => {
+                        // a() {}
+                        if (isMethodDeclaration(property) || isGetOrSetAccessorDeclaration(property)) return true;
+                        // a: function() {}
+                        if (isPropertyAssignment(property) && isFunctionExpression(property.initializer) && !!property.name) return true;
+                        // x.prototype.constructor = fn
+                        if (isConstructorAssignment(property)) return true;
+                        return false;
+                    });
+                }
+            }
+
+            function createClassElement(symbol: Symbol, modifiers: Modifier[] | undefined): readonly ClassElement[] {
+                // Right now the only thing we can convert are function expressions, which are marked as methods
+                // or { x: y } type prototype assignments, which are marked as ObjectLiteral
+                const members: ClassElement[] = [];
+                if (!(symbol.flags & SymbolFlags.Method) && !(symbol.flags & SymbolFlags.ObjectLiteral)) {
+                    return members;
+                }
+
+                const memberDeclaration = symbol.valueDeclaration as PropertyAccessExpression | ObjectLiteralExpression;
+                const assignmentBinaryExpression = memberDeclaration.parent as BinaryExpression;
+                const assignmentExpr = assignmentBinaryExpression.right;
+
+                if (!shouldConvertDeclaration(memberDeclaration, assignmentExpr)) {
+                    return members;
+                }
+
+                // delete the entire statement if this expression is the sole expression to take care of the semicolon at the end
+                const nodeToDelete = assignmentBinaryExpression.parent && assignmentBinaryExpression.parent.kind === SyntaxKind.ExpressionStatement
+                    ? assignmentBinaryExpression.parent : assignmentBinaryExpression;
+                changes.delete(sourceFile, nodeToDelete);
+
+                if (!assignmentExpr) {
+                    members.push(factory.createPropertyDeclaration([], modifiers, symbol.name, /*questionToken*/ undefined,
+                        /*type*/ undefined, /*initializer*/ undefined));
+                    return members;
+                }
+
+                // f.x = expr
+                if (isPropertyAccessExpression(memberDeclaration) && (isFunctionExpression(assignmentExpr) || isArrowFunction(assignmentExpr))) {
+                    return createFunctionLikeExpressionMember(members, assignmentExpr, memberDeclaration.name);
+                }
+                // f.prototype = { ... }
+                else if (isObjectLiteralExpression(assignmentExpr)) {
+                    return flatMap(
+                        assignmentExpr.properties,
+                        property => {
+                            if (isMethodDeclaration(property) || isGetOrSetAccessorDeclaration(property)) {
+                                // MethodDeclaration and AccessorDeclaration can appear in a class directly
+                                return members.concat(property);
+                            }
+                            if (isPropertyAssignment(property) && isFunctionExpression(property.initializer)) {
+                                return createFunctionLikeExpressionMember(members, property.initializer, property.name);
+                            }
+                            // Drop constructor assignments
+                            if (isConstructorAssignment(property)) return members;
+                            return [];
+                        }
+                    );
+                }
+                else {
+                    // Don't try to declare members in JavaScript files
+                    if (isSourceFileJS(sourceFile)) return members;
+                    if (!isPropertyAccessExpression(memberDeclaration)) return members;
+                    const prop = factory.createPropertyDeclaration(/*decorators*/ undefined, modifiers, memberDeclaration.name, /*questionToken*/ undefined, /*type*/ undefined, assignmentExpr);
+                    copyLeadingComments(assignmentBinaryExpression.parent, prop, sourceFile);
+                    members.push(prop);
+                    return members;
+                }
+
+                type MethodName = Parameters<typeof factory.createMethodDeclaration>[3];
+
+                function createFunctionLikeExpressionMember(members: readonly ClassElement[], expression: FunctionExpression | ArrowFunction, name: MethodName) {
+                    if (isFunctionExpression(expression)) return createFunctionExpressionMember(members, expression, name);
+                    else return createArrowFunctionExpressionMember(members, expression, name);
+                }
+
+                function createFunctionExpressionMember(members: readonly ClassElement[], functionExpression: FunctionExpression, name: MethodName) {
+                    const fullModifiers = concatenate(modifiers, getModifierKindFromSource(functionExpression, SyntaxKind.AsyncKeyword));
+                    const method = factory.createMethodDeclaration(/*decorators*/ undefined, fullModifiers, /*asteriskToken*/ undefined, name, /*questionToken*/ undefined,
+                        /*typeParameters*/ undefined, functionExpression.parameters, /*type*/ undefined, functionExpression.body);
+                    copyLeadingComments(assignmentBinaryExpression, method, sourceFile);
+                    return members.concat(method);
+                }
+
+                function createArrowFunctionExpressionMember(members: readonly ClassElement[], arrowFunction: ArrowFunction, name: MethodName) {
+                    const arrowFunctionBody = arrowFunction.body;
+                    let bodyBlock: Block;
+
+                    // case 1: () => { return [1,2,3] }
+                    if (arrowFunctionBody.kind === SyntaxKind.Block) {
+                        bodyBlock = arrowFunctionBody as Block;
+                    }
+                    // case 2: () => [1,2,3]
+                    else {
+                        bodyBlock = factory.createBlock([factory.createReturn(arrowFunctionBody)]);
+                    }
+                    const fullModifiers = concatenate(modifiers, getModifierKindFromSource(arrowFunction, SyntaxKind.AsyncKeyword));
+                    const method = factory.createMethodDeclaration(/*decorators*/ undefined, fullModifiers, /*asteriskToken*/ undefined, name, /*questionToken*/ undefined,
+                        /*typeParameters*/ undefined, arrowFunction.parameters, /*type*/ undefined, bodyBlock);
+                    copyLeadingComments(assignmentBinaryExpression, method, sourceFile);
+                    return members.concat(method);
+                }
+            }
+        }
+
+        function createClassFromVariableDeclaration(node: VariableDeclaration): ClassDeclaration | undefined {
+            const initializer = node.initializer as FunctionExpression;
+            if (!initializer || initializer.kind !== SyntaxKind.FunctionExpression) {
+                return undefined;
+            }
+
+            if (node.name.kind !== SyntaxKind.Identifier) {
+                return undefined;
+            }
+
+            const memberElements = createClassElementsFromSymbol(node.symbol);
+            if (initializer.body) {
+                memberElements.unshift(factory.createConstructorDeclaration(/*decorators*/ undefined, /*modifiers*/ undefined, initializer.parameters, initializer.body));
+            }
+
+            const modifiers = getModifierKindFromSource(precedingNode!, SyntaxKind.ExportKeyword);
+            const cls = factory.createClassDeclaration(/*decorators*/ undefined, modifiers, node.name,
+                /*typeParameters*/ undefined, /*heritageClauses*/ undefined, memberElements);
+            // Don't call copyComments here because we'll already leave them in place
+            return cls;
+        }
+
+        function createClassFromFunctionDeclaration(node: FunctionDeclaration): ClassDeclaration {
+            const memberElements = createClassElementsFromSymbol(ctorSymbol);
+            if (node.body) {
+                memberElements.unshift(factory.createConstructorDeclaration(/*decorators*/ undefined, /*modifiers*/ undefined, node.parameters, node.body));
+            }
+
+            const modifiers = getModifierKindFromSource(node, SyntaxKind.ExportKeyword);
+            const cls = factory.createClassDeclaration(/*decorators*/ undefined, modifiers, node.name,
+                /*typeParameters*/ undefined, /*heritageClauses*/ undefined, memberElements);
+            // Don't call copyComments here because we'll already leave them in place
+            return cls;
+        }
+    }
+
+    function getModifierKindFromSource(source: Node, kind: SyntaxKind): readonly Modifier[] | undefined {
+        return filter(source.modifiers, modifier => modifier.kind === kind);
+    }
+
+    function isConstructorAssignment(x: ObjectLiteralElementLike | PropertyAccessExpression) {
+        if (!x.name) return false;
+        if (isIdentifier(x.name) && x.name.text === "constructor") return true;
+        return false;
+    }
+}