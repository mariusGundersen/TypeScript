--- conflicted
+++ resolved
@@ -1,777 +1,609 @@
-/// <reference path='services.ts' />
-
-/* @internal */
-namespace ts.NavigationBar {
-    /**
-     * Represents a navigation bar item and its children.
-     * The returned NavigationBarItem is more complicated and doesn't include 'parent', so we use these to do work before converting.
-     */
-    interface NavigationBarNode {
-        node: Node;
-        additionalNodes: Node[] | undefined;
-        parent: NavigationBarNode | undefined; // Present for all but root node
-        children: NavigationBarNode[] | undefined;
-        indent: number; // # of parents
-    }
-<<<<<<< HEAD
-
-    export function getNavigationBarItems(sourceFile: SourceFile): NavigationBarItem[] {
-        curSourceFile = sourceFile;
-        const result = map(topLevelItems(rootNavigationBarNode(sourceFile)), convertToTopLevelItem);
-        curSourceFile = undefined;
-        return result;
-    }
-
-    // Keep sourceFile handy so we don't have to search for it every time we need to call `getText`.
-    let curSourceFile: SourceFile;
-    function nodeText(node: Node): string {
-        return node.getText(curSourceFile);
-    }
-
-    function navigationBarNodeKind(n: NavigationBarNode): SyntaxKind {
-        return n.node.kind;
-    }
-
-    function pushChild(parent: NavigationBarNode, child: NavigationBarNode): void {
-        if (parent.children) {
-            parent.children.push(child);
-        }
-        else {
-            parent.children = [child];
-        }
-    }
-
-    /*
-    For performance, we keep navigation bar parents on a stack rather than passing them through each recursion.
-    `parent` is the current parent and is *not* stored in parentsStack.
-    `startNode` sets a new parent and `endNode` returns to the previous parent.
-    */
-    const parentsStack: NavigationBarNode[] = [];
-    let parent: NavigationBarNode;
-
-    function rootNavigationBarNode(sourceFile: SourceFile): NavigationBarNode {
-        Debug.assert(!parentsStack.length);
-        const root: NavigationBarNode = { node: sourceFile, additionalNodes: undefined, parent: undefined, children: undefined, indent: 0 };
-        parent = root;
-        for (const statement of sourceFile.statements) {
-            addChildrenRecursively(statement);
-        }
-        endNode();
-        Debug.assert(!parent && !parentsStack.length);
-        return root;
-    }
-
-    function addLeafNode(node: Node): void {
-        pushChild(parent, emptyNavigationBarNode(node));
-    }
-
-    function emptyNavigationBarNode(node: Node): NavigationBarNode {
-        return {
-            node,
-            additionalNodes: undefined,
-            parent,
-            children: undefined,
-            indent: parent.indent + 1
-        };
-    }
-
-    /**
-     * Add a new level of NavigationBarNodes.
-     * This pushes to the stack, so you must call `endNode` when you are done adding to this node.
-     */
-    function startNode(node: Node): void {
-        const navNode: NavigationBarNode = emptyNavigationBarNode(node);
-        pushChild(parent, navNode);
-
-        // Save the old parent
-        parentsStack.push(parent);
-        parent = navNode;
-    }
-
-=======
-
-    export function getNavigationBarItems(sourceFile: SourceFile): NavigationBarItem[] {
-        curSourceFile = sourceFile;
-        const result = map(topLevelItems(rootNavigationBarNode(sourceFile)), convertToTopLevelItem);
-        curSourceFile = undefined;
-        return result;
-    }
-
-    // Keep sourceFile handy so we don't have to search for it every time we need to call `getText`.
-    let curSourceFile: SourceFile;
-    function nodeText(node: Node): string {
-        return node.getText(curSourceFile);
-    }
-
-    function navigationBarNodeKind(n: NavigationBarNode): SyntaxKind {
-        return n.node.kind;
-    }
-
-    function pushChild(parent: NavigationBarNode, child: NavigationBarNode): void {
-        if (parent.children) {
-            parent.children.push(child);
-        }
-        else {
-            parent.children = [child];
-        }
-    }
-
-    /*
-    For performance, we keep navigation bar parents on a stack rather than passing them through each recursion.
-    `parent` is the current parent and is *not* stored in parentsStack.
-    `startNode` sets a new parent and `endNode` returns to the previous parent.
-    */
-    const parentsStack: NavigationBarNode[] = [];
-    let parent: NavigationBarNode;
-
-    function rootNavigationBarNode(sourceFile: SourceFile): NavigationBarNode {
-        Debug.assert(!parentsStack.length);
-        const root: NavigationBarNode = { node: sourceFile, additionalNodes: undefined, parent: undefined, children: undefined, indent: 0 };
-        parent = root;
-        for (const statement of sourceFile.statements) {
-            addChildrenRecursively(statement);
-        }
-        endNode();
-        Debug.assert(!parent && !parentsStack.length);
-        return root;
-    }
-
-    function addLeafNode(node: Node): void {
-        pushChild(parent, emptyNavigationBarNode(node));
-    }
-
-    function emptyNavigationBarNode(node: Node): NavigationBarNode {
-        return {
-            node,
-            additionalNodes: undefined,
-            parent,
-            children: undefined,
-            indent: parent.indent + 1
-        };
-    }
-
-    /**
-     * Add a new level of NavigationBarNodes.
-     * This pushes to the stack, so you must call `endNode` when you are done adding to this node.
-     */
-    function startNode(node: Node): void {
-        const navNode: NavigationBarNode = emptyNavigationBarNode(node);
-        pushChild(parent, navNode);
-
-        // Save the old parent
-        parentsStack.push(parent);
-        parent = navNode;
-    }
-
->>>>>>> 36b61133
-    /** Call after calling `startNode` and adding children to it. */
-    function endNode(): void {
-        if (parent.children) {
-            mergeChildren(parent.children);
-            sortChildren(parent.children);
-        }
-        parent = parentsStack.pop();
-    }
-
-    function addNodeWithRecursiveChild(node: Node, child: Node): void {
-        startNode(node);
-        addChildrenRecursively(child);
-        endNode();
-    }
-
-    /** Look for navigation bar items in node's subtree, adding them to the current `parent`. */
-    function addChildrenRecursively(node: Node): void {
-        if (!node || isToken(node)) {
-            return;
-        }
-
-        switch (node.kind) {
-            case SyntaxKind.Constructor:
-                // Get parameter properties, and treat them as being on the *same* level as the constructor, not under it.
-                const ctr = <ConstructorDeclaration>node;
-                addNodeWithRecursiveChild(ctr, ctr.body);
-
-                // Parameter properties are children of the class, not the constructor.
-                for (const param of ctr.parameters) {
-                    if (isParameterPropertyDeclaration(param)) {
-                        addLeafNode(param);
-                    }
-                }
-                break;
-
-            case SyntaxKind.MethodDeclaration:
-            case SyntaxKind.GetAccessor:
-            case SyntaxKind.SetAccessor:
-            case SyntaxKind.MethodSignature:
-                if (!hasDynamicName((<ClassElement | TypeElement>node))) {
-                    addNodeWithRecursiveChild(node, (<FunctionLikeDeclaration>node).body);
-                }
-                break;
-
-            case SyntaxKind.PropertyDeclaration:
-            case SyntaxKind.PropertySignature:
-                if (!hasDynamicName((<ClassElement | TypeElement>node))) {
-                    addLeafNode(node);
-                }
-                break;
-
-            case SyntaxKind.ImportClause:
-                let importClause = <ImportClause>node;
-                // Handle default import case e.g.:
-                //    import d from "mod";
-                if (importClause.name) {
-                    addLeafNode(importClause);
-                }
-
-                // Handle named bindings in imports e.g.:
-                //    import * as NS from "mod";
-                //    import {a, b as B} from "mod";
-                const {namedBindings} = importClause;
-                if (namedBindings) {
-                    if (namedBindings.kind === SyntaxKind.NamespaceImport) {
-                        addLeafNode(<NamespaceImport>namedBindings);
-                    }
-                    else {
-                        for (const element of (<NamedImports>namedBindings).elements) {
-                            addLeafNode(element);
-                        }
-                    }
-                }
-                break;
-
-            case SyntaxKind.BindingElement:
-            case SyntaxKind.VariableDeclaration:
-                const decl = <VariableDeclaration>node;
-                const name = decl.name;
-                if (isBindingPattern(name)) {
-                    addChildrenRecursively(name);
-                }
-                else if (decl.initializer && isFunctionOrClassExpression(decl.initializer)) {
-                    // For `const x = function() {}`, just use the function node, not the const.
-                    addChildrenRecursively(decl.initializer);
-                }
-                else {
-                    addNodeWithRecursiveChild(decl, decl.initializer);
-                }
-                break;
-
-            case SyntaxKind.ArrowFunction:
-            case SyntaxKind.FunctionDeclaration:
-            case SyntaxKind.FunctionExpression:
-                addNodeWithRecursiveChild(node, (<FunctionLikeDeclaration>node).body);
-                break;
-
-            case SyntaxKind.EnumDeclaration:
-                startNode(node);
-                for (const member of (<EnumDeclaration>node).members) {
-                    if (!isComputedProperty(member)) {
-                        addLeafNode(member);
-                    }
-                }
-                endNode();
-                break;
-
-            case SyntaxKind.ClassDeclaration:
-            case SyntaxKind.ClassExpression:
-            case SyntaxKind.InterfaceDeclaration:
-                startNode(node);
-                for (const member of (<InterfaceDeclaration>node).members) {
-                    addChildrenRecursively(member);
-                }
-                endNode();
-                break;
-
-            case SyntaxKind.ModuleDeclaration:
-                addNodeWithRecursiveChild(node, getInteriorModule(<ModuleDeclaration>node).body);
-                break;
-
-            case SyntaxKind.ExportSpecifier:
-            case SyntaxKind.ImportEqualsDeclaration:
-            case SyntaxKind.IndexSignature:
-            case SyntaxKind.CallSignature:
-            case SyntaxKind.ConstructSignature:
-            case SyntaxKind.TypeAliasDeclaration:
-                addLeafNode(node);
-                break;
-
-            default:
-                if (node.jsDocComments) {
-                    for (const jsDocComment of node.jsDocComments) {
-                        for (const tag of jsDocComment.tags) {
-                            if (tag.kind === SyntaxKind.JSDocTypedefTag) {
-                                addLeafNode(tag);
-                            }
-                        }
-                    }
-                }
-
-                forEachChild(node, addChildrenRecursively);
-        }
-    }
-
-    /** Merge declarations of the same kind. */
-    function mergeChildren(children: NavigationBarNode[]): void {
-        const nameToItems: Map<NavigationBarNode | NavigationBarNode[]> = {};
-        filterMutate(children, child => {
-            const decl = <Declaration>child.node;
-            const name = decl.name && nodeText(decl.name);
-            if (!name) {
-                // Anonymous items are never merged.
-                return true;
-            }
-
-            const itemsWithSameName = getProperty(nameToItems, name);
-            if (!itemsWithSameName) {
-                nameToItems[name] = child;
-                return true;
-            }
-
-            if (itemsWithSameName instanceof Array) {
-                for (const itemWithSameName of itemsWithSameName) {
-                    if (tryMerge(itemWithSameName, child)) {
-                        return false;
-                    }
-                }
-                itemsWithSameName.push(child);
-                return true;
-            }
-            else {
-                const itemWithSameName = itemsWithSameName;
-                if (tryMerge(itemWithSameName, child)) {
-                    return false;
-                }
-                nameToItems[name] = [itemWithSameName, child];
-                return true;
-            }
-
-            function tryMerge(a: NavigationBarNode, b: NavigationBarNode): boolean {
-                if (shouldReallyMerge(a.node, b.node)) {
-                    merge(a, b);
-                    return true;
-                }
-                return false;
-            }
-        });
-
-        /** a and b have the same name, but they may not be mergeable. */
-        function shouldReallyMerge(a: Node, b: Node): boolean {
-            return a.kind === b.kind && (a.kind !== SyntaxKind.ModuleDeclaration || areSameModule(<ModuleDeclaration>a, <ModuleDeclaration>b));
-
-            // We use 1 NavNode to represent 'A.B.C', but there are multiple source nodes.
-            // Only merge module nodes that have the same chain. Don't merge 'A.B.C' with 'A'!
-            function areSameModule(a: ModuleDeclaration, b: ModuleDeclaration): boolean {
-                if (a.body.kind !== b.body.kind) {
-                    return false;
-                }
-                if (a.body.kind !== SyntaxKind.ModuleDeclaration) {
-                    return true;
-                }
-                return areSameModule(<ModuleDeclaration>a.body, <ModuleDeclaration>b.body);
-            }
-        }
-
-        /** Merge source into target. Source should be thrown away after this is called. */
-        function merge(target: NavigationBarNode, source: NavigationBarNode): void {
-            target.additionalNodes = target.additionalNodes || [];
-            target.additionalNodes.push(source.node);
-            if (source.additionalNodes) {
-                target.additionalNodes.push(...source.additionalNodes);
-            }
-
-            target.children = concatenate(target.children, source.children);
-            if (target.children) {
-                mergeChildren(target.children);
-                sortChildren(target.children);
-            }
-        }
-    }
-
-    /** Recursively ensure that each NavNode's children are in sorted order. */
-    function sortChildren(children: NavigationBarNode[]): void {
-        children.sort(compareChildren);
-    }
-
-    function compareChildren(child1: NavigationBarNode, child2: NavigationBarNode): number {
-        const name1 = tryGetName(child1.node), name2 = tryGetName(child2.node);
-        if (name1 && name2) {
-            const cmp = localeCompareFix(name1, name2);
-            return cmp !== 0 ? cmp : navigationBarNodeKind(child1) - navigationBarNodeKind(child2);
-        }
-        else {
-            return name1 ? 1 : name2 ? -1 : navigationBarNodeKind(child1) - navigationBarNodeKind(child2);
-        }
-    }
-
-    // More efficient to create a collator once and use its `compare` than to call `a.localeCompare(b)` many times.
-    const collator: { compare(a: string, b: string): number } = typeof Intl === "undefined" ? undefined : new Intl.Collator();
-    // Intl is missing in Safari, and node 0.10 treats "a" as greater than "B".
-    const localeCompareIsCorrect = collator && collator.compare("a", "B") < 0;
-    const localeCompareFix: (a: string, b: string) => number = localeCompareIsCorrect ? collator.compare : function(a, b) {
-        // This isn't perfect, but it passes all of our tests.
-        for (let i = 0; i < Math.min(a.length, b.length); i++) {
-            const chA = a.charAt(i), chB = b.charAt(i);
-            if (chA === "\"" && chB === "'") {
-                return 1;
-            }
-            if (chA === "'" && chB === "\"") {
-                return -1;
-            }
-            const cmp = chA.toLocaleLowerCase().localeCompare(chB.toLocaleLowerCase());
-            if (cmp !== 0) {
-                return cmp;
-            }
-        }
-        return a.length - b.length;
-    };
-
-    /**
-     * This differs from getItemName because this is just used for sorting.
-     * We only sort nodes by name that have a more-or-less "direct" name, as opposed to `new()` and the like.
-     * So `new()` can still come before an `aardvark` method.
-     */
-    function tryGetName(node: Node): string | undefined {
-        if (node.kind === SyntaxKind.ModuleDeclaration) {
-            return getModuleName(<ModuleDeclaration>node);
-        }
-
-        const decl = <Declaration>node;
-        if (decl.name) {
-            return getPropertyNameForPropertyNameNode(decl.name);
-        }
-        switch (node.kind) {
-            case SyntaxKind.FunctionExpression:
-            case SyntaxKind.ArrowFunction:
-            case SyntaxKind.ClassExpression:
-                return getFunctionOrClassName(<FunctionExpression | ArrowFunction | ClassExpression>node);
-            case SyntaxKind.JSDocTypedefTag:
-                return getJSDocTypedefTagName(<JSDocTypedefTag>node);
-            default:
-                return undefined;
-        }
-    }
-
-    function getItemName(node: Node): string {
-        if (node.kind === SyntaxKind.ModuleDeclaration) {
-            return getModuleName(<ModuleDeclaration>node);
-        }
-
-        const name = (<Declaration>node).name;
-        if (name) {
-            const text = nodeText(name);
-            if (text.length > 0) {
-                return text;
-            }
-        }
-
-        switch (node.kind) {
-            case SyntaxKind.SourceFile:
-                const sourceFile = <SourceFile>node;
-                return isExternalModule(sourceFile)
-                    ? `"${escapeString(getBaseFileName(removeFileExtension(normalizePath(sourceFile.fileName))))}"`
-                    : "<global>";
-            case SyntaxKind.ArrowFunction:
-            case SyntaxKind.FunctionDeclaration:
-            case SyntaxKind.FunctionExpression:
-            case SyntaxKind.ClassDeclaration:
-            case SyntaxKind.ClassExpression:
-<<<<<<< HEAD
-                if (getModifierFlags(node) & ModifierFlags.Default) {
-=======
-                if (node.flags & NodeFlags.Default) {
->>>>>>> 36b61133
-                    return "default";
-                }
-                return getFunctionOrClassName(<ArrowFunction | FunctionExpression | ClassExpression>node);
-            case SyntaxKind.Constructor:
-                return "constructor";
-            case SyntaxKind.ConstructSignature:
-                return "new()";
-            case SyntaxKind.CallSignature:
-                return "()";
-            case SyntaxKind.IndexSignature:
-                return "[]";
-            case SyntaxKind.JSDocTypedefTag:
-                return getJSDocTypedefTagName(<JSDocTypedefTag>node);
-            default:
-                return "<unknown>";
-        }
-    }
-
-    function getJSDocTypedefTagName(node: JSDocTypedefTag): string {
-        if (node.name) {
-            return node.name.text;
-        }
-        else {
-            const parentNode = node.parent && node.parent.parent;
-            if (parentNode && parentNode.kind === SyntaxKind.VariableStatement) {
-                if ((<VariableStatement>parentNode).declarationList.declarations.length > 0) {
-                    const nameIdentifier = (<VariableStatement>parentNode).declarationList.declarations[0].name;
-                    if (nameIdentifier.kind === SyntaxKind.Identifier) {
-                        return (<Identifier>nameIdentifier).text;
-                    }
-                }
-            }
-            return "<typedef>";
-        }
-    }
-
-    /** Flattens the NavNode tree to a list, keeping only the top-level items. */
-    function topLevelItems(root: NavigationBarNode): NavigationBarNode[] {
-        const topLevel: NavigationBarNode[] = [];
-        function recur(item: NavigationBarNode) {
-            if (isTopLevel(item)) {
-                topLevel.push(item);
-                if (item.children) {
-                    for (const child of item.children) {
-                        recur(child);
-                    }
-                }
-            }
-        }
-        recur(root);
-        return topLevel;
-
-        function isTopLevel(item: NavigationBarNode): boolean {
-            switch (navigationBarNodeKind(item)) {
-                case SyntaxKind.ClassDeclaration:
-                case SyntaxKind.ClassExpression:
-                case SyntaxKind.EnumDeclaration:
-                case SyntaxKind.InterfaceDeclaration:
-                case SyntaxKind.ModuleDeclaration:
-                case SyntaxKind.SourceFile:
-                case SyntaxKind.TypeAliasDeclaration:
-                case SyntaxKind.JSDocTypedefTag:
-                    return true;
-
-                case SyntaxKind.Constructor:
-                case SyntaxKind.MethodDeclaration:
-                case SyntaxKind.GetAccessor:
-                case SyntaxKind.SetAccessor:
-                    return hasSomeImportantChild(item);
-
-                case SyntaxKind.ArrowFunction:
-                case SyntaxKind.FunctionDeclaration:
-                case SyntaxKind.FunctionExpression:
-                    return isTopLevelFunctionDeclaration(item);
-
-                default:
-                    return false;
-            }
-            function isTopLevelFunctionDeclaration(item: NavigationBarNode): boolean {
-                if (!(<FunctionDeclaration>item.node).body) {
-                    return false;
-                }
-
-                switch (navigationBarNodeKind(item.parent)) {
-                    case SyntaxKind.ModuleBlock:
-                    case SyntaxKind.SourceFile:
-                    case SyntaxKind.MethodDeclaration:
-                    case SyntaxKind.Constructor:
-                        return true;
-                    default:
-                        return hasSomeImportantChild(item);
-                }
-            }
-            function hasSomeImportantChild(item: NavigationBarNode) {
-                return forEach(item.children, child => {
-                    const childKind = navigationBarNodeKind(child);
-                    return childKind !== SyntaxKind.VariableDeclaration && childKind !== SyntaxKind.BindingElement;
-                });
-            }
-        }
-    }
-
-    // NavigationBarItem requires an array, but will not mutate it, so just give it this for performance.
-    const emptyChildItemArray: NavigationBarItem[] = [];
-
-    function convertToTopLevelItem(n: NavigationBarNode): NavigationBarItem {
-        return {
-            text: getItemName(n.node),
-<<<<<<< HEAD
-            kind: nodeKind(n.node),
-=======
-            kind: getNodeKind(n.node),
->>>>>>> 36b61133
-            kindModifiers: getNodeModifiers(n.node),
-            spans: getSpans(n),
-            childItems: map(n.children, convertToChildItem) || emptyChildItemArray,
-            indent: n.indent,
-            bolded: false,
-            grayed: false
-        };
-
-        function convertToChildItem(n: NavigationBarNode): NavigationBarItem {
-            return {
-                text: getItemName(n.node),
-<<<<<<< HEAD
-                kind: nodeKind(n.node),
-=======
-                kind: getNodeKind(n.node),
->>>>>>> 36b61133
-                kindModifiers: getNodeModifiers(n.node),
-                spans: getSpans(n),
-                childItems: emptyChildItemArray,
-                indent: 0,
-                bolded: false,
-                grayed: false
-            };
-        }
-
-        function getSpans(n: NavigationBarNode): TextSpan[] {
-            const spans = [getNodeSpan(n.node)];
-            if (n.additionalNodes) {
-                for (const node of n.additionalNodes) {
-                    spans.push(getNodeSpan(node));
-                }
-            }
-            return spans;
-<<<<<<< HEAD
-=======
-        }
-    }
-
-    function getModuleName(moduleDeclaration: ModuleDeclaration): string {
-        // We want to maintain quotation marks.
-        if (isAmbientModule(moduleDeclaration)) {
-            return getTextOfNode(moduleDeclaration.name);
->>>>>>> 36b61133
-        }
-    }
-
-<<<<<<< HEAD
-    // TODO: GH#9145: We should just use getNodeKind. No reason why navigationBar and navigateTo should have different behaviors.
-    function nodeKind(node: Node): string {
-        switch (node.kind) {
-            case SyntaxKind.SourceFile:
-                return ScriptElementKind.moduleElement;
-
-            case SyntaxKind.EnumMember:
-                return ScriptElementKind.memberVariableElement;
-
-            case SyntaxKind.VariableDeclaration:
-            case SyntaxKind.BindingElement:
-                let variableDeclarationNode: Node;
-                let name: Node;
-
-                if (node.kind === SyntaxKind.BindingElement) {
-                    name = (<BindingElement>node).name;
-                    variableDeclarationNode = node;
-                    // binding elements are added only for variable declarations
-                    // bubble up to the containing variable declaration
-                    while (variableDeclarationNode && variableDeclarationNode.kind !== SyntaxKind.VariableDeclaration) {
-                        variableDeclarationNode = variableDeclarationNode.parent;
-                    }
-                    Debug.assert(!!variableDeclarationNode);
-                }
-                else {
-                    Debug.assert(!isBindingPattern((<VariableDeclaration>node).name));
-                    variableDeclarationNode = node;
-                    name = (<VariableDeclaration>node).name;
-                }
-
-                if (isConst(variableDeclarationNode)) {
-                    return ts.ScriptElementKind.constElement;
-                }
-                else if (isLet(variableDeclarationNode)) {
-                    return ts.ScriptElementKind.letElement;
-                }
-                else {
-                    return ts.ScriptElementKind.variableElement;
-                }
-
-            case SyntaxKind.ArrowFunction:
-                return ts.ScriptElementKind.functionElement;
-
-            case SyntaxKind.JSDocTypedefTag:
-                return ScriptElementKind.typeElement;
-
-            default:
-                return getNodeKind(node);
-        }
-    }
-
-    function getModuleName(moduleDeclaration: ModuleDeclaration): string {
-        // We want to maintain quotation marks.
-        if (isAmbientModule(moduleDeclaration)) {
-            return getTextOfNode(moduleDeclaration.name);
-        }
-
-        // Otherwise, we need to aggregate each identifier to build up the qualified name.
-        const result: string[] = [];
-
-        result.push(moduleDeclaration.name.text);
-
-        while (moduleDeclaration.body && moduleDeclaration.body.kind === SyntaxKind.ModuleDeclaration) {
-            moduleDeclaration = <ModuleDeclaration>moduleDeclaration.body;
-
-            result.push(moduleDeclaration.name.text);
-        }
-
-=======
-        // Otherwise, we need to aggregate each identifier to build up the qualified name.
-        const result: string[] = [];
-
-        result.push(moduleDeclaration.name.text);
-
-        while (moduleDeclaration.body && moduleDeclaration.body.kind === SyntaxKind.ModuleDeclaration) {
-            moduleDeclaration = <ModuleDeclaration>moduleDeclaration.body;
-
-            result.push(moduleDeclaration.name.text);
-        }
-
->>>>>>> 36b61133
-        return result.join(".");
-    }
-
-    /**
-     * For 'module A.B.C', we want to get the node for 'C'.
-     * We store 'A' as associated with a NavNode, and use getModuleName to traverse down again.
-     */
-    function getInteriorModule(decl: ModuleDeclaration): ModuleDeclaration {
-        return decl.body.kind === SyntaxKind.ModuleDeclaration ? getInteriorModule(<ModuleDeclaration>decl.body) : decl;
-    }
-
-    function isComputedProperty(member: EnumMember): boolean {
-        return !member.name || member.name.kind === SyntaxKind.ComputedPropertyName;
-    }
-
-    function getNodeSpan(node: Node): TextSpan {
-        return node.kind === SyntaxKind.SourceFile
-            ? createTextSpanFromBounds(node.getFullStart(), node.getEnd())
-            : createTextSpanFromBounds(node.getStart(curSourceFile), node.getEnd());
-    }
-
-    function getFunctionOrClassName(node: FunctionExpression | FunctionDeclaration | ArrowFunction | ClassLikeDeclaration): string {
-        if (node.name && getFullWidth(node.name) > 0) {
-            return declarationNameToString(node.name);
-        }
-        // See if it is a var initializer. If so, use the var name.
-        else if (node.parent.kind === SyntaxKind.VariableDeclaration) {
-            return declarationNameToString((node.parent as VariableDeclaration).name);
-        }
-        // See if it is of the form "<expr> = function(){...}". If so, use the text from the left-hand side.
-        else if (node.parent.kind === SyntaxKind.BinaryExpression &&
-            (node.parent as BinaryExpression).operatorToken.kind === SyntaxKind.EqualsToken) {
-            return nodeText((node.parent as BinaryExpression).left);
-        }
-        // See if it is a property assignment, and if so use the property name
-        else if (node.parent.kind === SyntaxKind.PropertyAssignment && (node.parent as PropertyAssignment).name) {
-            return nodeText((node.parent as PropertyAssignment).name);
-        }
-        // Default exports are named "default"
-<<<<<<< HEAD
-        else if (getModifierFlags(node) & ModifierFlags.Default) {
-=======
-        else if (node.flags & NodeFlags.Default) {
->>>>>>> 36b61133
-            return "default";
-        }
-        else {
-            return isClassLike(node) ? "<class>" : "<function>";
-        }
-    }
-
-    function isFunctionOrClassExpression(node: Node): boolean {
-        return node.kind === SyntaxKind.FunctionExpression || node.kind === SyntaxKind.ArrowFunction || node.kind === SyntaxKind.ClassExpression;
-    }
-}
+/// <reference path='services.ts' />
+
+/* @internal */
+namespace ts.NavigationBar {
+    /**
+     * Represents a navigation bar item and its children.
+     * The returned NavigationBarItem is more complicated and doesn't include 'parent', so we use these to do work before converting.
+     */
+    interface NavigationBarNode {
+        node: Node;
+        additionalNodes: Node[] | undefined;
+        parent: NavigationBarNode | undefined; // Present for all but root node
+        children: NavigationBarNode[] | undefined;
+        indent: number; // # of parents
+    }
+
+    export function getNavigationBarItems(sourceFile: SourceFile): NavigationBarItem[] {
+        curSourceFile = sourceFile;
+        const result = map(topLevelItems(rootNavigationBarNode(sourceFile)), convertToTopLevelItem);
+        curSourceFile = undefined;
+        return result;
+    }
+
+    // Keep sourceFile handy so we don't have to search for it every time we need to call `getText`.
+    let curSourceFile: SourceFile;
+    function nodeText(node: Node): string {
+        return node.getText(curSourceFile);
+    }
+
+    function navigationBarNodeKind(n: NavigationBarNode): SyntaxKind {
+        return n.node.kind;
+    }
+
+    function pushChild(parent: NavigationBarNode, child: NavigationBarNode): void {
+        if (parent.children) {
+            parent.children.push(child);
+        }
+        else {
+            parent.children = [child];
+        }
+    }
+
+    /*
+    For performance, we keep navigation bar parents on a stack rather than passing them through each recursion.
+    `parent` is the current parent and is *not* stored in parentsStack.
+    `startNode` sets a new parent and `endNode` returns to the previous parent.
+    */
+    const parentsStack: NavigationBarNode[] = [];
+    let parent: NavigationBarNode;
+
+    function rootNavigationBarNode(sourceFile: SourceFile): NavigationBarNode {
+        Debug.assert(!parentsStack.length);
+        const root: NavigationBarNode = { node: sourceFile, additionalNodes: undefined, parent: undefined, children: undefined, indent: 0 };
+        parent = root;
+        for (const statement of sourceFile.statements) {
+            addChildrenRecursively(statement);
+        }
+        endNode();
+        Debug.assert(!parent && !parentsStack.length);
+        return root;
+    }
+
+    function addLeafNode(node: Node): void {
+        pushChild(parent, emptyNavigationBarNode(node));
+    }
+
+    function emptyNavigationBarNode(node: Node): NavigationBarNode {
+        return {
+            node,
+            additionalNodes: undefined,
+            parent,
+            children: undefined,
+            indent: parent.indent + 1
+        };
+    }
+
+    /**
+     * Add a new level of NavigationBarNodes.
+     * This pushes to the stack, so you must call `endNode` when you are done adding to this node.
+     */
+    function startNode(node: Node): void {
+        const navNode: NavigationBarNode = emptyNavigationBarNode(node);
+        pushChild(parent, navNode);
+
+        // Save the old parent
+        parentsStack.push(parent);
+        parent = navNode;
+    }
+
+    /** Call after calling `startNode` and adding children to it. */
+    function endNode(): void {
+        if (parent.children) {
+            mergeChildren(parent.children);
+            sortChildren(parent.children);
+        }
+        parent = parentsStack.pop();
+    }
+
+    function addNodeWithRecursiveChild(node: Node, child: Node): void {
+        startNode(node);
+        addChildrenRecursively(child);
+        endNode();
+    }
+
+    /** Look for navigation bar items in node's subtree, adding them to the current `parent`. */
+    function addChildrenRecursively(node: Node): void {
+        if (!node || isToken(node)) {
+            return;
+        }
+
+        switch (node.kind) {
+            case SyntaxKind.Constructor:
+                // Get parameter properties, and treat them as being on the *same* level as the constructor, not under it.
+                const ctr = <ConstructorDeclaration>node;
+                addNodeWithRecursiveChild(ctr, ctr.body);
+
+                // Parameter properties are children of the class, not the constructor.
+                for (const param of ctr.parameters) {
+                    if (isParameterPropertyDeclaration(param)) {
+                        addLeafNode(param);
+                    }
+                }
+                break;
+
+            case SyntaxKind.MethodDeclaration:
+            case SyntaxKind.GetAccessor:
+            case SyntaxKind.SetAccessor:
+            case SyntaxKind.MethodSignature:
+                if (!hasDynamicName((<ClassElement | TypeElement>node))) {
+                    addNodeWithRecursiveChild(node, (<FunctionLikeDeclaration>node).body);
+                }
+                break;
+
+            case SyntaxKind.PropertyDeclaration:
+            case SyntaxKind.PropertySignature:
+                if (!hasDynamicName((<ClassElement | TypeElement>node))) {
+                    addLeafNode(node);
+                }
+                break;
+
+            case SyntaxKind.ImportClause:
+                let importClause = <ImportClause>node;
+                // Handle default import case e.g.:
+                //    import d from "mod";
+                if (importClause.name) {
+                    addLeafNode(importClause);
+                }
+
+                // Handle named bindings in imports e.g.:
+                //    import * as NS from "mod";
+                //    import {a, b as B} from "mod";
+                const {namedBindings} = importClause;
+                if (namedBindings) {
+                    if (namedBindings.kind === SyntaxKind.NamespaceImport) {
+                        addLeafNode(<NamespaceImport>namedBindings);
+                    }
+                    else {
+                        for (const element of (<NamedImports>namedBindings).elements) {
+                            addLeafNode(element);
+                        }
+                    }
+                }
+                break;
+
+            case SyntaxKind.BindingElement:
+            case SyntaxKind.VariableDeclaration:
+                const decl = <VariableDeclaration>node;
+                const name = decl.name;
+                if (isBindingPattern(name)) {
+                    addChildrenRecursively(name);
+                }
+                else if (decl.initializer && isFunctionOrClassExpression(decl.initializer)) {
+                    // For `const x = function() {}`, just use the function node, not the const.
+                    addChildrenRecursively(decl.initializer);
+                }
+                else {
+                    addNodeWithRecursiveChild(decl, decl.initializer);
+                }
+                break;
+
+            case SyntaxKind.ArrowFunction:
+            case SyntaxKind.FunctionDeclaration:
+            case SyntaxKind.FunctionExpression:
+                addNodeWithRecursiveChild(node, (<FunctionLikeDeclaration>node).body);
+                break;
+
+            case SyntaxKind.EnumDeclaration:
+                startNode(node);
+                for (const member of (<EnumDeclaration>node).members) {
+                    if (!isComputedProperty(member)) {
+                        addLeafNode(member);
+                    }
+                }
+                endNode();
+                break;
+
+            case SyntaxKind.ClassDeclaration:
+            case SyntaxKind.ClassExpression:
+            case SyntaxKind.InterfaceDeclaration:
+                startNode(node);
+                for (const member of (<InterfaceDeclaration>node).members) {
+                    addChildrenRecursively(member);
+                }
+                endNode();
+                break;
+
+            case SyntaxKind.ModuleDeclaration:
+                addNodeWithRecursiveChild(node, getInteriorModule(<ModuleDeclaration>node).body);
+                break;
+
+            case SyntaxKind.ExportSpecifier:
+            case SyntaxKind.ImportEqualsDeclaration:
+            case SyntaxKind.IndexSignature:
+            case SyntaxKind.CallSignature:
+            case SyntaxKind.ConstructSignature:
+            case SyntaxKind.TypeAliasDeclaration:
+                addLeafNode(node);
+                break;
+
+            default:
+                if (node.jsDocComments) {
+                    for (const jsDocComment of node.jsDocComments) {
+                        for (const tag of jsDocComment.tags) {
+                            if (tag.kind === SyntaxKind.JSDocTypedefTag) {
+                                addLeafNode(tag);
+                            }
+                        }
+                    }
+                }
+
+                forEachChild(node, addChildrenRecursively);
+        }
+    }
+
+    /** Merge declarations of the same kind. */
+    function mergeChildren(children: NavigationBarNode[]): void {
+        const nameToItems: Map<NavigationBarNode | NavigationBarNode[]> = {};
+        filterMutate(children, child => {
+            const decl = <Declaration>child.node;
+            const name = decl.name && nodeText(decl.name);
+            if (!name) {
+                // Anonymous items are never merged.
+                return true;
+            }
+
+            const itemsWithSameName = getProperty(nameToItems, name);
+            if (!itemsWithSameName) {
+                nameToItems[name] = child;
+                return true;
+            }
+
+            if (itemsWithSameName instanceof Array) {
+                for (const itemWithSameName of itemsWithSameName) {
+                    if (tryMerge(itemWithSameName, child)) {
+                        return false;
+                    }
+                }
+                itemsWithSameName.push(child);
+                return true;
+            }
+            else {
+                const itemWithSameName = itemsWithSameName;
+                if (tryMerge(itemWithSameName, child)) {
+                    return false;
+                }
+                nameToItems[name] = [itemWithSameName, child];
+                return true;
+            }
+
+            function tryMerge(a: NavigationBarNode, b: NavigationBarNode): boolean {
+                if (shouldReallyMerge(a.node, b.node)) {
+                    merge(a, b);
+                    return true;
+                }
+                return false;
+            }
+        });
+
+        /** a and b have the same name, but they may not be mergeable. */
+        function shouldReallyMerge(a: Node, b: Node): boolean {
+            return a.kind === b.kind && (a.kind !== SyntaxKind.ModuleDeclaration || areSameModule(<ModuleDeclaration>a, <ModuleDeclaration>b));
+
+            // We use 1 NavNode to represent 'A.B.C', but there are multiple source nodes.
+            // Only merge module nodes that have the same chain. Don't merge 'A.B.C' with 'A'!
+            function areSameModule(a: ModuleDeclaration, b: ModuleDeclaration): boolean {
+                if (a.body.kind !== b.body.kind) {
+                    return false;
+                }
+                if (a.body.kind !== SyntaxKind.ModuleDeclaration) {
+                    return true;
+                }
+                return areSameModule(<ModuleDeclaration>a.body, <ModuleDeclaration>b.body);
+            }
+        }
+
+        /** Merge source into target. Source should be thrown away after this is called. */
+        function merge(target: NavigationBarNode, source: NavigationBarNode): void {
+            target.additionalNodes = target.additionalNodes || [];
+            target.additionalNodes.push(source.node);
+            if (source.additionalNodes) {
+                target.additionalNodes.push(...source.additionalNodes);
+            }
+
+            target.children = concatenate(target.children, source.children);
+            if (target.children) {
+                mergeChildren(target.children);
+                sortChildren(target.children);
+            }
+        }
+    }
+
+    /** Recursively ensure that each NavNode's children are in sorted order. */
+    function sortChildren(children: NavigationBarNode[]): void {
+        children.sort(compareChildren);
+    }
+
+    function compareChildren(child1: NavigationBarNode, child2: NavigationBarNode): number {
+        const name1 = tryGetName(child1.node), name2 = tryGetName(child2.node);
+        if (name1 && name2) {
+            const cmp = localeCompareFix(name1, name2);
+            return cmp !== 0 ? cmp : navigationBarNodeKind(child1) - navigationBarNodeKind(child2);
+        }
+        else {
+            return name1 ? 1 : name2 ? -1 : navigationBarNodeKind(child1) - navigationBarNodeKind(child2);
+        }
+    }
+
+    // More efficient to create a collator once and use its `compare` than to call `a.localeCompare(b)` many times.
+    const collator: { compare(a: string, b: string): number } = typeof Intl === "undefined" ? undefined : new Intl.Collator();
+    // Intl is missing in Safari, and node 0.10 treats "a" as greater than "B".
+    const localeCompareIsCorrect = collator && collator.compare("a", "B") < 0;
+    const localeCompareFix: (a: string, b: string) => number = localeCompareIsCorrect ? collator.compare : function(a, b) {
+        // This isn't perfect, but it passes all of our tests.
+        for (let i = 0; i < Math.min(a.length, b.length); i++) {
+            const chA = a.charAt(i), chB = b.charAt(i);
+            if (chA === "\"" && chB === "'") {
+                return 1;
+            }
+            if (chA === "'" && chB === "\"") {
+                return -1;
+            }
+            const cmp = chA.toLocaleLowerCase().localeCompare(chB.toLocaleLowerCase());
+            if (cmp !== 0) {
+                return cmp;
+            }
+        }
+        return a.length - b.length;
+    };
+
+    /**
+     * This differs from getItemName because this is just used for sorting.
+     * We only sort nodes by name that have a more-or-less "direct" name, as opposed to `new()` and the like.
+     * So `new()` can still come before an `aardvark` method.
+     */
+    function tryGetName(node: Node): string | undefined {
+        if (node.kind === SyntaxKind.ModuleDeclaration) {
+            return getModuleName(<ModuleDeclaration>node);
+        }
+
+        const decl = <Declaration>node;
+        if (decl.name) {
+            return getPropertyNameForPropertyNameNode(decl.name);
+        }
+        switch (node.kind) {
+            case SyntaxKind.FunctionExpression:
+            case SyntaxKind.ArrowFunction:
+            case SyntaxKind.ClassExpression:
+                return getFunctionOrClassName(<FunctionExpression | ArrowFunction | ClassExpression>node);
+            case SyntaxKind.JSDocTypedefTag:
+                return getJSDocTypedefTagName(<JSDocTypedefTag>node);
+            default:
+                return undefined;
+        }
+    }
+
+    function getItemName(node: Node): string {
+        if (node.kind === SyntaxKind.ModuleDeclaration) {
+            return getModuleName(<ModuleDeclaration>node);
+        }
+
+        const name = (<Declaration>node).name;
+        if (name) {
+            const text = nodeText(name);
+            if (text.length > 0) {
+                return text;
+            }
+        }
+
+        switch (node.kind) {
+            case SyntaxKind.SourceFile:
+                const sourceFile = <SourceFile>node;
+                return isExternalModule(sourceFile)
+                    ? `"${escapeString(getBaseFileName(removeFileExtension(normalizePath(sourceFile.fileName))))}"`
+                    : "<global>";
+            case SyntaxKind.ArrowFunction:
+            case SyntaxKind.FunctionDeclaration:
+            case SyntaxKind.FunctionExpression:
+            case SyntaxKind.ClassDeclaration:
+            case SyntaxKind.ClassExpression:
+                if (getModifierFlags(node) & ModifierFlags.Default) {
+                    return "default";
+                }
+                return getFunctionOrClassName(<ArrowFunction | FunctionExpression | ClassExpression>node);
+            case SyntaxKind.Constructor:
+                return "constructor";
+            case SyntaxKind.ConstructSignature:
+                return "new()";
+            case SyntaxKind.CallSignature:
+                return "()";
+            case SyntaxKind.IndexSignature:
+                return "[]";
+            case SyntaxKind.JSDocTypedefTag:
+                return getJSDocTypedefTagName(<JSDocTypedefTag>node);
+            default:
+                return "<unknown>";
+        }
+    }
+
+    function getJSDocTypedefTagName(node: JSDocTypedefTag): string {
+        if (node.name) {
+            return node.name.text;
+        }
+        else {
+            const parentNode = node.parent && node.parent.parent;
+            if (parentNode && parentNode.kind === SyntaxKind.VariableStatement) {
+                if ((<VariableStatement>parentNode).declarationList.declarations.length > 0) {
+                    const nameIdentifier = (<VariableStatement>parentNode).declarationList.declarations[0].name;
+                    if (nameIdentifier.kind === SyntaxKind.Identifier) {
+                        return (<Identifier>nameIdentifier).text;
+                    }
+                }
+            }
+            return "<typedef>";
+        }
+    }
+
+    /** Flattens the NavNode tree to a list, keeping only the top-level items. */
+    function topLevelItems(root: NavigationBarNode): NavigationBarNode[] {
+        const topLevel: NavigationBarNode[] = [];
+        function recur(item: NavigationBarNode) {
+            if (isTopLevel(item)) {
+                topLevel.push(item);
+                if (item.children) {
+                    for (const child of item.children) {
+                        recur(child);
+                    }
+                }
+            }
+        }
+        recur(root);
+        return topLevel;
+
+        function isTopLevel(item: NavigationBarNode): boolean {
+            switch (navigationBarNodeKind(item)) {
+                case SyntaxKind.ClassDeclaration:
+                case SyntaxKind.ClassExpression:
+                case SyntaxKind.EnumDeclaration:
+                case SyntaxKind.InterfaceDeclaration:
+                case SyntaxKind.ModuleDeclaration:
+                case SyntaxKind.SourceFile:
+                case SyntaxKind.TypeAliasDeclaration:
+                case SyntaxKind.JSDocTypedefTag:
+                    return true;
+
+                case SyntaxKind.Constructor:
+                case SyntaxKind.MethodDeclaration:
+                case SyntaxKind.GetAccessor:
+                case SyntaxKind.SetAccessor:
+                    return hasSomeImportantChild(item);
+
+                case SyntaxKind.ArrowFunction:
+                case SyntaxKind.FunctionDeclaration:
+                case SyntaxKind.FunctionExpression:
+                    return isTopLevelFunctionDeclaration(item);
+
+                default:
+                    return false;
+            }
+            function isTopLevelFunctionDeclaration(item: NavigationBarNode): boolean {
+                if (!(<FunctionDeclaration>item.node).body) {
+                    return false;
+                }
+
+                switch (navigationBarNodeKind(item.parent)) {
+                    case SyntaxKind.ModuleBlock:
+                    case SyntaxKind.SourceFile:
+                    case SyntaxKind.MethodDeclaration:
+                    case SyntaxKind.Constructor:
+                        return true;
+                    default:
+                        return hasSomeImportantChild(item);
+                }
+            }
+            function hasSomeImportantChild(item: NavigationBarNode) {
+                return forEach(item.children, child => {
+                    const childKind = navigationBarNodeKind(child);
+                    return childKind !== SyntaxKind.VariableDeclaration && childKind !== SyntaxKind.BindingElement;
+                });
+            }
+        }
+    }
+
+    // NavigationBarItem requires an array, but will not mutate it, so just give it this for performance.
+    const emptyChildItemArray: NavigationBarItem[] = [];
+
+    function convertToTopLevelItem(n: NavigationBarNode): NavigationBarItem {
+        return {
+            text: getItemName(n.node),
+            kind: getNodeKind(n.node),
+            kindModifiers: getNodeModifiers(n.node),
+            spans: getSpans(n),
+            childItems: map(n.children, convertToChildItem) || emptyChildItemArray,
+            indent: n.indent,
+            bolded: false,
+            grayed: false
+        };
+
+        function convertToChildItem(n: NavigationBarNode): NavigationBarItem {
+            return {
+                text: getItemName(n.node),
+                kind: getNodeKind(n.node),
+                kindModifiers: getNodeModifiers(n.node),
+                spans: getSpans(n),
+                childItems: emptyChildItemArray,
+                indent: 0,
+                bolded: false,
+                grayed: false
+            };
+        }
+
+        function getSpans(n: NavigationBarNode): TextSpan[] {
+            const spans = [getNodeSpan(n.node)];
+            if (n.additionalNodes) {
+                for (const node of n.additionalNodes) {
+                    spans.push(getNodeSpan(node));
+                }
+            }
+            return spans;
+        }
+    }
+
+    function getModuleName(moduleDeclaration: ModuleDeclaration): string {
+        // We want to maintain quotation marks.
+        if (isAmbientModule(moduleDeclaration)) {
+            return getTextOfNode(moduleDeclaration.name);
+        }
+
+        // Otherwise, we need to aggregate each identifier to build up the qualified name.
+        const result: string[] = [];
+
+        result.push(moduleDeclaration.name.text);
+
+        while (moduleDeclaration.body && moduleDeclaration.body.kind === SyntaxKind.ModuleDeclaration) {
+            moduleDeclaration = <ModuleDeclaration>moduleDeclaration.body;
+
+            result.push(moduleDeclaration.name.text);
+        }
+
+        return result.join(".");
+    }
+
+    /**
+     * For 'module A.B.C', we want to get the node for 'C'.
+     * We store 'A' as associated with a NavNode, and use getModuleName to traverse down again.
+     */
+    function getInteriorModule(decl: ModuleDeclaration): ModuleDeclaration {
+        return decl.body.kind === SyntaxKind.ModuleDeclaration ? getInteriorModule(<ModuleDeclaration>decl.body) : decl;
+    }
+
+    function isComputedProperty(member: EnumMember): boolean {
+        return !member.name || member.name.kind === SyntaxKind.ComputedPropertyName;
+    }
+
+    function getNodeSpan(node: Node): TextSpan {
+        return node.kind === SyntaxKind.SourceFile
+            ? createTextSpanFromBounds(node.getFullStart(), node.getEnd())
+            : createTextSpanFromBounds(node.getStart(curSourceFile), node.getEnd());
+    }
+
+    function getFunctionOrClassName(node: FunctionExpression | FunctionDeclaration | ArrowFunction | ClassLikeDeclaration): string {
+        if (node.name && getFullWidth(node.name) > 0) {
+            return declarationNameToString(node.name);
+        }
+        // See if it is a var initializer. If so, use the var name.
+        else if (node.parent.kind === SyntaxKind.VariableDeclaration) {
+            return declarationNameToString((node.parent as VariableDeclaration).name);
+        }
+        // See if it is of the form "<expr> = function(){...}". If so, use the text from the left-hand side.
+        else if (node.parent.kind === SyntaxKind.BinaryExpression &&
+            (node.parent as BinaryExpression).operatorToken.kind === SyntaxKind.EqualsToken) {
+            return nodeText((node.parent as BinaryExpression).left);
+        }
+        // See if it is a property assignment, and if so use the property name
+        else if (node.parent.kind === SyntaxKind.PropertyAssignment && (node.parent as PropertyAssignment).name) {
+            return nodeText((node.parent as PropertyAssignment).name);
+        }
+        // Default exports are named "default"
+        else if (getModifierFlags(node) & ModifierFlags.Default) {
+            return "default";
+        }
+        else {
+            return isClassLike(node) ? "<class>" : "<function>";
+        }
+    }
+
+    function isFunctionOrClassExpression(node: Node): boolean {
+        return node.kind === SyntaxKind.FunctionExpression || node.kind === SyntaxKind.ArrowFunction || node.kind === SyntaxKind.ClassExpression;
+    }
+}