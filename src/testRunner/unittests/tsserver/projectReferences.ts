namespace ts.projectSystem {
    describe("unittests:: tsserver:: with project references and tsbuild", () => {
        function createHost(files: readonly File[], rootNames: readonly string[]) {
            const host = createServerHost(files);

            // ts build should succeed
            const solutionBuilder = tscWatch.createSolutionBuilder(host, rootNames, {});
            solutionBuilder.build();
            assert.equal(host.getOutput().length, 0);

            return host;
        }

        describe("with container project", () => {
            function getProjectFiles(project: string): [File, File] {
                return [
                    TestFSWithWatch.getTsBuildProjectFile(project, "tsconfig.json"),
                    TestFSWithWatch.getTsBuildProjectFile(project, "index.ts"),
                ];
            }

            const project = "container";
            const containerLib = getProjectFiles("container/lib");
            const containerExec = getProjectFiles("container/exec");
            const containerCompositeExec = getProjectFiles("container/compositeExec");
            const containerConfig = TestFSWithWatch.getTsBuildProjectFile(project, "tsconfig.json");
            const files = [libFile, ...containerLib, ...containerExec, ...containerCompositeExec, containerConfig];

            it("does not error on container only project", () => {
                const host = createHost(files, [containerConfig.path]);

                // Open external project for the folder
                const session = createSession(host);
                const service = session.getProjectService();
                service.openExternalProjects([{
                    projectFileName: TestFSWithWatch.getTsBuildProjectFilePath(project, project),
                    rootFiles: files.map(f => ({ fileName: f.path })),
                    options: {}
                }]);
                checkNumberOfProjects(service, { configuredProjects: 4 });
                files.forEach(f => {
                    const args: protocol.FileRequestArgs = {
                        file: f.path,
                        projectFileName: endsWith(f.path, "tsconfig.json") ? f.path : undefined
                    };
                    const syntaxDiagnostics = session.executeCommandSeq<protocol.SyntacticDiagnosticsSyncRequest>({
                        command: protocol.CommandTypes.SyntacticDiagnosticsSync,
                        arguments: args
                    }).response;
                    assert.deepEqual(syntaxDiagnostics, []);
                    const semanticDiagnostics = session.executeCommandSeq<protocol.SemanticDiagnosticsSyncRequest>({
                        command: protocol.CommandTypes.SemanticDiagnosticsSync,
                        arguments: args
                    }).response;
                    assert.deepEqual(semanticDiagnostics, []);
                });
                const containerProject = service.configuredProjects.get(containerConfig.path)!;
                checkProjectActualFiles(containerProject, [containerConfig.path]);
                const optionsDiagnostics = session.executeCommandSeq<protocol.CompilerOptionsDiagnosticsRequest>({
                    command: protocol.CommandTypes.CompilerOptionsDiagnosticsFull,
                    arguments: { projectFileName: containerProject.projectName }
                }).response;
                assert.deepEqual(optionsDiagnostics, []);
            });

            it("can successfully find references with --out options", () => {
                const host = createHost(files, [containerConfig.path]);
                const session = createSession(host);
                openFilesForSession([containerCompositeExec[1]], session);
                const service = session.getProjectService();
                checkNumberOfProjects(service, { configuredProjects: 1 });
                const { file: myConstFile, start: myConstStart, end: myConstEnd } = protocolFileSpanFromSubstring({
                    file: containerCompositeExec[1],
                    text: "myConst",
                });
                const response = session.executeCommandSeq<protocol.RenameRequest>({
                    command: protocol.CommandTypes.Rename,
                    arguments: { file: myConstFile, ...myConstStart }
                }).response as protocol.RenameResponseBody;

                const locationOfMyConstInLib = protocolFileSpanWithContextFromSubstring({
                    file: containerLib[1],
                    text: "myConst",
                    contextText: "export const myConst = 30;"
                });
                const { file: _, ...renameTextOfMyConstInLib } = locationOfMyConstInLib;
                assert.deepEqual(response.locs, [
                    { file: locationOfMyConstInLib.file, locs: [renameTextOfMyConstInLib] },
                    { file: myConstFile, locs: [{ start: myConstStart, end: myConstEnd }] }
                ]);
            });
        });

        describe("with main and depedency project", () => {
            const projectLocation = "/user/username/projects/myproject";
            const dependecyLocation = `${projectLocation}/dependency`;
            const dependecyDeclsLocation = `${projectLocation}/decls`;
            const mainLocation = `${projectLocation}/main`;
            const dependencyTs: File = {
                path: `${dependecyLocation}/FnS.ts`,
                content: `export function fn1() { }
export function fn2() { }
export function fn3() { }
export function fn4() { }
export function fn5() { }
`
            };
            const dependencyTsPath = dependencyTs.path.toLowerCase();
            const dependencyConfig: File = {
                path: `${dependecyLocation}/tsconfig.json`,
                content: JSON.stringify({ compilerOptions: { composite: true, declarationMap: true, declarationDir: "../decls" } })
            };

            const mainTs: File = {
                path: `${mainLocation}/main.ts`,
                content: `import {
    fn1,
    fn2,
    fn3,
    fn4,
    fn5
} from '../decls/fns'

fn1();
fn2();
fn3();
fn4();
fn5();
`
            };
            const mainConfig: File = {
                path: `${mainLocation}/tsconfig.json`,
                content: JSON.stringify({
                    compilerOptions: { composite: true, declarationMap: true },
                    references: [{ path: "../dependency" }]
                })
            };

            const randomFile: File = {
                path: `${projectLocation}/random/random.ts`,
                content: "let a = 10;"
            };
            const randomConfig: File = {
                path: `${projectLocation}/random/tsconfig.json`,
                content: "{}"
            };
            const dtsLocation = `${dependecyDeclsLocation}/FnS.d.ts`;
            const dtsPath = dtsLocation.toLowerCase() as Path;
            const dtsMapLocation = `${dependecyDeclsLocation}/FnS.d.ts.map`;
            const dtsMapPath = dtsMapLocation.toLowerCase() as Path;

            const files = [dependencyTs, dependencyConfig, mainTs, mainConfig, libFile, randomFile, randomConfig];

<<<<<<< HEAD
            function verifyScriptInfos(session: TestSession, host: TestServerHost, openInfos: ReadonlyArray<string>, closedInfos: ReadonlyArray<string>, otherWatchedFiles: ReadonlyArray<string>, additionalInfo: string) {
                checkScriptInfos(session.getProjectService(), openInfos.concat(closedInfos), additionalInfo);
                checkWatchedFiles(host, closedInfos.concat(otherWatchedFiles).map(f => f.toLowerCase()), additionalInfo);
            }

            function verifyInfosWithRandom(session: TestSession, host: TestServerHost, openInfos: ReadonlyArray<string>, closedInfos: ReadonlyArray<string>, otherWatchedFiles: ReadonlyArray<string>, reqName: string) {
                verifyScriptInfos(session, host, openInfos.concat(randomFile.path), closedInfos, otherWatchedFiles.concat(randomConfig.path), reqName);
=======
            function verifyScriptInfos(session: TestSession, host: TestServerHost, openInfos: readonly string[], closedInfos: readonly string[], otherWatchedFiles: readonly string[]) {
                checkScriptInfos(session.getProjectService(), openInfos.concat(closedInfos));
                checkWatchedFiles(host, closedInfos.concat(otherWatchedFiles).map(f => f.toLowerCase()));
            }

            function verifyInfosWithRandom(session: TestSession, host: TestServerHost, openInfos: readonly string[], closedInfos: readonly string[], otherWatchedFiles: readonly string[]) {
                verifyScriptInfos(session, host, openInfos.concat(randomFile.path), closedInfos, otherWatchedFiles.concat(randomConfig.path));
>>>>>>> 74354258
            }

            function verifyOnlyRandomInfos(session: TestSession, host: TestServerHost) {
                verifyScriptInfos(session, host, [randomFile.path], [libFile.path], [randomConfig.path], "Random");
            }

            function declarationSpan(fn: number): protocol.TextSpanWithContext {
                return {
                    start: { line: fn, offset: 17 },
                    end: { line: fn, offset: 20 },
                    contextStart: { line: fn, offset: 1 },
                    contextEnd: { line: fn, offset: 26 }
                };
            }
            function importSpan(fn: number): protocol.TextSpanWithContext {
                return {
                    start: { line: fn + 1, offset: 5 },
                    end: { line: fn + 1, offset: 8 },
                    contextStart: { line: 1, offset: 1 },
                    contextEnd: { line: 7, offset: 22 }
                };
            }
            function usageSpan(fn: number): protocol.TextSpan {
                return { start: { line: fn + 8, offset: 1 }, end: { line: fn + 8, offset: 4 } };
            }

            function goToDefFromMainTs(fn: number): Action<protocol.DefinitionAndBoundSpanRequest, protocol.DefinitionInfoAndBoundSpan> {
                const textSpan = usageSpan(fn);
                const definition: protocol.FileSpan = { file: dependencyTs.path, ...declarationSpan(fn) };
                return {
                    reqName: "goToDef",
                    request: {
                        command: protocol.CommandTypes.DefinitionAndBoundSpan,
                        arguments: { file: mainTs.path, ...textSpan.start }
                    },
                    expectedResponse: {
                        // To dependency
                        definitions: [definition],
                        textSpan
                    }
                };
            }

            function goToDefFromMainTsWithNoMap(fn: number): Action<protocol.DefinitionAndBoundSpanRequest, protocol.DefinitionInfoAndBoundSpan> {
                const textSpan = usageSpan(fn);
                const definition = declarationSpan(fn);
                const declareSpaceLength = "declare ".length;
                return {
                    reqName: "goToDef",
                    request: {
                        command: protocol.CommandTypes.DefinitionAndBoundSpan,
                        arguments: { file: mainTs.path, ...textSpan.start }
                    },
                    expectedResponse: {
                        // To the dts
                        definitions: [{
                            file: dtsPath,
                            start: { line: fn, offset: definition.start.offset + declareSpaceLength },
                            end: { line: fn, offset: definition.end.offset + declareSpaceLength },
                            contextStart: { line: fn, offset: 1 },
                            contextEnd: { line: fn, offset: 37 }
                        }],
                        textSpan
                    }
                };
            }

            function goToDefFromMainTsWithNoDts(fn: number): Action<protocol.DefinitionAndBoundSpanRequest, protocol.DefinitionInfoAndBoundSpan> {
                const textSpan = usageSpan(fn);
                return {
                    reqName: "goToDef",
                    request: {
                        command: protocol.CommandTypes.DefinitionAndBoundSpan,
                        arguments: { file: mainTs.path, ...textSpan.start }
                    },
                    expectedResponse: {
                        // To import declaration
                        definitions: [{ file: mainTs.path, ...importSpan(fn) }],
                        textSpan
                    }
                };
            }

            function goToDefFromMainTsWithDependencyChange(fn: number): Action<protocol.DefinitionAndBoundSpanRequest, protocol.DefinitionInfoAndBoundSpan> {
                const textSpan = usageSpan(fn);
                return {
                    reqName: "goToDef",
                    request: {
                        command: protocol.CommandTypes.DefinitionAndBoundSpan,
                        arguments: { file: mainTs.path, ...textSpan.start }
                    },
                    expectedResponse: {
                        // Definition on fn + 1 line
                        definitions: [{ file: dependencyTs.path, ...declarationSpan(fn + 1) }],
                        textSpan
                    }
                };
            }

            function goToDefFromMainTsProjectInfoVerifier(withRefs: boolean): ProjectInfoVerifier {
                return {
                    openFile: mainTs,
                    openFileLastLine: 14,
                    configFile: mainConfig,
                    expectedProjectActualFiles: withRefs ?
                        [mainTs.path, libFile.path, mainConfig.path, dependencyTs.path] :
                        [mainTs.path, libFile.path, mainConfig.path, dtsPath]
                };
            }

            function renameFromDependencyTs(fn: number): Action<protocol.RenameRequest, protocol.RenameResponseBody> {
                const defSpan = declarationSpan(fn);
                const { contextStart: _, contextEnd: _1, ...triggerSpan } = defSpan;
                return {
                    reqName: "rename",
                    request: {
                        command: protocol.CommandTypes.Rename,
                        arguments: { file: dependencyTs.path, ...triggerSpan.start }
                    },
                    expectedResponse: {
                        info: {
                            canRename: true,
                            fileToRename: undefined,
                            displayName: `fn${fn}`,
                            fullDisplayName: `"${dependecyLocation}/FnS".fn${fn}`,
                            kind: ScriptElementKind.functionElement,
                            kindModifiers: "export",
                            triggerSpan
                        },
                        locs: [
                            { file: dependencyTs.path, locs: [defSpan] }
                        ]
                    }
                };
            }

            function renameFromDependencyTsWithDependencyChange(fn: number): Action<protocol.RenameRequest, protocol.RenameResponseBody> {
                const { expectedResponse: { info, locs }, ...rest } = renameFromDependencyTs(fn + 1);

                return {
                    ...rest,
                    expectedResponse: {
                        info: {
                            ...info as protocol.RenameInfoSuccess,
                            displayName: `fn${fn}`,
                            fullDisplayName: `"${dependecyLocation}/FnS".fn${fn}`,
                        },
                        locs
                    }
                };
            }

            function renameFromDependencyTsProjectInfoVerifier(): ProjectInfoVerifier {
                return {
                    openFile: dependencyTs,
                    openFileLastLine: 6,
                    configFile: dependencyConfig,
                    expectedProjectActualFiles: [dependencyTs.path, libFile.path, dependencyConfig.path]
                };
            }

            function renameFromDependencyTsWithBothProjectsOpen(fn: number): Action<protocol.RenameRequest, protocol.RenameResponseBody> {
                const { reqName, request, expectedResponse } = renameFromDependencyTs(fn);
                const { info, locs } = expectedResponse;
                return {
                    reqName,
                    request,
                    expectedResponse: {
                        info,
                        locs: [
                            locs[0],
                            {
                                file: mainTs.path,
                                locs: [
                                    importSpan(fn),
                                    usageSpan(fn)
                                ]
                            }
                        ]
                    }
                };
            }

            function renameFromDependencyTsWithBothProjectsOpenWithDependencyChange(fn: number): Action<protocol.RenameRequest, protocol.RenameResponseBody> {
                const { reqName, request, expectedResponse, } = renameFromDependencyTsWithDependencyChange(fn);
                const { info, locs } = expectedResponse;
                return {
                    reqName,
                    request,
                    expectedResponse: {
                        info,
                        locs: [
                            locs[0],
                            {
                                file: mainTs.path,
                                locs: [
                                    importSpan(fn),
                                    usageSpan(fn)
                                ]
                            }
                        ]
                    }
                };
            }

            function removePath(array: readonly string[], ...delPaths: string[]) {
                return array.filter(a => {
                    const aLower = a.toLowerCase();
                    return delPaths.every(dPath => dPath !== aLower);
                });
            }

            interface Action<Req = protocol.Request, Response = {}> {
                reqName: string;
                request: Partial<Req>;
                expectedResponse: Response;
            }
            interface ActionInfo<Req = protocol.Request, Response = {}> {
                action: (fn: number) => Action<Req, Response>;
                closedInfos: readonly string[];
                otherWatchedFiles: readonly string[];
                expectsDts: boolean;
                expectsMap: boolean;
                freshMapInfo?: boolean;
                freshDocumentMapper?: boolean;
                skipDtsMapCheck?: boolean;
            }
            type ActionKey = keyof ActionInfoVerifier;
            type ActionInfoGetterFn<Req = protocol.Request, Response = {}> = () => ActionInfo<Req, Response>;
            type ActionInfoSpreader<Req = protocol.Request, Response = {}> = [
                ActionKey, // Key to get initial value and pass this value to spread function
                (actionInfo: ActionInfo<Req, Response>) => Partial<ActionInfo<Req, Response>>
            ];
            type ActionInfoGetter<Req = protocol.Request, Response = {}> = ActionInfoGetterFn<Req, Response> | ActionKey | ActionInfoSpreader<Req, Response>;
            interface ProjectInfoVerifier {
                openFile: File;
<<<<<<< HEAD
=======
                expectedProjectActualFiles: readonly string[];
                actionGetter: SessionActionGetter;
>>>>>>> 74354258
                openFileLastLine: number;
                configFile: File;
                expectedProjectActualFiles: readonly string[];
            }
            interface ActionInfoVerifier<Req = protocol.Request, Response = {}> {
                main: ActionInfoGetter<Req, Response>;
                change: ActionInfoGetter<Req, Response>;
                dtsChange: ActionInfoGetter<Req, Response>;
                mapChange: ActionInfoGetter<Req, Response>;
                noMap: ActionInfoGetter<Req, Response>;
                mapFileCreated: ActionInfoGetter<Req, Response>;
                mapFileDeleted: ActionInfoGetter<Req, Response>;
                noDts: ActionInfoGetter<Req, Response>;
                dtsFileCreated: ActionInfoGetter<Req, Response>;
                dtsFileDeleted: ActionInfoGetter<Req, Response>;
                dependencyChange: ActionInfoGetter<Req, Response>;
                noBuild: ActionInfoGetter<Req, Response>;
            }
            interface DocumentPositionMapperVerifier<Req = protocol.Request, Response = {}> extends ProjectInfoVerifier, ActionInfoVerifier<Req, Response> {
            }
<<<<<<< HEAD
=======
            function verifyDocumentPositionMapperUpdates(
                mainScenario: string,
                verifier: readonly DocumentPositionMapperVerifier[],
                closedInfos: readonly string[],
                withRefs: boolean) {

                const openFiles = verifier.map(v => v.openFile);
                const expectedProjectActualFiles = verifier.map(v => v.expectedProjectActualFiles);
                const openFileLastLines = verifier.map(v => v.openFileLastLine);

                const configFiles = openFiles.map(openFile => `${getDirectoryPath(openFile.path)}/tsconfig.json`);
                const openInfos = openFiles.map(f => f.path);
                // When usage and dependency are used, dependency config is part of closedInfo so ignore
                const otherWatchedFiles = withRefs && verifier.length > 1 ? [configFiles[0]] : configFiles;
                function openTsFile(onHostCreate?: (host: TestServerHost) => void) {
                    const host = createHost(files, [mainConfig.path]);
                    if (!withRefs) {
                        // Erase project reference
                        host.writeFile(mainConfig.path, JSON.stringify({
                            compilerOptions: { composite: true, declarationMap: true }
                        }));
                    }
                    if (onHostCreate) {
                        onHostCreate(host);
                    }
                    const session = createSession(host);
                    openFilesForSession([...openFiles, randomFile], session);
                    return { host, session };
                }
>>>>>>> 74354258

            interface VerifierAndWithRefs {
                withRefs: boolean;
                disableSourceOfProjectReferenceRedirect?: true;
                verifier: (withRefs: boolean) => readonly DocumentPositionMapperVerifier[];
            }

            function openFiles(verifiers: readonly DocumentPositionMapperVerifier[]) {
                return verifiers.map(v => v.openFile);
            }
            interface OpenTsFile extends VerifierAndWithRefs {
                onHostCreate?: (host: TestServerHost) => void;
            }
            function openTsFile({ withRefs, disableSourceOfProjectReferenceRedirect, verifier, onHostCreate }: OpenTsFile) {
                const host = createHost(files, [mainConfig.path]);
                if (!withRefs) {
                    // Erase project reference
                    host.writeFile(mainConfig.path, JSON.stringify({
                        compilerOptions: { composite: true, declarationMap: true }
                    }));
                }
                else if (disableSourceOfProjectReferenceRedirect) {
                    // Erase project reference
                    host.writeFile(mainConfig.path, JSON.stringify({
                        compilerOptions: {
                            composite: true,
                            declarationMap: true,
                            disableSourceOfProjectReferenceRedirect: !!disableSourceOfProjectReferenceRedirect
                        },
                        references: [{ path: "../dependency" }]
                    }));
                }
                if (onHostCreate) {
                    onHostCreate(host);
                }
                const session = createSession(host);
                const verifiers = verifier(withRefs && !disableSourceOfProjectReferenceRedirect);
                openFilesForSession([...openFiles(verifiers), randomFile], session);
                return { host, session, verifiers };
            }

            function checkProject(session: TestSession, verifiers: readonly DocumentPositionMapperVerifier[], noDts?: true) {
                const service = session.getProjectService();
                checkNumberOfProjects(service, { configuredProjects: 1 + verifiers.length });
                verifiers.forEach(({ configFile, expectedProjectActualFiles }) => {
                    checkProjectActualFiles(
                        service.configuredProjects.get(configFile.path.toLowerCase())!,
                        noDts ?
                            expectedProjectActualFiles.filter(f => f.toLowerCase() !== dtsPath) :
                            expectedProjectActualFiles
                    );
                });
            }

            function firstAction(session: TestSession, verifiers: readonly DocumentPositionMapperVerifier[]) {
                for (const { action } of getActionInfo(verifiers, "main")) {
                    const { request } = action(1);
                    session.executeCommandSeq(request);
                }
            }

            function verifyAction(session: TestSession, { reqName, request, expectedResponse }: Action) {
                const { response } = session.executeCommandSeq(request);
                assert.deepEqual(response, expectedResponse, `Failed Request: ${reqName}`);
            }

            function verifyScriptInfoPresence(session: TestSession, path: string, expectedToBePresent: boolean, reqName: string) {
                const info = session.getProjectService().filenameToScriptInfo.get(path);
                if (expectedToBePresent) {
                    assert.isDefined(info, `${reqName}:: ${path} expected to be present`);
                }
                else {
                    assert.isUndefined(info, `${reqName}:: ${path} expected to be not present`);
                }
                return info;
            }

            interface VerifyDocumentPositionMapper {
                session: TestSession;
                dependencyMap: server.ScriptInfo | undefined;
                documentPositionMapper: server.ScriptInfo["documentPositionMapper"];
                equal: boolean;
                debugInfo: string;
            }
            function verifyDocumentPositionMapper({ session, dependencyMap, documentPositionMapper, equal, debugInfo }: VerifyDocumentPositionMapper) {
                assert.strictEqual(session.getProjectService().filenameToScriptInfo.get(dtsMapPath), dependencyMap, debugInfo);
                if (dependencyMap) {
                    if (equal) {
                        assert.strictEqual(dependencyMap.documentPositionMapper, documentPositionMapper, debugInfo);
                    }
                    else {
                        assert.notStrictEqual(dependencyMap.documentPositionMapper, documentPositionMapper, debugInfo);
                    }
                }
            }

            function getActionInfoOfVerfier(verifier: DocumentPositionMapperVerifier, actionKey: ActionKey): ActionInfo {
                const actionInfoGetter = verifier[actionKey];
                if (isString(actionInfoGetter)) {
                    return getActionInfoOfVerfier(verifier, actionInfoGetter);
                }

                if (isArray(actionInfoGetter)) {
                    const initialValue = getActionInfoOfVerfier(verifier, actionInfoGetter[0]);
                    return {
                        ...initialValue,
                        ...actionInfoGetter[1](initialValue)
                    };
                }

                return actionInfoGetter();
            }

            function getActionInfo(verifiers: readonly DocumentPositionMapperVerifier[], actionKey: ActionKey): ActionInfo[] {
                return verifiers.map(v => getActionInfoOfVerfier(v, actionKey));
            }

            interface VerifyAllFnAction {
                session: TestSession;
                host: TestServerHost;
                verifiers: readonly DocumentPositionMapperVerifier[];
                actionKey: ActionKey;
                sourceMapPath?: server.ScriptInfo["sourceMapFilePath"];
                dependencyMap?: server.ScriptInfo | undefined;
                documentPositionMapper?: server.ScriptInfo["documentPositionMapper"];
            }
            interface VerifyAllFnActionResult {
                actionInfos: readonly ActionInfo[];
                actionKey: ActionKey;
                dependencyMap: server.ScriptInfo | undefined;
                documentPositionMapper: server.ScriptInfo["documentPositionMapper"] | undefined;
            }
            function verifyAllFnAction({
                session,
                host,
                verifiers,
                actionKey,
                dependencyMap,
                documentPositionMapper,
            }: VerifyAllFnAction): VerifyAllFnActionResult {
                const actionInfos = getActionInfo(verifiers, actionKey);
                let sourceMapPath: server.ScriptInfo["sourceMapFilePath"] | undefined;
                // action
                let first = true;
                for (const {
                    action,
                    closedInfos,
                    otherWatchedFiles,
                    expectsDts,
                    expectsMap,
                    freshMapInfo,
                    freshDocumentMapper,
                    skipDtsMapCheck
                } of actionInfos) {
                    for (let fn = 1; fn <= 5; fn++) {
                        const fnAction = action(fn);
                        verifyAction(session, fnAction);
                        const debugInfo = `${actionKey}:: ${fnAction.reqName}:: ${fn}`;
                        const dtsInfo = verifyScriptInfoPresence(session, dtsPath, expectsDts, debugInfo);
                        const dtsMapInfo = verifyScriptInfoPresence(session, dtsMapPath, expectsMap, debugInfo);
                        verifyInfosWithRandom(
                            session,
                            host,
                            openFiles(verifiers).map(f => f.path),
                            closedInfos,
                            otherWatchedFiles,
                            debugInfo
                        );

                        if (dtsInfo) {
                            if (first || (fn === 1 && freshMapInfo)) {
                                if (!skipDtsMapCheck) {
                                    if (dtsMapInfo) {
                                        assert.equal(dtsInfo.sourceMapFilePath, dtsMapPath, debugInfo);
                                    }
                                    else {
                                        assert.isNotString(dtsInfo.sourceMapFilePath, debugInfo);
                                        assert.isNotFalse(dtsInfo.sourceMapFilePath, debugInfo);
                                        assert.isDefined(dtsInfo.sourceMapFilePath, debugInfo);
                                    }
                                }
                            }
                            else {
                                assert.equal(dtsInfo.sourceMapFilePath, sourceMapPath, debugInfo);
                            }
                        }

                        if (!first && (fn !== 1 || !freshMapInfo)) {
                            verifyDocumentPositionMapper({
                                session,
                                dependencyMap,
                                documentPositionMapper,
                                equal: fn !== 1 || !freshDocumentMapper,
                                debugInfo
                            });
                        }
                        sourceMapPath = dtsInfo && dtsInfo.sourceMapFilePath;
                        dependencyMap = dtsMapInfo;
                        documentPositionMapper = dependencyMap && dependencyMap.documentPositionMapper;
                        first = false;
                    }
                }

                return { actionInfos, actionKey, dependencyMap, documentPositionMapper };
            }

            function verifyScriptInfoCollection(
                session: TestSession,
                host: TestServerHost,
                verifiers: readonly DocumentPositionMapperVerifier[],
                { dependencyMap, documentPositionMapper, actionInfos, actionKey }: VerifyAllFnActionResult
            ) {
                // Collecting at this point retains dependency.d.ts and map
                closeFilesForSession([randomFile], session);
                openFilesForSession([randomFile], session);

                const { closedInfos, otherWatchedFiles } = last(actionInfos);
                const debugInfo = `${actionKey} Collection`;
                verifyInfosWithRandom(
                    session,
                    host,
                    openFiles(verifiers).map(f => f.path),
                    closedInfos,
                    otherWatchedFiles,
                    debugInfo
                );
                verifyDocumentPositionMapper({
                    session,
                    dependencyMap,
                    documentPositionMapper,
                    equal: true,
                    debugInfo
                });

                // Closing open file, removes dependencies too
                closeFilesForSession([...openFiles(verifiers), randomFile], session);
                openFilesForSession([randomFile], session);
                verifyOnlyRandomInfos(session, host);
            }

            function verifyScenarioAndScriptInfoCollection(
                session: TestSession,
                host: TestServerHost,
                verifiers: readonly DocumentPositionMapperVerifier[],
                actionKey: ActionKey,
                noDts?: true
            ) {
                // Main scenario action
                const result = verifyAllFnAction({ session, host, verifiers, actionKey });
                checkProject(session, verifiers, noDts);
                verifyScriptInfoCollection(session, host, verifiers, result);
            }

            function verifyScenarioWithChangesWorker(
                {
                    scenarioName,
                    verifier,
                    withRefs,
                    change,
                    afterChangeActionKey
                }: VerifyScenarioWithChanges,
                timeoutBeforeAction: boolean,
            ) {
                it(scenarioName, () => {
                    const { host, session, verifiers } = openTsFile({ verifier, withRefs });

                    // Create DocumentPositionMapper
                    firstAction(session, verifiers);
                    const dependencyMap = session.getProjectService().filenameToScriptInfo.get(dtsMapPath);
                    const documentPositionMapper = dependencyMap && dependencyMap.documentPositionMapper;

                    // change
                    change(host, session, verifiers);
                    if (timeoutBeforeAction) {
                        host.runQueuedTimeoutCallbacks();
                        checkProject(session, verifiers);
                        verifyDocumentPositionMapper({
                            session,
                            dependencyMap,
                            documentPositionMapper,
                            equal: true,
                            debugInfo: "After change timeout"
                        });
                    }

                    // action
                    verifyAllFnAction({
                        session,
                        host,
                        verifiers,
                        actionKey: afterChangeActionKey,
                        dependencyMap,
                        documentPositionMapper
                    });
                });
            }

            interface VerifyScenarioWithChanges extends VerifierAndWithRefs {
                scenarioName: string;
                change: (host: TestServerHost, session: TestSession, verifiers: readonly DocumentPositionMapperVerifier[]) => void;
                afterChangeActionKey: ActionKey;
            }
            function verifyScenarioWithChanges(verify: VerifyScenarioWithChanges) {
                describe("when timeout occurs before request", () => {
                    verifyScenarioWithChangesWorker(verify, /*timeoutBeforeAction*/ true);
                });

                describe("when timeout does not occur before request", () => {
                    verifyScenarioWithChangesWorker(verify, /*timeoutBeforeAction*/ false);
                });
            }

            interface VerifyScenarioWhenFileNotPresent extends VerifierAndWithRefs {
                scenarioName: string;
                fileLocation: string;
                fileNotPresentKey: ActionKey;
                fileCreatedKey: ActionKey;
                fileDeletedKey: ActionKey;
                noDts?: true;
            }
            function verifyScenarioWhenFileNotPresent({
                scenarioName,
                verifier,
                withRefs,
                fileLocation,
                fileNotPresentKey,
                fileCreatedKey,
                fileDeletedKey,
                noDts
            }: VerifyScenarioWhenFileNotPresent) {
                describe(scenarioName, () => {
                    it("when file is not present", () => {
                        const { host, session, verifiers } = openTsFile({
                            verifier,
                            withRefs,
                            onHostCreate: host => host.deleteFile(fileLocation)
                        });
                        checkProject(session, verifiers, noDts);

                        verifyScenarioAndScriptInfoCollection(session, host, verifiers, fileNotPresentKey, noDts);
                    });

                    it("when file is created after actions on projects", () => {
                        let fileContents: string | undefined;
                        const { host, session, verifiers } = openTsFile({
                            verifier,
                            withRefs,
                            onHostCreate: host => {
                                fileContents = host.readFile(fileLocation);
                                host.deleteFile(fileLocation);
                            }
                        });
                        firstAction(session, verifiers);

                        host.writeFile(fileLocation, fileContents!);
                        verifyScenarioAndScriptInfoCollection(session, host, verifiers, fileCreatedKey);
                    });

                    it("when file is deleted after actions on the projects", () => {
                        const { host, session, verifiers } = openTsFile({ verifier, withRefs });
                        firstAction(session, verifiers);

                        // The dependency file is deleted when orphan files are collected
                        host.deleteFile(fileLocation);
                        // Verify with deleted action key
                        verifyAllFnAction({ session, host, verifiers, actionKey: fileDeletedKey });
                        checkProject(session, verifiers, noDts);

                        // Script info collection should behave as fileNotPresentKey
                        verifyScriptInfoCollection(
                            session,
                            host,
                            verifiers,
                            {
                                actionInfos: getActionInfo(verifiers, fileNotPresentKey),
                                actionKey: fileNotPresentKey,
                                dependencyMap: undefined,
                                documentPositionMapper: undefined
                            }
                        );
                    });
                });
            }

            function verifyScenarioWorker({ mainScenario, verifier }: VerifyScenario, withRefs: boolean, disableSourceOfProjectReferenceRedirect?: true) {
                it(mainScenario, () => {
                    const { host, session, verifiers } = openTsFile({ withRefs, disableSourceOfProjectReferenceRedirect, verifier });
                    checkProject(session, verifiers);
                    verifyScenarioAndScriptInfoCollection(session, host, verifiers, "main");
                });

                // Edit
                verifyScenarioWithChanges({
                    scenarioName: "when usage file changes, document position mapper doesnt change",
                    verifier,
                    withRefs,
                    disableSourceOfProjectReferenceRedirect,
                    change: (_host, session, verifiers) => verifiers.forEach(
                        verifier => session.executeCommandSeq<protocol.ChangeRequest>({
                            command: protocol.CommandTypes.Change,
                            arguments: {
                                file: verifier.openFile.path,
                                line: verifier.openFileLastLine,
                                offset: 1,
                                endLine: verifier.openFileLastLine,
                                endOffset: 1,
                                insertString: "const x = 10;"
                            }
                        })
                    ),
                    afterChangeActionKey: "change"
                });

                // Edit dts to add new fn
                verifyScenarioWithChanges({
                    scenarioName: "when dependency .d.ts changes, document position mapper doesnt change",
                    verifier,
                    withRefs,
                    disableSourceOfProjectReferenceRedirect,
                    change: host => host.writeFile(
                        dtsLocation,
                        host.readFile(dtsLocation)!.replace(
                            "//# sourceMappingURL=FnS.d.ts.map",
                            `export declare function fn6(): void;
//# sourceMappingURL=FnS.d.ts.map`
                        )
                    ),
                    afterChangeActionKey: "dtsChange"
                });

                // Edit map file to represent added new line
                verifyScenarioWithChanges({
                    scenarioName: "when dependency file's map changes",
                    verifier,
                    withRefs,
                    disableSourceOfProjectReferenceRedirect,
                    change: host => host.writeFile(
                        dtsMapLocation,
                        `{"version":3,"file":"FnS.d.ts","sourceRoot":"","sources":["../dependency/FnS.ts"],"names":[],"mappings":"AAAA,wBAAgB,GAAG,SAAM;AACzB,wBAAgB,GAAG,SAAM;AACzB,wBAAgB,GAAG,SAAM;AACzB,wBAAgB,GAAG,SAAM;AACzB,wBAAgB,GAAG,SAAM;AACzB,eAAO,MAAM,CAAC,KAAK,CAAC"}`
                    ),
                    afterChangeActionKey: "mapChange"
                });

                verifyScenarioWhenFileNotPresent({
                    scenarioName: "with depedency files map file",
                    verifier,
                    withRefs,
                    disableSourceOfProjectReferenceRedirect,
                    fileLocation: dtsMapLocation,
                    fileNotPresentKey: "noMap",
                    fileCreatedKey: "mapFileCreated",
                    fileDeletedKey: "mapFileDeleted"
                });

                verifyScenarioWhenFileNotPresent({
                    scenarioName: "with depedency .d.ts file",
                    verifier,
                    withRefs,
                    disableSourceOfProjectReferenceRedirect,
                    fileLocation: dtsLocation,
                    fileNotPresentKey: "noDts",
                    fileCreatedKey: "dtsFileCreated",
                    fileDeletedKey: "dtsFileDeleted",
                    noDts: true
                });

                if (withRefs && !disableSourceOfProjectReferenceRedirect) {
                    verifyScenarioWithChanges({
                        scenarioName: "when defining project source changes",
                        verifier,
                        withRefs,
                        change: (host, session, verifiers) => {
                            // Make change, without rebuild of solution
                            if (contains(openFiles(verifiers), dependencyTs)) {
                                session.executeCommandSeq<protocol.ChangeRequest>({
                                    command: protocol.CommandTypes.Change,
                                    arguments: {
                                        file: dependencyTs.path, line: 1, offset: 1, endLine: 1, endOffset: 1, insertString: `function fooBar() { }
`}
                                });
                            }
                            else {
                                host.writeFile(dependencyTs.path, `function fooBar() { }
${dependencyTs.content}`);
                            }
                        },
                        afterChangeActionKey: "dependencyChange"
                    });

                    it("when projects are not built", () => {
                        const host = createServerHost(files);
                        const session = createSession(host);
                        const verifiers = verifier(withRefs);
                        openFilesForSession([...openFiles(verifiers), randomFile], session);
                        verifyScenarioAndScriptInfoCollection(session, host, verifiers, "noBuild");
                    });
                }
            }

            interface VerifyScenario {
                mainScenario: string;
                verifier: (withRefs: boolean) => readonly DocumentPositionMapperVerifier[];
            }
            function verifyScenario(scenario: VerifyScenario) {
                describe("when main tsconfig doesnt have project reference", () => {
                    verifyScenarioWorker(scenario, /*withRefs*/ false);
                });
                describe("when main tsconfig has project reference", () => {
                    verifyScenarioWorker(scenario, /*withRefs*/ true);
                });
                describe("when main tsconfig has but has disableSourceOfProjectReferenceRedirect", () => {
                    verifyScenarioWorker(scenario, /*withRefs*/ true);
                });
            }

            describe("from project that uses dependency", () => {
                verifyScenario({
                    mainScenario: "can go to definition correctly",
                    verifier: withRefs => [
                        {
                            ...goToDefFromMainTsProjectInfoVerifier(withRefs),
                            main: () => ({
                                action: goToDefFromMainTs,
                                closedInfos: withRefs ?
                                    [dependencyTs.path, dependencyConfig.path, libFile.path] :
                                    [dependencyTs.path, libFile.path, dtsPath, dtsMapLocation],
                                otherWatchedFiles: [mainConfig.path],
                                expectsDts: !withRefs, // Dts script info present only if no project reference
                                expectsMap: !withRefs // Map script info present only if no project reference
                            }),
                            change: "main",
                            dtsChange: "main",
                            mapChange: ["main", () => ({
                                freshDocumentMapper: true
                            })],
                            noMap: withRefs ?
                                "main" :
                                ["main", main => ({
                                    action: goToDefFromMainTsWithNoMap,
                                    // Because map is deleted, dts and dependency are released
                                    closedInfos: removePath(main.closedInfos, dtsMapPath, dependencyTsPath),
                                    // Watches deleted file
                                    otherWatchedFiles: main.otherWatchedFiles.concat(dtsMapLocation),
                                    expectsMap: false
                                })],
                            mapFileCreated: "main",
                            mapFileDeleted: withRefs ?
                                "main" :
                                ["noMap", noMap => ({
                                    // The script info for depedency is collected only after file open
                                    closedInfos: noMap.closedInfos.concat(dependencyTs.path)
                                })],
                            noDts: withRefs ?
                                "main" :
                                ["main", main => ({
                                    action: goToDefFromMainTsWithNoDts,
                                    // No dts, no map, no dependency
                                    closedInfos: removePath(main.closedInfos, dtsPath, dtsMapPath, dependencyTsPath),
                                    expectsDts: false,
                                    expectsMap: false
                                })],
                            dtsFileCreated: "main",
                            dtsFileDeleted: withRefs ?
                                "main" :
                                ["noDts", noDts => ({
                                    // The script info for map is collected only after file open
                                    closedInfos: noDts.closedInfos.concat(dependencyTs.path, dtsMapLocation),
                                    expectsMap: true
                                })],
                            dependencyChange: ["main", () => ({
                                action: goToDefFromMainTsWithDependencyChange,
                            })],
                            noBuild: "noDts"
                        }
                    ]
                });
            });

            describe("from defining project", () => {
                verifyScenario({
                    mainScenario: "rename locations from dependency",
                    verifier: () => [
                        {
                            ...renameFromDependencyTsProjectInfoVerifier(),
                            main: () => ({
                                action: renameFromDependencyTs,
                                closedInfos: [libFile.path, dtsLocation, dtsMapLocation],
                                otherWatchedFiles: [dependencyConfig.path],
                                expectsDts: true,
                                expectsMap: true
                            }),
                            change: "main",
                            dtsChange: "main",
                            mapChange: ["main", () => ({
                                freshDocumentMapper: true
                            })],
                            noMap: ["main", main => ({
                                // No map
                                closedInfos: removePath(main.closedInfos, dtsMapPath),
                                // watch map
                                otherWatchedFiles: [...main.otherWatchedFiles, dtsMapLocation],
                                expectsMap: false
                            })],
                            mapFileCreated: "main",
                            mapFileDeleted: "noMap",
                            noDts: ["main", main => ({
                                // no dts or map since dts itself doesnt exist
                                closedInfos: removePath(main.closedInfos, dtsMapPath, dtsPath),
                                // watch deleted file
                                otherWatchedFiles: [...main.otherWatchedFiles, dtsLocation],
                                expectsDts: false,
                                expectsMap: false
                            })],
                            dtsFileCreated: "main",
                            dtsFileDeleted: ["noDts", noDts => ({
                                // Map is collected after file open
                                closedInfos: noDts.closedInfos.concat(dtsMapLocation),
                                expectsMap: true
                            })],
                            dependencyChange: ["main", () => ({
                                action: renameFromDependencyTsWithDependencyChange
                            })],
                            noBuild: "noDts"
                        }
                    ]
                });
            });

            describe("when opening depedency and usage project", () => {
                verifyScenario({
                    mainScenario: "goto Definition in usage and rename locations from defining project",
                    verifier: withRefs => [
                        {
                            ...goToDefFromMainTsProjectInfoVerifier(withRefs),
                            main: () => ({
                                action: goToDefFromMainTs,
                                // DependencyTs is open, so omit it from closed infos
                                closedInfos: withRefs ?
                                    [dependencyConfig.path, libFile.path] :
                                    [libFile.path, dtsPath, dtsMapLocation],
                                otherWatchedFiles: withRefs ?
                                    [mainConfig.path] : // Its in closed info
                                    [mainConfig.path, dependencyConfig.path],
                                expectsDts: !withRefs, // Dts script info present only if no project reference
                                expectsMap: !withRefs // Map script info present only if no project reference
                            }),
                            change: withRefs ?
                                ["main", main => ({
                                    // Because before this rename is done the closed info remains same as rename's main operation
                                    closedInfos: main.closedInfos.concat(dtsLocation, dtsMapLocation),
                                    expectsDts: true,
                                    expectsMap: true
                                })] :
                                "main",
                            dtsChange: "change",
                            mapChange: "change",
                            noMap: withRefs ?
                                "main" :
                                ["main", main => ({
                                    action: goToDefFromMainTsWithNoMap,
                                    closedInfos: removePath(main.closedInfos, dtsMapPath),
                                    otherWatchedFiles: main.otherWatchedFiles.concat(dtsMapLocation),
                                    expectsMap: false
                                })],
                            mapFileCreated: withRefs ?
                                ["main", main => ({
                                    // Because before this rename is done the closed info remains same as rename's main
                                    closedInfos: main.closedInfos.concat(dtsLocation),
                                    expectsDts: true,
                                    // This operation doesnt need map so the map info path in dts is not refreshed
                                    skipDtsMapCheck: withRefs
                                })] :
                                "main",
                            mapFileDeleted: withRefs ?
                                ["noMap", noMap => ({
                                    // Because before this rename is done the closed info remains same as rename's noMap operation
                                    closedInfos: noMap.closedInfos.concat(dtsLocation),
                                    expectsDts: true,
                                    // This operation doesnt need map so the map info path in dts is not refreshed
                                    skipDtsMapCheck: true
                                })] :
                                "noMap",
                            noDts: withRefs ?
                                "main" :
                                ["main", main => ({
                                    action: goToDefFromMainTsWithNoDts,
                                    closedInfos: removePath(main.closedInfos, dtsMapPath, dtsPath),
                                    expectsDts: false,
                                    expectsMap: false
                                })],
                            dtsFileCreated: withRefs ?
                                ["main", main => ({
                                    // Since the project for dependency is not updated, the watcher from rename for dts still there
                                    otherWatchedFiles: main.otherWatchedFiles.concat(dtsLocation)
                                })] :
                                "main",
                            dtsFileDeleted: ["noDts", noDts => ({
                                // Map collection after file open
                                closedInfos: noDts.closedInfos.concat(dtsMapLocation),
                                expectsMap: true
                            })],
                            dependencyChange: ["change", () => ({
                                action: goToDefFromMainTsWithDependencyChange,
                            })],
                            noBuild: "noDts"
                        },
                        {
                            ...renameFromDependencyTsProjectInfoVerifier(),
                            main: () => ({
                                action: renameFromDependencyTsWithBothProjectsOpen,
                                // DependencyTs is open, so omit it from closed infos
                                closedInfos: withRefs ?
                                    [dependencyConfig.path, libFile.path, dtsLocation, dtsMapLocation] :
                                    [libFile.path, dtsPath, dtsMapLocation],
                                otherWatchedFiles: withRefs ?
                                    [mainConfig.path] : // Its in closed info
                                    [mainConfig.path, dependencyConfig.path],
                                expectsDts: true,
                                expectsMap: true,
                                freshMapInfo: withRefs
                            }),
                            change: ["main", () => ({
                                freshMapInfo: false
                            })],
                            dtsChange: "change",
                            mapChange: ["main", () => ({
                                freshMapInfo: false,
                                freshDocumentMapper: withRefs
                            })],
                            noMap: ["main", main => ({
                                action: withRefs ?
                                    renameFromDependencyTsWithBothProjectsOpen :
                                    renameFromDependencyTs,
                                closedInfos: removePath(main.closedInfos, dtsMapPath),
                                otherWatchedFiles: main.otherWatchedFiles.concat(dtsMapLocation),
                                expectsMap: false,
                                freshDocumentMapper: withRefs
                            })],
                            mapFileCreated: "main",
                            mapFileDeleted: "noMap",
                            noDts: ["change", change => ({
                                action: withRefs ?
                                    renameFromDependencyTsWithBothProjectsOpen :
                                    renameFromDependencyTs,
                                closedInfos: removePath(change.closedInfos, dtsPath, dtsMapPath),
                                otherWatchedFiles: change.otherWatchedFiles.concat(dtsLocation),
                                expectsDts: false,
                                expectsMap: false
                            })],
                            dtsFileCreated: "main",
                            dtsFileDeleted: ["noDts", noDts => ({
                                // Map collection after file open
                                closedInfos: noDts.closedInfos.concat(dtsMapLocation) ,
                                expectsMap: true
                            })],
                            dependencyChange: ["change", () => ({
                                action: renameFromDependencyTsWithBothProjectsOpenWithDependencyChange
                            })],
                            noBuild: "noDts"
                        }
                    ]
                });
            });
        });

        it("reusing d.ts files from composite and non composite projects", () => {
            const projectLocation = "/user/username/projects/myproject";
            const configA: File = {
                path: `${projectLocation}/compositea/tsconfig.json`,
                content: JSON.stringify({
                    compilerOptions: {
                        composite: true,
                        outDir: "../dist/",
                        rootDir: "../",
                        baseUrl: "../",
                        paths: { "@ref/*": ["./dist/*"] }
                    }
                })
            };
            const aTs: File = {
                path: `${projectLocation}/compositea/a.ts`,
                content: `import { b } from "@ref/compositeb/b";`
            };
            const a2Ts: File = {
                path: `${projectLocation}/compositea/a2.ts`,
                content: `export const x = 10;`
            };
            const configB: File = {
                path: `${projectLocation}/compositeb/tsconfig.json`,
                content: configA.content
            };
            const bTs: File = {
                path: `${projectLocation}/compositeb/b.ts`,
                content: "export function b() {}"
            };
            const bDts: File = {
                path: `${projectLocation}/dist/compositeb/b.d.ts`,
                content: "export declare function b(): void;"
            };
            const configC: File = {
                path: `${projectLocation}/compositec/tsconfig.json`,
                content: JSON.stringify({
                    compilerOptions: {
                        composite: true,
                        outDir: "../dist/",
                        rootDir: "../",
                        baseUrl: "../",
                        paths: { "@ref/*": ["./*"] }
                    },
                    references: [{ path: "../compositeb" }]
                })
            };
            const cTs: File = {
                path: `${projectLocation}/compositec/c.ts`,
                content: aTs.content
            };
            const files = [libFile, aTs, a2Ts, configA, bDts, bTs, configB, cTs, configC];
            const host = createServerHost(files);
            const service = createProjectService(host);
            service.openClientFile(aTs.path);
            service.checkNumberOfProjects({ configuredProjects: 1 });

            // project A referencing b.d.ts without project reference
            const projectA = service.configuredProjects.get(configA.path)!;
            assert.isDefined(projectA);
            checkProjectActualFiles(projectA, [aTs.path, a2Ts.path, bDts.path, libFile.path, configA.path]);

            // reuses b.d.ts but sets the path and resolved path since projectC has project references
            // as the real resolution was to b.ts
            service.openClientFile(cTs.path);
            service.checkNumberOfProjects({ configuredProjects: 2 });
            const projectC = service.configuredProjects.get(configC.path)!;
            checkProjectActualFiles(projectC, [cTs.path, bTs.path, libFile.path, configC.path]);

            // Now new project for project A tries to reuse b but there is no filesByName mapping for b's source location
            host.writeFile(a2Ts.path, `${a2Ts.content}export const y = 30;`);
            assert.isTrue(projectA.dirty);
            projectA.updateGraph();
        });
    });
}
<|MERGE_RESOLUTION|>--- conflicted
+++ resolved
@@ -1,1304 +1,1257 @@
-namespace ts.projectSystem {
-    describe("unittests:: tsserver:: with project references and tsbuild", () => {
-        function createHost(files: readonly File[], rootNames: readonly string[]) {
-            const host = createServerHost(files);
-
-            // ts build should succeed
-            const solutionBuilder = tscWatch.createSolutionBuilder(host, rootNames, {});
-            solutionBuilder.build();
-            assert.equal(host.getOutput().length, 0);
-
-            return host;
-        }
-
-        describe("with container project", () => {
-            function getProjectFiles(project: string): [File, File] {
-                return [
-                    TestFSWithWatch.getTsBuildProjectFile(project, "tsconfig.json"),
-                    TestFSWithWatch.getTsBuildProjectFile(project, "index.ts"),
-                ];
-            }
-
-            const project = "container";
-            const containerLib = getProjectFiles("container/lib");
-            const containerExec = getProjectFiles("container/exec");
-            const containerCompositeExec = getProjectFiles("container/compositeExec");
-            const containerConfig = TestFSWithWatch.getTsBuildProjectFile(project, "tsconfig.json");
-            const files = [libFile, ...containerLib, ...containerExec, ...containerCompositeExec, containerConfig];
-
-            it("does not error on container only project", () => {
-                const host = createHost(files, [containerConfig.path]);
-
-                // Open external project for the folder
-                const session = createSession(host);
-                const service = session.getProjectService();
-                service.openExternalProjects([{
-                    projectFileName: TestFSWithWatch.getTsBuildProjectFilePath(project, project),
-                    rootFiles: files.map(f => ({ fileName: f.path })),
-                    options: {}
-                }]);
-                checkNumberOfProjects(service, { configuredProjects: 4 });
-                files.forEach(f => {
-                    const args: protocol.FileRequestArgs = {
-                        file: f.path,
-                        projectFileName: endsWith(f.path, "tsconfig.json") ? f.path : undefined
-                    };
-                    const syntaxDiagnostics = session.executeCommandSeq<protocol.SyntacticDiagnosticsSyncRequest>({
-                        command: protocol.CommandTypes.SyntacticDiagnosticsSync,
-                        arguments: args
-                    }).response;
-                    assert.deepEqual(syntaxDiagnostics, []);
-                    const semanticDiagnostics = session.executeCommandSeq<protocol.SemanticDiagnosticsSyncRequest>({
-                        command: protocol.CommandTypes.SemanticDiagnosticsSync,
-                        arguments: args
-                    }).response;
-                    assert.deepEqual(semanticDiagnostics, []);
-                });
-                const containerProject = service.configuredProjects.get(containerConfig.path)!;
-                checkProjectActualFiles(containerProject, [containerConfig.path]);
-                const optionsDiagnostics = session.executeCommandSeq<protocol.CompilerOptionsDiagnosticsRequest>({
-                    command: protocol.CommandTypes.CompilerOptionsDiagnosticsFull,
-                    arguments: { projectFileName: containerProject.projectName }
-                }).response;
-                assert.deepEqual(optionsDiagnostics, []);
-            });
-
-            it("can successfully find references with --out options", () => {
-                const host = createHost(files, [containerConfig.path]);
-                const session = createSession(host);
-                openFilesForSession([containerCompositeExec[1]], session);
-                const service = session.getProjectService();
-                checkNumberOfProjects(service, { configuredProjects: 1 });
-                const { file: myConstFile, start: myConstStart, end: myConstEnd } = protocolFileSpanFromSubstring({
-                    file: containerCompositeExec[1],
-                    text: "myConst",
-                });
-                const response = session.executeCommandSeq<protocol.RenameRequest>({
-                    command: protocol.CommandTypes.Rename,
-                    arguments: { file: myConstFile, ...myConstStart }
-                }).response as protocol.RenameResponseBody;
-
-                const locationOfMyConstInLib = protocolFileSpanWithContextFromSubstring({
-                    file: containerLib[1],
-                    text: "myConst",
-                    contextText: "export const myConst = 30;"
-                });
-                const { file: _, ...renameTextOfMyConstInLib } = locationOfMyConstInLib;
-                assert.deepEqual(response.locs, [
-                    { file: locationOfMyConstInLib.file, locs: [renameTextOfMyConstInLib] },
-                    { file: myConstFile, locs: [{ start: myConstStart, end: myConstEnd }] }
-                ]);
-            });
-        });
-
-        describe("with main and depedency project", () => {
-            const projectLocation = "/user/username/projects/myproject";
-            const dependecyLocation = `${projectLocation}/dependency`;
-            const dependecyDeclsLocation = `${projectLocation}/decls`;
-            const mainLocation = `${projectLocation}/main`;
-            const dependencyTs: File = {
-                path: `${dependecyLocation}/FnS.ts`,
-                content: `export function fn1() { }
-export function fn2() { }
-export function fn3() { }
-export function fn4() { }
-export function fn5() { }
-`
-            };
-            const dependencyTsPath = dependencyTs.path.toLowerCase();
-            const dependencyConfig: File = {
-                path: `${dependecyLocation}/tsconfig.json`,
-                content: JSON.stringify({ compilerOptions: { composite: true, declarationMap: true, declarationDir: "../decls" } })
-            };
-
-            const mainTs: File = {
-                path: `${mainLocation}/main.ts`,
-                content: `import {
-    fn1,
-    fn2,
-    fn3,
-    fn4,
-    fn5
-} from '../decls/fns'
-
-fn1();
-fn2();
-fn3();
-fn4();
-fn5();
-`
-            };
-            const mainConfig: File = {
-                path: `${mainLocation}/tsconfig.json`,
-                content: JSON.stringify({
-                    compilerOptions: { composite: true, declarationMap: true },
-                    references: [{ path: "../dependency" }]
-                })
-            };
-
-            const randomFile: File = {
-                path: `${projectLocation}/random/random.ts`,
-                content: "let a = 10;"
-            };
-            const randomConfig: File = {
-                path: `${projectLocation}/random/tsconfig.json`,
-                content: "{}"
-            };
-            const dtsLocation = `${dependecyDeclsLocation}/FnS.d.ts`;
-            const dtsPath = dtsLocation.toLowerCase() as Path;
-            const dtsMapLocation = `${dependecyDeclsLocation}/FnS.d.ts.map`;
-            const dtsMapPath = dtsMapLocation.toLowerCase() as Path;
-
-            const files = [dependencyTs, dependencyConfig, mainTs, mainConfig, libFile, randomFile, randomConfig];
-
-<<<<<<< HEAD
-            function verifyScriptInfos(session: TestSession, host: TestServerHost, openInfos: ReadonlyArray<string>, closedInfos: ReadonlyArray<string>, otherWatchedFiles: ReadonlyArray<string>, additionalInfo: string) {
-                checkScriptInfos(session.getProjectService(), openInfos.concat(closedInfos), additionalInfo);
-                checkWatchedFiles(host, closedInfos.concat(otherWatchedFiles).map(f => f.toLowerCase()), additionalInfo);
-            }
-
-            function verifyInfosWithRandom(session: TestSession, host: TestServerHost, openInfos: ReadonlyArray<string>, closedInfos: ReadonlyArray<string>, otherWatchedFiles: ReadonlyArray<string>, reqName: string) {
-                verifyScriptInfos(session, host, openInfos.concat(randomFile.path), closedInfos, otherWatchedFiles.concat(randomConfig.path), reqName);
-=======
-            function verifyScriptInfos(session: TestSession, host: TestServerHost, openInfos: readonly string[], closedInfos: readonly string[], otherWatchedFiles: readonly string[]) {
-                checkScriptInfos(session.getProjectService(), openInfos.concat(closedInfos));
-                checkWatchedFiles(host, closedInfos.concat(otherWatchedFiles).map(f => f.toLowerCase()));
-            }
-
-            function verifyInfosWithRandom(session: TestSession, host: TestServerHost, openInfos: readonly string[], closedInfos: readonly string[], otherWatchedFiles: readonly string[]) {
-                verifyScriptInfos(session, host, openInfos.concat(randomFile.path), closedInfos, otherWatchedFiles.concat(randomConfig.path));
->>>>>>> 74354258
-            }
-
-            function verifyOnlyRandomInfos(session: TestSession, host: TestServerHost) {
-                verifyScriptInfos(session, host, [randomFile.path], [libFile.path], [randomConfig.path], "Random");
-            }
-
-            function declarationSpan(fn: number): protocol.TextSpanWithContext {
-                return {
-                    start: { line: fn, offset: 17 },
-                    end: { line: fn, offset: 20 },
-                    contextStart: { line: fn, offset: 1 },
-                    contextEnd: { line: fn, offset: 26 }
-                };
-            }
-            function importSpan(fn: number): protocol.TextSpanWithContext {
-                return {
-                    start: { line: fn + 1, offset: 5 },
-                    end: { line: fn + 1, offset: 8 },
-                    contextStart: { line: 1, offset: 1 },
-                    contextEnd: { line: 7, offset: 22 }
-                };
-            }
-            function usageSpan(fn: number): protocol.TextSpan {
-                return { start: { line: fn + 8, offset: 1 }, end: { line: fn + 8, offset: 4 } };
-            }
-
-            function goToDefFromMainTs(fn: number): Action<protocol.DefinitionAndBoundSpanRequest, protocol.DefinitionInfoAndBoundSpan> {
-                const textSpan = usageSpan(fn);
-                const definition: protocol.FileSpan = { file: dependencyTs.path, ...declarationSpan(fn) };
-                return {
-                    reqName: "goToDef",
-                    request: {
-                        command: protocol.CommandTypes.DefinitionAndBoundSpan,
-                        arguments: { file: mainTs.path, ...textSpan.start }
-                    },
-                    expectedResponse: {
-                        // To dependency
-                        definitions: [definition],
-                        textSpan
-                    }
-                };
-            }
-
-            function goToDefFromMainTsWithNoMap(fn: number): Action<protocol.DefinitionAndBoundSpanRequest, protocol.DefinitionInfoAndBoundSpan> {
-                const textSpan = usageSpan(fn);
-                const definition = declarationSpan(fn);
-                const declareSpaceLength = "declare ".length;
-                return {
-                    reqName: "goToDef",
-                    request: {
-                        command: protocol.CommandTypes.DefinitionAndBoundSpan,
-                        arguments: { file: mainTs.path, ...textSpan.start }
-                    },
-                    expectedResponse: {
-                        // To the dts
-                        definitions: [{
-                            file: dtsPath,
-                            start: { line: fn, offset: definition.start.offset + declareSpaceLength },
-                            end: { line: fn, offset: definition.end.offset + declareSpaceLength },
-                            contextStart: { line: fn, offset: 1 },
-                            contextEnd: { line: fn, offset: 37 }
-                        }],
-                        textSpan
-                    }
-                };
-            }
-
-            function goToDefFromMainTsWithNoDts(fn: number): Action<protocol.DefinitionAndBoundSpanRequest, protocol.DefinitionInfoAndBoundSpan> {
-                const textSpan = usageSpan(fn);
-                return {
-                    reqName: "goToDef",
-                    request: {
-                        command: protocol.CommandTypes.DefinitionAndBoundSpan,
-                        arguments: { file: mainTs.path, ...textSpan.start }
-                    },
-                    expectedResponse: {
-                        // To import declaration
-                        definitions: [{ file: mainTs.path, ...importSpan(fn) }],
-                        textSpan
-                    }
-                };
-            }
-
-            function goToDefFromMainTsWithDependencyChange(fn: number): Action<protocol.DefinitionAndBoundSpanRequest, protocol.DefinitionInfoAndBoundSpan> {
-                const textSpan = usageSpan(fn);
-                return {
-                    reqName: "goToDef",
-                    request: {
-                        command: protocol.CommandTypes.DefinitionAndBoundSpan,
-                        arguments: { file: mainTs.path, ...textSpan.start }
-                    },
-                    expectedResponse: {
-                        // Definition on fn + 1 line
-                        definitions: [{ file: dependencyTs.path, ...declarationSpan(fn + 1) }],
-                        textSpan
-                    }
-                };
-            }
-
-            function goToDefFromMainTsProjectInfoVerifier(withRefs: boolean): ProjectInfoVerifier {
-                return {
-                    openFile: mainTs,
-                    openFileLastLine: 14,
-                    configFile: mainConfig,
-                    expectedProjectActualFiles: withRefs ?
-                        [mainTs.path, libFile.path, mainConfig.path, dependencyTs.path] :
-                        [mainTs.path, libFile.path, mainConfig.path, dtsPath]
-                };
-            }
-
-            function renameFromDependencyTs(fn: number): Action<protocol.RenameRequest, protocol.RenameResponseBody> {
-                const defSpan = declarationSpan(fn);
-                const { contextStart: _, contextEnd: _1, ...triggerSpan } = defSpan;
-                return {
-                    reqName: "rename",
-                    request: {
-                        command: protocol.CommandTypes.Rename,
-                        arguments: { file: dependencyTs.path, ...triggerSpan.start }
-                    },
-                    expectedResponse: {
-                        info: {
-                            canRename: true,
-                            fileToRename: undefined,
-                            displayName: `fn${fn}`,
-                            fullDisplayName: `"${dependecyLocation}/FnS".fn${fn}`,
-                            kind: ScriptElementKind.functionElement,
-                            kindModifiers: "export",
-                            triggerSpan
-                        },
-                        locs: [
-                            { file: dependencyTs.path, locs: [defSpan] }
-                        ]
-                    }
-                };
-            }
-
-            function renameFromDependencyTsWithDependencyChange(fn: number): Action<protocol.RenameRequest, protocol.RenameResponseBody> {
-                const { expectedResponse: { info, locs }, ...rest } = renameFromDependencyTs(fn + 1);
-
-                return {
-                    ...rest,
-                    expectedResponse: {
-                        info: {
-                            ...info as protocol.RenameInfoSuccess,
-                            displayName: `fn${fn}`,
-                            fullDisplayName: `"${dependecyLocation}/FnS".fn${fn}`,
-                        },
-                        locs
-                    }
-                };
-            }
-
-            function renameFromDependencyTsProjectInfoVerifier(): ProjectInfoVerifier {
-                return {
-                    openFile: dependencyTs,
-                    openFileLastLine: 6,
-                    configFile: dependencyConfig,
-                    expectedProjectActualFiles: [dependencyTs.path, libFile.path, dependencyConfig.path]
-                };
-            }
-
-            function renameFromDependencyTsWithBothProjectsOpen(fn: number): Action<protocol.RenameRequest, protocol.RenameResponseBody> {
-                const { reqName, request, expectedResponse } = renameFromDependencyTs(fn);
-                const { info, locs } = expectedResponse;
-                return {
-                    reqName,
-                    request,
-                    expectedResponse: {
-                        info,
-                        locs: [
-                            locs[0],
-                            {
-                                file: mainTs.path,
-                                locs: [
-                                    importSpan(fn),
-                                    usageSpan(fn)
-                                ]
-                            }
-                        ]
-                    }
-                };
-            }
-
-            function renameFromDependencyTsWithBothProjectsOpenWithDependencyChange(fn: number): Action<protocol.RenameRequest, protocol.RenameResponseBody> {
-                const { reqName, request, expectedResponse, } = renameFromDependencyTsWithDependencyChange(fn);
-                const { info, locs } = expectedResponse;
-                return {
-                    reqName,
-                    request,
-                    expectedResponse: {
-                        info,
-                        locs: [
-                            locs[0],
-                            {
-                                file: mainTs.path,
-                                locs: [
-                                    importSpan(fn),
-                                    usageSpan(fn)
-                                ]
-                            }
-                        ]
-                    }
-                };
-            }
-
-            function removePath(array: readonly string[], ...delPaths: string[]) {
-                return array.filter(a => {
-                    const aLower = a.toLowerCase();
-                    return delPaths.every(dPath => dPath !== aLower);
-                });
-            }
-
-            interface Action<Req = protocol.Request, Response = {}> {
-                reqName: string;
-                request: Partial<Req>;
-                expectedResponse: Response;
-            }
-            interface ActionInfo<Req = protocol.Request, Response = {}> {
-                action: (fn: number) => Action<Req, Response>;
-                closedInfos: readonly string[];
-                otherWatchedFiles: readonly string[];
-                expectsDts: boolean;
-                expectsMap: boolean;
-                freshMapInfo?: boolean;
-                freshDocumentMapper?: boolean;
-                skipDtsMapCheck?: boolean;
-            }
-            type ActionKey = keyof ActionInfoVerifier;
-            type ActionInfoGetterFn<Req = protocol.Request, Response = {}> = () => ActionInfo<Req, Response>;
-            type ActionInfoSpreader<Req = protocol.Request, Response = {}> = [
-                ActionKey, // Key to get initial value and pass this value to spread function
-                (actionInfo: ActionInfo<Req, Response>) => Partial<ActionInfo<Req, Response>>
-            ];
-            type ActionInfoGetter<Req = protocol.Request, Response = {}> = ActionInfoGetterFn<Req, Response> | ActionKey | ActionInfoSpreader<Req, Response>;
-            interface ProjectInfoVerifier {
-                openFile: File;
-<<<<<<< HEAD
-=======
-                expectedProjectActualFiles: readonly string[];
-                actionGetter: SessionActionGetter;
->>>>>>> 74354258
-                openFileLastLine: number;
-                configFile: File;
-                expectedProjectActualFiles: readonly string[];
-            }
-            interface ActionInfoVerifier<Req = protocol.Request, Response = {}> {
-                main: ActionInfoGetter<Req, Response>;
-                change: ActionInfoGetter<Req, Response>;
-                dtsChange: ActionInfoGetter<Req, Response>;
-                mapChange: ActionInfoGetter<Req, Response>;
-                noMap: ActionInfoGetter<Req, Response>;
-                mapFileCreated: ActionInfoGetter<Req, Response>;
-                mapFileDeleted: ActionInfoGetter<Req, Response>;
-                noDts: ActionInfoGetter<Req, Response>;
-                dtsFileCreated: ActionInfoGetter<Req, Response>;
-                dtsFileDeleted: ActionInfoGetter<Req, Response>;
-                dependencyChange: ActionInfoGetter<Req, Response>;
-                noBuild: ActionInfoGetter<Req, Response>;
-            }
-            interface DocumentPositionMapperVerifier<Req = protocol.Request, Response = {}> extends ProjectInfoVerifier, ActionInfoVerifier<Req, Response> {
-            }
-<<<<<<< HEAD
-=======
-            function verifyDocumentPositionMapperUpdates(
-                mainScenario: string,
-                verifier: readonly DocumentPositionMapperVerifier[],
-                closedInfos: readonly string[],
-                withRefs: boolean) {
-
-                const openFiles = verifier.map(v => v.openFile);
-                const expectedProjectActualFiles = verifier.map(v => v.expectedProjectActualFiles);
-                const openFileLastLines = verifier.map(v => v.openFileLastLine);
-
-                const configFiles = openFiles.map(openFile => `${getDirectoryPath(openFile.path)}/tsconfig.json`);
-                const openInfos = openFiles.map(f => f.path);
-                // When usage and dependency are used, dependency config is part of closedInfo so ignore
-                const otherWatchedFiles = withRefs && verifier.length > 1 ? [configFiles[0]] : configFiles;
-                function openTsFile(onHostCreate?: (host: TestServerHost) => void) {
-                    const host = createHost(files, [mainConfig.path]);
-                    if (!withRefs) {
-                        // Erase project reference
-                        host.writeFile(mainConfig.path, JSON.stringify({
-                            compilerOptions: { composite: true, declarationMap: true }
-                        }));
-                    }
-                    if (onHostCreate) {
-                        onHostCreate(host);
-                    }
-                    const session = createSession(host);
-                    openFilesForSession([...openFiles, randomFile], session);
-                    return { host, session };
-                }
->>>>>>> 74354258
-
-            interface VerifierAndWithRefs {
-                withRefs: boolean;
-                disableSourceOfProjectReferenceRedirect?: true;
-                verifier: (withRefs: boolean) => readonly DocumentPositionMapperVerifier[];
-            }
-
-            function openFiles(verifiers: readonly DocumentPositionMapperVerifier[]) {
-                return verifiers.map(v => v.openFile);
-            }
-            interface OpenTsFile extends VerifierAndWithRefs {
-                onHostCreate?: (host: TestServerHost) => void;
-            }
-            function openTsFile({ withRefs, disableSourceOfProjectReferenceRedirect, verifier, onHostCreate }: OpenTsFile) {
-                const host = createHost(files, [mainConfig.path]);
-                if (!withRefs) {
-                    // Erase project reference
-                    host.writeFile(mainConfig.path, JSON.stringify({
-                        compilerOptions: { composite: true, declarationMap: true }
-                    }));
-                }
-                else if (disableSourceOfProjectReferenceRedirect) {
-                    // Erase project reference
-                    host.writeFile(mainConfig.path, JSON.stringify({
-                        compilerOptions: {
-                            composite: true,
-                            declarationMap: true,
-                            disableSourceOfProjectReferenceRedirect: !!disableSourceOfProjectReferenceRedirect
-                        },
-                        references: [{ path: "../dependency" }]
-                    }));
-                }
-                if (onHostCreate) {
-                    onHostCreate(host);
-                }
-                const session = createSession(host);
-                const verifiers = verifier(withRefs && !disableSourceOfProjectReferenceRedirect);
-                openFilesForSession([...openFiles(verifiers), randomFile], session);
-                return { host, session, verifiers };
-            }
-
-            function checkProject(session: TestSession, verifiers: readonly DocumentPositionMapperVerifier[], noDts?: true) {
-                const service = session.getProjectService();
-                checkNumberOfProjects(service, { configuredProjects: 1 + verifiers.length });
-                verifiers.forEach(({ configFile, expectedProjectActualFiles }) => {
-                    checkProjectActualFiles(
-                        service.configuredProjects.get(configFile.path.toLowerCase())!,
-                        noDts ?
-                            expectedProjectActualFiles.filter(f => f.toLowerCase() !== dtsPath) :
-                            expectedProjectActualFiles
-                    );
-                });
-            }
-
-            function firstAction(session: TestSession, verifiers: readonly DocumentPositionMapperVerifier[]) {
-                for (const { action } of getActionInfo(verifiers, "main")) {
-                    const { request } = action(1);
-                    session.executeCommandSeq(request);
-                }
-            }
-
-            function verifyAction(session: TestSession, { reqName, request, expectedResponse }: Action) {
-                const { response } = session.executeCommandSeq(request);
-                assert.deepEqual(response, expectedResponse, `Failed Request: ${reqName}`);
-            }
-
-            function verifyScriptInfoPresence(session: TestSession, path: string, expectedToBePresent: boolean, reqName: string) {
-                const info = session.getProjectService().filenameToScriptInfo.get(path);
-                if (expectedToBePresent) {
-                    assert.isDefined(info, `${reqName}:: ${path} expected to be present`);
-                }
-                else {
-                    assert.isUndefined(info, `${reqName}:: ${path} expected to be not present`);
-                }
-                return info;
-            }
-
-            interface VerifyDocumentPositionMapper {
-                session: TestSession;
-                dependencyMap: server.ScriptInfo | undefined;
-                documentPositionMapper: server.ScriptInfo["documentPositionMapper"];
-                equal: boolean;
-                debugInfo: string;
-            }
-            function verifyDocumentPositionMapper({ session, dependencyMap, documentPositionMapper, equal, debugInfo }: VerifyDocumentPositionMapper) {
-                assert.strictEqual(session.getProjectService().filenameToScriptInfo.get(dtsMapPath), dependencyMap, debugInfo);
-                if (dependencyMap) {
-                    if (equal) {
-                        assert.strictEqual(dependencyMap.documentPositionMapper, documentPositionMapper, debugInfo);
-                    }
-                    else {
-                        assert.notStrictEqual(dependencyMap.documentPositionMapper, documentPositionMapper, debugInfo);
-                    }
-                }
-            }
-
-            function getActionInfoOfVerfier(verifier: DocumentPositionMapperVerifier, actionKey: ActionKey): ActionInfo {
-                const actionInfoGetter = verifier[actionKey];
-                if (isString(actionInfoGetter)) {
-                    return getActionInfoOfVerfier(verifier, actionInfoGetter);
-                }
-
-                if (isArray(actionInfoGetter)) {
-                    const initialValue = getActionInfoOfVerfier(verifier, actionInfoGetter[0]);
-                    return {
-                        ...initialValue,
-                        ...actionInfoGetter[1](initialValue)
-                    };
-                }
-
-                return actionInfoGetter();
-            }
-
-            function getActionInfo(verifiers: readonly DocumentPositionMapperVerifier[], actionKey: ActionKey): ActionInfo[] {
-                return verifiers.map(v => getActionInfoOfVerfier(v, actionKey));
-            }
-
-            interface VerifyAllFnAction {
-                session: TestSession;
-                host: TestServerHost;
-                verifiers: readonly DocumentPositionMapperVerifier[];
-                actionKey: ActionKey;
-                sourceMapPath?: server.ScriptInfo["sourceMapFilePath"];
-                dependencyMap?: server.ScriptInfo | undefined;
-                documentPositionMapper?: server.ScriptInfo["documentPositionMapper"];
-            }
-            interface VerifyAllFnActionResult {
-                actionInfos: readonly ActionInfo[];
-                actionKey: ActionKey;
-                dependencyMap: server.ScriptInfo | undefined;
-                documentPositionMapper: server.ScriptInfo["documentPositionMapper"] | undefined;
-            }
-            function verifyAllFnAction({
-                session,
-                host,
-                verifiers,
-                actionKey,
-                dependencyMap,
-                documentPositionMapper,
-            }: VerifyAllFnAction): VerifyAllFnActionResult {
-                const actionInfos = getActionInfo(verifiers, actionKey);
-                let sourceMapPath: server.ScriptInfo["sourceMapFilePath"] | undefined;
-                // action
-                let first = true;
-                for (const {
-                    action,
-                    closedInfos,
-                    otherWatchedFiles,
-                    expectsDts,
-                    expectsMap,
-                    freshMapInfo,
-                    freshDocumentMapper,
-                    skipDtsMapCheck
-                } of actionInfos) {
-                    for (let fn = 1; fn <= 5; fn++) {
-                        const fnAction = action(fn);
-                        verifyAction(session, fnAction);
-                        const debugInfo = `${actionKey}:: ${fnAction.reqName}:: ${fn}`;
-                        const dtsInfo = verifyScriptInfoPresence(session, dtsPath, expectsDts, debugInfo);
-                        const dtsMapInfo = verifyScriptInfoPresence(session, dtsMapPath, expectsMap, debugInfo);
-                        verifyInfosWithRandom(
-                            session,
-                            host,
-                            openFiles(verifiers).map(f => f.path),
-                            closedInfos,
-                            otherWatchedFiles,
-                            debugInfo
-                        );
-
-                        if (dtsInfo) {
-                            if (first || (fn === 1 && freshMapInfo)) {
-                                if (!skipDtsMapCheck) {
-                                    if (dtsMapInfo) {
-                                        assert.equal(dtsInfo.sourceMapFilePath, dtsMapPath, debugInfo);
-                                    }
-                                    else {
-                                        assert.isNotString(dtsInfo.sourceMapFilePath, debugInfo);
-                                        assert.isNotFalse(dtsInfo.sourceMapFilePath, debugInfo);
-                                        assert.isDefined(dtsInfo.sourceMapFilePath, debugInfo);
-                                    }
-                                }
-                            }
-                            else {
-                                assert.equal(dtsInfo.sourceMapFilePath, sourceMapPath, debugInfo);
-                            }
-                        }
-
-                        if (!first && (fn !== 1 || !freshMapInfo)) {
-                            verifyDocumentPositionMapper({
-                                session,
-                                dependencyMap,
-                                documentPositionMapper,
-                                equal: fn !== 1 || !freshDocumentMapper,
-                                debugInfo
-                            });
-                        }
-                        sourceMapPath = dtsInfo && dtsInfo.sourceMapFilePath;
-                        dependencyMap = dtsMapInfo;
-                        documentPositionMapper = dependencyMap && dependencyMap.documentPositionMapper;
-                        first = false;
-                    }
-                }
-
-                return { actionInfos, actionKey, dependencyMap, documentPositionMapper };
-            }
-
-            function verifyScriptInfoCollection(
-                session: TestSession,
-                host: TestServerHost,
-                verifiers: readonly DocumentPositionMapperVerifier[],
-                { dependencyMap, documentPositionMapper, actionInfos, actionKey }: VerifyAllFnActionResult
-            ) {
-                // Collecting at this point retains dependency.d.ts and map
-                closeFilesForSession([randomFile], session);
-                openFilesForSession([randomFile], session);
-
-                const { closedInfos, otherWatchedFiles } = last(actionInfos);
-                const debugInfo = `${actionKey} Collection`;
-                verifyInfosWithRandom(
-                    session,
-                    host,
-                    openFiles(verifiers).map(f => f.path),
-                    closedInfos,
-                    otherWatchedFiles,
-                    debugInfo
-                );
-                verifyDocumentPositionMapper({
-                    session,
-                    dependencyMap,
-                    documentPositionMapper,
-                    equal: true,
-                    debugInfo
-                });
-
-                // Closing open file, removes dependencies too
-                closeFilesForSession([...openFiles(verifiers), randomFile], session);
-                openFilesForSession([randomFile], session);
-                verifyOnlyRandomInfos(session, host);
-            }
-
-            function verifyScenarioAndScriptInfoCollection(
-                session: TestSession,
-                host: TestServerHost,
-                verifiers: readonly DocumentPositionMapperVerifier[],
-                actionKey: ActionKey,
-                noDts?: true
-            ) {
-                // Main scenario action
-                const result = verifyAllFnAction({ session, host, verifiers, actionKey });
-                checkProject(session, verifiers, noDts);
-                verifyScriptInfoCollection(session, host, verifiers, result);
-            }
-
-            function verifyScenarioWithChangesWorker(
-                {
-                    scenarioName,
-                    verifier,
-                    withRefs,
-                    change,
-                    afterChangeActionKey
-                }: VerifyScenarioWithChanges,
-                timeoutBeforeAction: boolean,
-            ) {
-                it(scenarioName, () => {
-                    const { host, session, verifiers } = openTsFile({ verifier, withRefs });
-
-                    // Create DocumentPositionMapper
-                    firstAction(session, verifiers);
-                    const dependencyMap = session.getProjectService().filenameToScriptInfo.get(dtsMapPath);
-                    const documentPositionMapper = dependencyMap && dependencyMap.documentPositionMapper;
-
-                    // change
-                    change(host, session, verifiers);
-                    if (timeoutBeforeAction) {
-                        host.runQueuedTimeoutCallbacks();
-                        checkProject(session, verifiers);
-                        verifyDocumentPositionMapper({
-                            session,
-                            dependencyMap,
-                            documentPositionMapper,
-                            equal: true,
-                            debugInfo: "After change timeout"
-                        });
-                    }
-
-                    // action
-                    verifyAllFnAction({
-                        session,
-                        host,
-                        verifiers,
-                        actionKey: afterChangeActionKey,
-                        dependencyMap,
-                        documentPositionMapper
-                    });
-                });
-            }
-
-            interface VerifyScenarioWithChanges extends VerifierAndWithRefs {
-                scenarioName: string;
-                change: (host: TestServerHost, session: TestSession, verifiers: readonly DocumentPositionMapperVerifier[]) => void;
-                afterChangeActionKey: ActionKey;
-            }
-            function verifyScenarioWithChanges(verify: VerifyScenarioWithChanges) {
-                describe("when timeout occurs before request", () => {
-                    verifyScenarioWithChangesWorker(verify, /*timeoutBeforeAction*/ true);
-                });
-
-                describe("when timeout does not occur before request", () => {
-                    verifyScenarioWithChangesWorker(verify, /*timeoutBeforeAction*/ false);
-                });
-            }
-
-            interface VerifyScenarioWhenFileNotPresent extends VerifierAndWithRefs {
-                scenarioName: string;
-                fileLocation: string;
-                fileNotPresentKey: ActionKey;
-                fileCreatedKey: ActionKey;
-                fileDeletedKey: ActionKey;
-                noDts?: true;
-            }
-            function verifyScenarioWhenFileNotPresent({
-                scenarioName,
-                verifier,
-                withRefs,
-                fileLocation,
-                fileNotPresentKey,
-                fileCreatedKey,
-                fileDeletedKey,
-                noDts
-            }: VerifyScenarioWhenFileNotPresent) {
-                describe(scenarioName, () => {
-                    it("when file is not present", () => {
-                        const { host, session, verifiers } = openTsFile({
-                            verifier,
-                            withRefs,
-                            onHostCreate: host => host.deleteFile(fileLocation)
-                        });
-                        checkProject(session, verifiers, noDts);
-
-                        verifyScenarioAndScriptInfoCollection(session, host, verifiers, fileNotPresentKey, noDts);
-                    });
-
-                    it("when file is created after actions on projects", () => {
-                        let fileContents: string | undefined;
-                        const { host, session, verifiers } = openTsFile({
-                            verifier,
-                            withRefs,
-                            onHostCreate: host => {
-                                fileContents = host.readFile(fileLocation);
-                                host.deleteFile(fileLocation);
-                            }
-                        });
-                        firstAction(session, verifiers);
-
-                        host.writeFile(fileLocation, fileContents!);
-                        verifyScenarioAndScriptInfoCollection(session, host, verifiers, fileCreatedKey);
-                    });
-
-                    it("when file is deleted after actions on the projects", () => {
-                        const { host, session, verifiers } = openTsFile({ verifier, withRefs });
-                        firstAction(session, verifiers);
-
-                        // The dependency file is deleted when orphan files are collected
-                        host.deleteFile(fileLocation);
-                        // Verify with deleted action key
-                        verifyAllFnAction({ session, host, verifiers, actionKey: fileDeletedKey });
-                        checkProject(session, verifiers, noDts);
-
-                        // Script info collection should behave as fileNotPresentKey
-                        verifyScriptInfoCollection(
-                            session,
-                            host,
-                            verifiers,
-                            {
-                                actionInfos: getActionInfo(verifiers, fileNotPresentKey),
-                                actionKey: fileNotPresentKey,
-                                dependencyMap: undefined,
-                                documentPositionMapper: undefined
-                            }
-                        );
-                    });
-                });
-            }
-
-            function verifyScenarioWorker({ mainScenario, verifier }: VerifyScenario, withRefs: boolean, disableSourceOfProjectReferenceRedirect?: true) {
-                it(mainScenario, () => {
-                    const { host, session, verifiers } = openTsFile({ withRefs, disableSourceOfProjectReferenceRedirect, verifier });
-                    checkProject(session, verifiers);
-                    verifyScenarioAndScriptInfoCollection(session, host, verifiers, "main");
-                });
-
-                // Edit
-                verifyScenarioWithChanges({
-                    scenarioName: "when usage file changes, document position mapper doesnt change",
-                    verifier,
-                    withRefs,
-                    disableSourceOfProjectReferenceRedirect,
-                    change: (_host, session, verifiers) => verifiers.forEach(
-                        verifier => session.executeCommandSeq<protocol.ChangeRequest>({
-                            command: protocol.CommandTypes.Change,
-                            arguments: {
-                                file: verifier.openFile.path,
-                                line: verifier.openFileLastLine,
-                                offset: 1,
-                                endLine: verifier.openFileLastLine,
-                                endOffset: 1,
-                                insertString: "const x = 10;"
-                            }
-                        })
-                    ),
-                    afterChangeActionKey: "change"
-                });
-
-                // Edit dts to add new fn
-                verifyScenarioWithChanges({
-                    scenarioName: "when dependency .d.ts changes, document position mapper doesnt change",
-                    verifier,
-                    withRefs,
-                    disableSourceOfProjectReferenceRedirect,
-                    change: host => host.writeFile(
-                        dtsLocation,
-                        host.readFile(dtsLocation)!.replace(
-                            "//# sourceMappingURL=FnS.d.ts.map",
-                            `export declare function fn6(): void;
-//# sourceMappingURL=FnS.d.ts.map`
-                        )
-                    ),
-                    afterChangeActionKey: "dtsChange"
-                });
-
-                // Edit map file to represent added new line
-                verifyScenarioWithChanges({
-                    scenarioName: "when dependency file's map changes",
-                    verifier,
-                    withRefs,
-                    disableSourceOfProjectReferenceRedirect,
-                    change: host => host.writeFile(
-                        dtsMapLocation,
-                        `{"version":3,"file":"FnS.d.ts","sourceRoot":"","sources":["../dependency/FnS.ts"],"names":[],"mappings":"AAAA,wBAAgB,GAAG,SAAM;AACzB,wBAAgB,GAAG,SAAM;AACzB,wBAAgB,GAAG,SAAM;AACzB,wBAAgB,GAAG,SAAM;AACzB,wBAAgB,GAAG,SAAM;AACzB,eAAO,MAAM,CAAC,KAAK,CAAC"}`
-                    ),
-                    afterChangeActionKey: "mapChange"
-                });
-
-                verifyScenarioWhenFileNotPresent({
-                    scenarioName: "with depedency files map file",
-                    verifier,
-                    withRefs,
-                    disableSourceOfProjectReferenceRedirect,
-                    fileLocation: dtsMapLocation,
-                    fileNotPresentKey: "noMap",
-                    fileCreatedKey: "mapFileCreated",
-                    fileDeletedKey: "mapFileDeleted"
-                });
-
-                verifyScenarioWhenFileNotPresent({
-                    scenarioName: "with depedency .d.ts file",
-                    verifier,
-                    withRefs,
-                    disableSourceOfProjectReferenceRedirect,
-                    fileLocation: dtsLocation,
-                    fileNotPresentKey: "noDts",
-                    fileCreatedKey: "dtsFileCreated",
-                    fileDeletedKey: "dtsFileDeleted",
-                    noDts: true
-                });
-
-                if (withRefs && !disableSourceOfProjectReferenceRedirect) {
-                    verifyScenarioWithChanges({
-                        scenarioName: "when defining project source changes",
-                        verifier,
-                        withRefs,
-                        change: (host, session, verifiers) => {
-                            // Make change, without rebuild of solution
-                            if (contains(openFiles(verifiers), dependencyTs)) {
-                                session.executeCommandSeq<protocol.ChangeRequest>({
-                                    command: protocol.CommandTypes.Change,
-                                    arguments: {
-                                        file: dependencyTs.path, line: 1, offset: 1, endLine: 1, endOffset: 1, insertString: `function fooBar() { }
-`}
-                                });
-                            }
-                            else {
-                                host.writeFile(dependencyTs.path, `function fooBar() { }
-${dependencyTs.content}`);
-                            }
-                        },
-                        afterChangeActionKey: "dependencyChange"
-                    });
-
-                    it("when projects are not built", () => {
-                        const host = createServerHost(files);
-                        const session = createSession(host);
-                        const verifiers = verifier(withRefs);
-                        openFilesForSession([...openFiles(verifiers), randomFile], session);
-                        verifyScenarioAndScriptInfoCollection(session, host, verifiers, "noBuild");
-                    });
-                }
-            }
-
-            interface VerifyScenario {
-                mainScenario: string;
-                verifier: (withRefs: boolean) => readonly DocumentPositionMapperVerifier[];
-            }
-            function verifyScenario(scenario: VerifyScenario) {
-                describe("when main tsconfig doesnt have project reference", () => {
-                    verifyScenarioWorker(scenario, /*withRefs*/ false);
-                });
-                describe("when main tsconfig has project reference", () => {
-                    verifyScenarioWorker(scenario, /*withRefs*/ true);
-                });
-                describe("when main tsconfig has but has disableSourceOfProjectReferenceRedirect", () => {
-                    verifyScenarioWorker(scenario, /*withRefs*/ true);
-                });
-            }
-
-            describe("from project that uses dependency", () => {
-                verifyScenario({
-                    mainScenario: "can go to definition correctly",
-                    verifier: withRefs => [
-                        {
-                            ...goToDefFromMainTsProjectInfoVerifier(withRefs),
-                            main: () => ({
-                                action: goToDefFromMainTs,
-                                closedInfos: withRefs ?
-                                    [dependencyTs.path, dependencyConfig.path, libFile.path] :
-                                    [dependencyTs.path, libFile.path, dtsPath, dtsMapLocation],
-                                otherWatchedFiles: [mainConfig.path],
-                                expectsDts: !withRefs, // Dts script info present only if no project reference
-                                expectsMap: !withRefs // Map script info present only if no project reference
-                            }),
-                            change: "main",
-                            dtsChange: "main",
-                            mapChange: ["main", () => ({
-                                freshDocumentMapper: true
-                            })],
-                            noMap: withRefs ?
-                                "main" :
-                                ["main", main => ({
-                                    action: goToDefFromMainTsWithNoMap,
-                                    // Because map is deleted, dts and dependency are released
-                                    closedInfos: removePath(main.closedInfos, dtsMapPath, dependencyTsPath),
-                                    // Watches deleted file
-                                    otherWatchedFiles: main.otherWatchedFiles.concat(dtsMapLocation),
-                                    expectsMap: false
-                                })],
-                            mapFileCreated: "main",
-                            mapFileDeleted: withRefs ?
-                                "main" :
-                                ["noMap", noMap => ({
-                                    // The script info for depedency is collected only after file open
-                                    closedInfos: noMap.closedInfos.concat(dependencyTs.path)
-                                })],
-                            noDts: withRefs ?
-                                "main" :
-                                ["main", main => ({
-                                    action: goToDefFromMainTsWithNoDts,
-                                    // No dts, no map, no dependency
-                                    closedInfos: removePath(main.closedInfos, dtsPath, dtsMapPath, dependencyTsPath),
-                                    expectsDts: false,
-                                    expectsMap: false
-                                })],
-                            dtsFileCreated: "main",
-                            dtsFileDeleted: withRefs ?
-                                "main" :
-                                ["noDts", noDts => ({
-                                    // The script info for map is collected only after file open
-                                    closedInfos: noDts.closedInfos.concat(dependencyTs.path, dtsMapLocation),
-                                    expectsMap: true
-                                })],
-                            dependencyChange: ["main", () => ({
-                                action: goToDefFromMainTsWithDependencyChange,
-                            })],
-                            noBuild: "noDts"
-                        }
-                    ]
-                });
-            });
-
-            describe("from defining project", () => {
-                verifyScenario({
-                    mainScenario: "rename locations from dependency",
-                    verifier: () => [
-                        {
-                            ...renameFromDependencyTsProjectInfoVerifier(),
-                            main: () => ({
-                                action: renameFromDependencyTs,
-                                closedInfos: [libFile.path, dtsLocation, dtsMapLocation],
-                                otherWatchedFiles: [dependencyConfig.path],
-                                expectsDts: true,
-                                expectsMap: true
-                            }),
-                            change: "main",
-                            dtsChange: "main",
-                            mapChange: ["main", () => ({
-                                freshDocumentMapper: true
-                            })],
-                            noMap: ["main", main => ({
-                                // No map
-                                closedInfos: removePath(main.closedInfos, dtsMapPath),
-                                // watch map
-                                otherWatchedFiles: [...main.otherWatchedFiles, dtsMapLocation],
-                                expectsMap: false
-                            })],
-                            mapFileCreated: "main",
-                            mapFileDeleted: "noMap",
-                            noDts: ["main", main => ({
-                                // no dts or map since dts itself doesnt exist
-                                closedInfos: removePath(main.closedInfos, dtsMapPath, dtsPath),
-                                // watch deleted file
-                                otherWatchedFiles: [...main.otherWatchedFiles, dtsLocation],
-                                expectsDts: false,
-                                expectsMap: false
-                            })],
-                            dtsFileCreated: "main",
-                            dtsFileDeleted: ["noDts", noDts => ({
-                                // Map is collected after file open
-                                closedInfos: noDts.closedInfos.concat(dtsMapLocation),
-                                expectsMap: true
-                            })],
-                            dependencyChange: ["main", () => ({
-                                action: renameFromDependencyTsWithDependencyChange
-                            })],
-                            noBuild: "noDts"
-                        }
-                    ]
-                });
-            });
-
-            describe("when opening depedency and usage project", () => {
-                verifyScenario({
-                    mainScenario: "goto Definition in usage and rename locations from defining project",
-                    verifier: withRefs => [
-                        {
-                            ...goToDefFromMainTsProjectInfoVerifier(withRefs),
-                            main: () => ({
-                                action: goToDefFromMainTs,
-                                // DependencyTs is open, so omit it from closed infos
-                                closedInfos: withRefs ?
-                                    [dependencyConfig.path, libFile.path] :
-                                    [libFile.path, dtsPath, dtsMapLocation],
-                                otherWatchedFiles: withRefs ?
-                                    [mainConfig.path] : // Its in closed info
-                                    [mainConfig.path, dependencyConfig.path],
-                                expectsDts: !withRefs, // Dts script info present only if no project reference
-                                expectsMap: !withRefs // Map script info present only if no project reference
-                            }),
-                            change: withRefs ?
-                                ["main", main => ({
-                                    // Because before this rename is done the closed info remains same as rename's main operation
-                                    closedInfos: main.closedInfos.concat(dtsLocation, dtsMapLocation),
-                                    expectsDts: true,
-                                    expectsMap: true
-                                })] :
-                                "main",
-                            dtsChange: "change",
-                            mapChange: "change",
-                            noMap: withRefs ?
-                                "main" :
-                                ["main", main => ({
-                                    action: goToDefFromMainTsWithNoMap,
-                                    closedInfos: removePath(main.closedInfos, dtsMapPath),
-                                    otherWatchedFiles: main.otherWatchedFiles.concat(dtsMapLocation),
-                                    expectsMap: false
-                                })],
-                            mapFileCreated: withRefs ?
-                                ["main", main => ({
-                                    // Because before this rename is done the closed info remains same as rename's main
-                                    closedInfos: main.closedInfos.concat(dtsLocation),
-                                    expectsDts: true,
-                                    // This operation doesnt need map so the map info path in dts is not refreshed
-                                    skipDtsMapCheck: withRefs
-                                })] :
-                                "main",
-                            mapFileDeleted: withRefs ?
-                                ["noMap", noMap => ({
-                                    // Because before this rename is done the closed info remains same as rename's noMap operation
-                                    closedInfos: noMap.closedInfos.concat(dtsLocation),
-                                    expectsDts: true,
-                                    // This operation doesnt need map so the map info path in dts is not refreshed
-                                    skipDtsMapCheck: true
-                                })] :
-                                "noMap",
-                            noDts: withRefs ?
-                                "main" :
-                                ["main", main => ({
-                                    action: goToDefFromMainTsWithNoDts,
-                                    closedInfos: removePath(main.closedInfos, dtsMapPath, dtsPath),
-                                    expectsDts: false,
-                                    expectsMap: false
-                                })],
-                            dtsFileCreated: withRefs ?
-                                ["main", main => ({
-                                    // Since the project for dependency is not updated, the watcher from rename for dts still there
-                                    otherWatchedFiles: main.otherWatchedFiles.concat(dtsLocation)
-                                })] :
-                                "main",
-                            dtsFileDeleted: ["noDts", noDts => ({
-                                // Map collection after file open
-                                closedInfos: noDts.closedInfos.concat(dtsMapLocation),
-                                expectsMap: true
-                            })],
-                            dependencyChange: ["change", () => ({
-                                action: goToDefFromMainTsWithDependencyChange,
-                            })],
-                            noBuild: "noDts"
-                        },
-                        {
-                            ...renameFromDependencyTsProjectInfoVerifier(),
-                            main: () => ({
-                                action: renameFromDependencyTsWithBothProjectsOpen,
-                                // DependencyTs is open, so omit it from closed infos
-                                closedInfos: withRefs ?
-                                    [dependencyConfig.path, libFile.path, dtsLocation, dtsMapLocation] :
-                                    [libFile.path, dtsPath, dtsMapLocation],
-                                otherWatchedFiles: withRefs ?
-                                    [mainConfig.path] : // Its in closed info
-                                    [mainConfig.path, dependencyConfig.path],
-                                expectsDts: true,
-                                expectsMap: true,
-                                freshMapInfo: withRefs
-                            }),
-                            change: ["main", () => ({
-                                freshMapInfo: false
-                            })],
-                            dtsChange: "change",
-                            mapChange: ["main", () => ({
-                                freshMapInfo: false,
-                                freshDocumentMapper: withRefs
-                            })],
-                            noMap: ["main", main => ({
-                                action: withRefs ?
-                                    renameFromDependencyTsWithBothProjectsOpen :
-                                    renameFromDependencyTs,
-                                closedInfos: removePath(main.closedInfos, dtsMapPath),
-                                otherWatchedFiles: main.otherWatchedFiles.concat(dtsMapLocation),
-                                expectsMap: false,
-                                freshDocumentMapper: withRefs
-                            })],
-                            mapFileCreated: "main",
-                            mapFileDeleted: "noMap",
-                            noDts: ["change", change => ({
-                                action: withRefs ?
-                                    renameFromDependencyTsWithBothProjectsOpen :
-                                    renameFromDependencyTs,
-                                closedInfos: removePath(change.closedInfos, dtsPath, dtsMapPath),
-                                otherWatchedFiles: change.otherWatchedFiles.concat(dtsLocation),
-                                expectsDts: false,
-                                expectsMap: false
-                            })],
-                            dtsFileCreated: "main",
-                            dtsFileDeleted: ["noDts", noDts => ({
-                                // Map collection after file open
-                                closedInfos: noDts.closedInfos.concat(dtsMapLocation) ,
-                                expectsMap: true
-                            })],
-                            dependencyChange: ["change", () => ({
-                                action: renameFromDependencyTsWithBothProjectsOpenWithDependencyChange
-                            })],
-                            noBuild: "noDts"
-                        }
-                    ]
-                });
-            });
-        });
-
-        it("reusing d.ts files from composite and non composite projects", () => {
-            const projectLocation = "/user/username/projects/myproject";
-            const configA: File = {
-                path: `${projectLocation}/compositea/tsconfig.json`,
-                content: JSON.stringify({
-                    compilerOptions: {
-                        composite: true,
-                        outDir: "../dist/",
-                        rootDir: "../",
-                        baseUrl: "../",
-                        paths: { "@ref/*": ["./dist/*"] }
-                    }
-                })
-            };
-            const aTs: File = {
-                path: `${projectLocation}/compositea/a.ts`,
-                content: `import { b } from "@ref/compositeb/b";`
-            };
-            const a2Ts: File = {
-                path: `${projectLocation}/compositea/a2.ts`,
-                content: `export const x = 10;`
-            };
-            const configB: File = {
-                path: `${projectLocation}/compositeb/tsconfig.json`,
-                content: configA.content
-            };
-            const bTs: File = {
-                path: `${projectLocation}/compositeb/b.ts`,
-                content: "export function b() {}"
-            };
-            const bDts: File = {
-                path: `${projectLocation}/dist/compositeb/b.d.ts`,
-                content: "export declare function b(): void;"
-            };
-            const configC: File = {
-                path: `${projectLocation}/compositec/tsconfig.json`,
-                content: JSON.stringify({
-                    compilerOptions: {
-                        composite: true,
-                        outDir: "../dist/",
-                        rootDir: "../",
-                        baseUrl: "../",
-                        paths: { "@ref/*": ["./*"] }
-                    },
-                    references: [{ path: "../compositeb" }]
-                })
-            };
-            const cTs: File = {
-                path: `${projectLocation}/compositec/c.ts`,
-                content: aTs.content
-            };
-            const files = [libFile, aTs, a2Ts, configA, bDts, bTs, configB, cTs, configC];
-            const host = createServerHost(files);
-            const service = createProjectService(host);
-            service.openClientFile(aTs.path);
-            service.checkNumberOfProjects({ configuredProjects: 1 });
-
-            // project A referencing b.d.ts without project reference
-            const projectA = service.configuredProjects.get(configA.path)!;
-            assert.isDefined(projectA);
-            checkProjectActualFiles(projectA, [aTs.path, a2Ts.path, bDts.path, libFile.path, configA.path]);
-
-            // reuses b.d.ts but sets the path and resolved path since projectC has project references
-            // as the real resolution was to b.ts
-            service.openClientFile(cTs.path);
-            service.checkNumberOfProjects({ configuredProjects: 2 });
-            const projectC = service.configuredProjects.get(configC.path)!;
-            checkProjectActualFiles(projectC, [cTs.path, bTs.path, libFile.path, configC.path]);
-
-            // Now new project for project A tries to reuse b but there is no filesByName mapping for b's source location
-            host.writeFile(a2Ts.path, `${a2Ts.content}export const y = 30;`);
-            assert.isTrue(projectA.dirty);
-            projectA.updateGraph();
-        });
-    });
-}
+namespace ts.projectSystem {
+    describe("unittests:: tsserver:: with project references and tsbuild", () => {
+        function createHost(files: readonly File[], rootNames: readonly string[]) {
+            const host = createServerHost(files);
+
+            // ts build should succeed
+            const solutionBuilder = tscWatch.createSolutionBuilder(host, rootNames, {});
+            solutionBuilder.build();
+            assert.equal(host.getOutput().length, 0);
+
+            return host;
+        }
+
+        describe("with container project", () => {
+            function getProjectFiles(project: string): [File, File] {
+                return [
+                    TestFSWithWatch.getTsBuildProjectFile(project, "tsconfig.json"),
+                    TestFSWithWatch.getTsBuildProjectFile(project, "index.ts"),
+                ];
+            }
+
+            const project = "container";
+            const containerLib = getProjectFiles("container/lib");
+            const containerExec = getProjectFiles("container/exec");
+            const containerCompositeExec = getProjectFiles("container/compositeExec");
+            const containerConfig = TestFSWithWatch.getTsBuildProjectFile(project, "tsconfig.json");
+            const files = [libFile, ...containerLib, ...containerExec, ...containerCompositeExec, containerConfig];
+
+            it("does not error on container only project", () => {
+                const host = createHost(files, [containerConfig.path]);
+
+                // Open external project for the folder
+                const session = createSession(host);
+                const service = session.getProjectService();
+                service.openExternalProjects([{
+                    projectFileName: TestFSWithWatch.getTsBuildProjectFilePath(project, project),
+                    rootFiles: files.map(f => ({ fileName: f.path })),
+                    options: {}
+                }]);
+                checkNumberOfProjects(service, { configuredProjects: 4 });
+                files.forEach(f => {
+                    const args: protocol.FileRequestArgs = {
+                        file: f.path,
+                        projectFileName: endsWith(f.path, "tsconfig.json") ? f.path : undefined
+                    };
+                    const syntaxDiagnostics = session.executeCommandSeq<protocol.SyntacticDiagnosticsSyncRequest>({
+                        command: protocol.CommandTypes.SyntacticDiagnosticsSync,
+                        arguments: args
+                    }).response;
+                    assert.deepEqual(syntaxDiagnostics, []);
+                    const semanticDiagnostics = session.executeCommandSeq<protocol.SemanticDiagnosticsSyncRequest>({
+                        command: protocol.CommandTypes.SemanticDiagnosticsSync,
+                        arguments: args
+                    }).response;
+                    assert.deepEqual(semanticDiagnostics, []);
+                });
+                const containerProject = service.configuredProjects.get(containerConfig.path)!;
+                checkProjectActualFiles(containerProject, [containerConfig.path]);
+                const optionsDiagnostics = session.executeCommandSeq<protocol.CompilerOptionsDiagnosticsRequest>({
+                    command: protocol.CommandTypes.CompilerOptionsDiagnosticsFull,
+                    arguments: { projectFileName: containerProject.projectName }
+                }).response;
+                assert.deepEqual(optionsDiagnostics, []);
+            });
+
+            it("can successfully find references with --out options", () => {
+                const host = createHost(files, [containerConfig.path]);
+                const session = createSession(host);
+                openFilesForSession([containerCompositeExec[1]], session);
+                const service = session.getProjectService();
+                checkNumberOfProjects(service, { configuredProjects: 1 });
+                const { file: myConstFile, start: myConstStart, end: myConstEnd } = protocolFileSpanFromSubstring({
+                    file: containerCompositeExec[1],
+                    text: "myConst",
+                });
+                const response = session.executeCommandSeq<protocol.RenameRequest>({
+                    command: protocol.CommandTypes.Rename,
+                    arguments: { file: myConstFile, ...myConstStart }
+                }).response as protocol.RenameResponseBody;
+
+                const locationOfMyConstInLib = protocolFileSpanWithContextFromSubstring({
+                    file: containerLib[1],
+                    text: "myConst",
+                    contextText: "export const myConst = 30;"
+                });
+                const { file: _, ...renameTextOfMyConstInLib } = locationOfMyConstInLib;
+                assert.deepEqual(response.locs, [
+                    { file: locationOfMyConstInLib.file, locs: [renameTextOfMyConstInLib] },
+                    { file: myConstFile, locs: [{ start: myConstStart, end: myConstEnd }] }
+                ]);
+            });
+        });
+
+        describe("with main and depedency project", () => {
+            const projectLocation = "/user/username/projects/myproject";
+            const dependecyLocation = `${projectLocation}/dependency`;
+            const dependecyDeclsLocation = `${projectLocation}/decls`;
+            const mainLocation = `${projectLocation}/main`;
+            const dependencyTs: File = {
+                path: `${dependecyLocation}/FnS.ts`,
+                content: `export function fn1() { }
+export function fn2() { }
+export function fn3() { }
+export function fn4() { }
+export function fn5() { }
+`
+            };
+            const dependencyTsPath = dependencyTs.path.toLowerCase();
+            const dependencyConfig: File = {
+                path: `${dependecyLocation}/tsconfig.json`,
+                content: JSON.stringify({ compilerOptions: { composite: true, declarationMap: true, declarationDir: "../decls" } })
+            };
+
+            const mainTs: File = {
+                path: `${mainLocation}/main.ts`,
+                content: `import {
+    fn1,
+    fn2,
+    fn3,
+    fn4,
+    fn5
+} from '../decls/fns'
+
+fn1();
+fn2();
+fn3();
+fn4();
+fn5();
+`
+            };
+            const mainConfig: File = {
+                path: `${mainLocation}/tsconfig.json`,
+                content: JSON.stringify({
+                    compilerOptions: { composite: true, declarationMap: true },
+                    references: [{ path: "../dependency" }]
+                })
+            };
+
+            const randomFile: File = {
+                path: `${projectLocation}/random/random.ts`,
+                content: "let a = 10;"
+            };
+            const randomConfig: File = {
+                path: `${projectLocation}/random/tsconfig.json`,
+                content: "{}"
+            };
+            const dtsLocation = `${dependecyDeclsLocation}/FnS.d.ts`;
+            const dtsPath = dtsLocation.toLowerCase() as Path;
+            const dtsMapLocation = `${dependecyDeclsLocation}/FnS.d.ts.map`;
+            const dtsMapPath = dtsMapLocation.toLowerCase() as Path;
+
+            const files = [dependencyTs, dependencyConfig, mainTs, mainConfig, libFile, randomFile, randomConfig];
+
+            function verifyScriptInfos(session: TestSession, host: TestServerHost, openInfos: readonly string[], closedInfos: readonly string[], otherWatchedFiles: readonly string[], additionalInfo: string) {
+                checkScriptInfos(session.getProjectService(), openInfos.concat(closedInfos), additionalInfo);
+                checkWatchedFiles(host, closedInfos.concat(otherWatchedFiles).map(f => f.toLowerCase()), additionalInfo);
+            }
+
+            function verifyInfosWithRandom(session: TestSession, host: TestServerHost, openInfos: readonly string[], closedInfos: readonly string[], otherWatchedFiles: readonly string[], reqName: string) {
+                verifyScriptInfos(session, host, openInfos.concat(randomFile.path), closedInfos, otherWatchedFiles.concat(randomConfig.path), reqName);
+            }
+
+            function verifyOnlyRandomInfos(session: TestSession, host: TestServerHost) {
+                verifyScriptInfos(session, host, [randomFile.path], [libFile.path], [randomConfig.path], "Random");
+            }
+
+            function declarationSpan(fn: number): protocol.TextSpanWithContext {
+                return {
+                    start: { line: fn, offset: 17 },
+                    end: { line: fn, offset: 20 },
+                    contextStart: { line: fn, offset: 1 },
+                    contextEnd: { line: fn, offset: 26 }
+                };
+            }
+            function importSpan(fn: number): protocol.TextSpanWithContext {
+                return {
+                    start: { line: fn + 1, offset: 5 },
+                    end: { line: fn + 1, offset: 8 },
+                    contextStart: { line: 1, offset: 1 },
+                    contextEnd: { line: 7, offset: 22 }
+                };
+            }
+            function usageSpan(fn: number): protocol.TextSpan {
+                return { start: { line: fn + 8, offset: 1 }, end: { line: fn + 8, offset: 4 } };
+            }
+
+            function goToDefFromMainTs(fn: number): Action<protocol.DefinitionAndBoundSpanRequest, protocol.DefinitionInfoAndBoundSpan> {
+                const textSpan = usageSpan(fn);
+                const definition: protocol.FileSpan = { file: dependencyTs.path, ...declarationSpan(fn) };
+                return {
+                    reqName: "goToDef",
+                    request: {
+                        command: protocol.CommandTypes.DefinitionAndBoundSpan,
+                        arguments: { file: mainTs.path, ...textSpan.start }
+                    },
+                    expectedResponse: {
+                        // To dependency
+                        definitions: [definition],
+                        textSpan
+                    }
+                };
+            }
+
+            function goToDefFromMainTsWithNoMap(fn: number): Action<protocol.DefinitionAndBoundSpanRequest, protocol.DefinitionInfoAndBoundSpan> {
+                const textSpan = usageSpan(fn);
+                const definition = declarationSpan(fn);
+                const declareSpaceLength = "declare ".length;
+                return {
+                    reqName: "goToDef",
+                    request: {
+                        command: protocol.CommandTypes.DefinitionAndBoundSpan,
+                        arguments: { file: mainTs.path, ...textSpan.start }
+                    },
+                    expectedResponse: {
+                        // To the dts
+                        definitions: [{
+                            file: dtsPath,
+                            start: { line: fn, offset: definition.start.offset + declareSpaceLength },
+                            end: { line: fn, offset: definition.end.offset + declareSpaceLength },
+                            contextStart: { line: fn, offset: 1 },
+                            contextEnd: { line: fn, offset: 37 }
+                        }],
+                        textSpan
+                    }
+                };
+            }
+
+            function goToDefFromMainTsWithNoDts(fn: number): Action<protocol.DefinitionAndBoundSpanRequest, protocol.DefinitionInfoAndBoundSpan> {
+                const textSpan = usageSpan(fn);
+                return {
+                    reqName: "goToDef",
+                    request: {
+                        command: protocol.CommandTypes.DefinitionAndBoundSpan,
+                        arguments: { file: mainTs.path, ...textSpan.start }
+                    },
+                    expectedResponse: {
+                        // To import declaration
+                        definitions: [{ file: mainTs.path, ...importSpan(fn) }],
+                        textSpan
+                    }
+                };
+            }
+
+            function goToDefFromMainTsWithDependencyChange(fn: number): Action<protocol.DefinitionAndBoundSpanRequest, protocol.DefinitionInfoAndBoundSpan> {
+                const textSpan = usageSpan(fn);
+                return {
+                    reqName: "goToDef",
+                    request: {
+                        command: protocol.CommandTypes.DefinitionAndBoundSpan,
+                        arguments: { file: mainTs.path, ...textSpan.start }
+                    },
+                    expectedResponse: {
+                        // Definition on fn + 1 line
+                        definitions: [{ file: dependencyTs.path, ...declarationSpan(fn + 1) }],
+                        textSpan
+                    }
+                };
+            }
+
+            function goToDefFromMainTsProjectInfoVerifier(withRefs: boolean): ProjectInfoVerifier {
+                return {
+                    openFile: mainTs,
+                    openFileLastLine: 14,
+                    configFile: mainConfig,
+                    expectedProjectActualFiles: withRefs ?
+                        [mainTs.path, libFile.path, mainConfig.path, dependencyTs.path] :
+                        [mainTs.path, libFile.path, mainConfig.path, dtsPath]
+                };
+            }
+
+            function renameFromDependencyTs(fn: number): Action<protocol.RenameRequest, protocol.RenameResponseBody> {
+                const defSpan = declarationSpan(fn);
+                const { contextStart: _, contextEnd: _1, ...triggerSpan } = defSpan;
+                return {
+                    reqName: "rename",
+                    request: {
+                        command: protocol.CommandTypes.Rename,
+                        arguments: { file: dependencyTs.path, ...triggerSpan.start }
+                    },
+                    expectedResponse: {
+                        info: {
+                            canRename: true,
+                            fileToRename: undefined,
+                            displayName: `fn${fn}`,
+                            fullDisplayName: `"${dependecyLocation}/FnS".fn${fn}`,
+                            kind: ScriptElementKind.functionElement,
+                            kindModifiers: "export",
+                            triggerSpan
+                        },
+                        locs: [
+                            { file: dependencyTs.path, locs: [defSpan] }
+                        ]
+                    }
+                };
+            }
+
+            function renameFromDependencyTsWithDependencyChange(fn: number): Action<protocol.RenameRequest, protocol.RenameResponseBody> {
+                const { expectedResponse: { info, locs }, ...rest } = renameFromDependencyTs(fn + 1);
+
+                return {
+                    ...rest,
+                    expectedResponse: {
+                        info: {
+                            ...info as protocol.RenameInfoSuccess,
+                            displayName: `fn${fn}`,
+                            fullDisplayName: `"${dependecyLocation}/FnS".fn${fn}`,
+                        },
+                        locs
+                    }
+                };
+            }
+
+            function renameFromDependencyTsProjectInfoVerifier(): ProjectInfoVerifier {
+                return {
+                    openFile: dependencyTs,
+                    openFileLastLine: 6,
+                    configFile: dependencyConfig,
+                    expectedProjectActualFiles: [dependencyTs.path, libFile.path, dependencyConfig.path]
+                };
+            }
+
+            function renameFromDependencyTsWithBothProjectsOpen(fn: number): Action<protocol.RenameRequest, protocol.RenameResponseBody> {
+                const { reqName, request, expectedResponse } = renameFromDependencyTs(fn);
+                const { info, locs } = expectedResponse;
+                return {
+                    reqName,
+                    request,
+                    expectedResponse: {
+                        info,
+                        locs: [
+                            locs[0],
+                            {
+                                file: mainTs.path,
+                                locs: [
+                                    importSpan(fn),
+                                    usageSpan(fn)
+                                ]
+                            }
+                        ]
+                    }
+                };
+            }
+
+            function renameFromDependencyTsWithBothProjectsOpenWithDependencyChange(fn: number): Action<protocol.RenameRequest, protocol.RenameResponseBody> {
+                const { reqName, request, expectedResponse, } = renameFromDependencyTsWithDependencyChange(fn);
+                const { info, locs } = expectedResponse;
+                return {
+                    reqName,
+                    request,
+                    expectedResponse: {
+                        info,
+                        locs: [
+                            locs[0],
+                            {
+                                file: mainTs.path,
+                                locs: [
+                                    importSpan(fn),
+                                    usageSpan(fn)
+                                ]
+                            }
+                        ]
+                    }
+                };
+            }
+
+            function removePath(array: readonly string[], ...delPaths: string[]) {
+                return array.filter(a => {
+                    const aLower = a.toLowerCase();
+                    return delPaths.every(dPath => dPath !== aLower);
+                });
+            }
+
+            interface Action<Req = protocol.Request, Response = {}> {
+                reqName: string;
+                request: Partial<Req>;
+                expectedResponse: Response;
+            }
+            interface ActionInfo<Req = protocol.Request, Response = {}> {
+                action: (fn: number) => Action<Req, Response>;
+                closedInfos: readonly string[];
+                otherWatchedFiles: readonly string[];
+                expectsDts: boolean;
+                expectsMap: boolean;
+                freshMapInfo?: boolean;
+                freshDocumentMapper?: boolean;
+                skipDtsMapCheck?: boolean;
+            }
+            type ActionKey = keyof ActionInfoVerifier;
+            type ActionInfoGetterFn<Req = protocol.Request, Response = {}> = () => ActionInfo<Req, Response>;
+            type ActionInfoSpreader<Req = protocol.Request, Response = {}> = [
+                ActionKey, // Key to get initial value and pass this value to spread function
+                (actionInfo: ActionInfo<Req, Response>) => Partial<ActionInfo<Req, Response>>
+            ];
+            type ActionInfoGetter<Req = protocol.Request, Response = {}> = ActionInfoGetterFn<Req, Response> | ActionKey | ActionInfoSpreader<Req, Response>;
+            interface ProjectInfoVerifier {
+                openFile: File;
+                openFileLastLine: number;
+                configFile: File;
+                expectedProjectActualFiles: readonly string[];
+            }
+            interface ActionInfoVerifier<Req = protocol.Request, Response = {}> {
+                main: ActionInfoGetter<Req, Response>;
+                change: ActionInfoGetter<Req, Response>;
+                dtsChange: ActionInfoGetter<Req, Response>;
+                mapChange: ActionInfoGetter<Req, Response>;
+                noMap: ActionInfoGetter<Req, Response>;
+                mapFileCreated: ActionInfoGetter<Req, Response>;
+                mapFileDeleted: ActionInfoGetter<Req, Response>;
+                noDts: ActionInfoGetter<Req, Response>;
+                dtsFileCreated: ActionInfoGetter<Req, Response>;
+                dtsFileDeleted: ActionInfoGetter<Req, Response>;
+                dependencyChange: ActionInfoGetter<Req, Response>;
+                noBuild: ActionInfoGetter<Req, Response>;
+            }
+            interface DocumentPositionMapperVerifier<Req = protocol.Request, Response = {}> extends ProjectInfoVerifier, ActionInfoVerifier<Req, Response> {
+            }
+
+            interface VerifierAndWithRefs {
+                withRefs: boolean;
+                disableSourceOfProjectReferenceRedirect?: true;
+                verifier: (withRefs: boolean) => readonly DocumentPositionMapperVerifier[];
+            }
+
+            function openFiles(verifiers: readonly DocumentPositionMapperVerifier[]) {
+                return verifiers.map(v => v.openFile);
+            }
+            interface OpenTsFile extends VerifierAndWithRefs {
+                onHostCreate?: (host: TestServerHost) => void;
+            }
+            function openTsFile({ withRefs, disableSourceOfProjectReferenceRedirect, verifier, onHostCreate }: OpenTsFile) {
+                const host = createHost(files, [mainConfig.path]);
+                if (!withRefs) {
+                    // Erase project reference
+                    host.writeFile(mainConfig.path, JSON.stringify({
+                        compilerOptions: { composite: true, declarationMap: true }
+                    }));
+                }
+                else if (disableSourceOfProjectReferenceRedirect) {
+                    // Erase project reference
+                    host.writeFile(mainConfig.path, JSON.stringify({
+                        compilerOptions: {
+                            composite: true,
+                            declarationMap: true,
+                            disableSourceOfProjectReferenceRedirect: !!disableSourceOfProjectReferenceRedirect
+                        },
+                        references: [{ path: "../dependency" }]
+                    }));
+                }
+                if (onHostCreate) {
+                    onHostCreate(host);
+                }
+                const session = createSession(host);
+                const verifiers = verifier(withRefs && !disableSourceOfProjectReferenceRedirect);
+                openFilesForSession([...openFiles(verifiers), randomFile], session);
+                return { host, session, verifiers };
+            }
+
+            function checkProject(session: TestSession, verifiers: readonly DocumentPositionMapperVerifier[], noDts?: true) {
+                const service = session.getProjectService();
+                checkNumberOfProjects(service, { configuredProjects: 1 + verifiers.length });
+                verifiers.forEach(({ configFile, expectedProjectActualFiles }) => {
+                    checkProjectActualFiles(
+                        service.configuredProjects.get(configFile.path.toLowerCase())!,
+                        noDts ?
+                            expectedProjectActualFiles.filter(f => f.toLowerCase() !== dtsPath) :
+                            expectedProjectActualFiles
+                    );
+                });
+            }
+
+            function firstAction(session: TestSession, verifiers: readonly DocumentPositionMapperVerifier[]) {
+                for (const { action } of getActionInfo(verifiers, "main")) {
+                    const { request } = action(1);
+                    session.executeCommandSeq(request);
+                }
+            }
+
+            function verifyAction(session: TestSession, { reqName, request, expectedResponse }: Action) {
+                const { response } = session.executeCommandSeq(request);
+                assert.deepEqual(response, expectedResponse, `Failed Request: ${reqName}`);
+            }
+
+            function verifyScriptInfoPresence(session: TestSession, path: string, expectedToBePresent: boolean, reqName: string) {
+                const info = session.getProjectService().filenameToScriptInfo.get(path);
+                if (expectedToBePresent) {
+                    assert.isDefined(info, `${reqName}:: ${path} expected to be present`);
+                }
+                else {
+                    assert.isUndefined(info, `${reqName}:: ${path} expected to be not present`);
+                }
+                return info;
+            }
+
+            interface VerifyDocumentPositionMapper {
+                session: TestSession;
+                dependencyMap: server.ScriptInfo | undefined;
+                documentPositionMapper: server.ScriptInfo["documentPositionMapper"];
+                equal: boolean;
+                debugInfo: string;
+            }
+            function verifyDocumentPositionMapper({ session, dependencyMap, documentPositionMapper, equal, debugInfo }: VerifyDocumentPositionMapper) {
+                assert.strictEqual(session.getProjectService().filenameToScriptInfo.get(dtsMapPath), dependencyMap, debugInfo);
+                if (dependencyMap) {
+                    if (equal) {
+                        assert.strictEqual(dependencyMap.documentPositionMapper, documentPositionMapper, debugInfo);
+                    }
+                    else {
+                        assert.notStrictEqual(dependencyMap.documentPositionMapper, documentPositionMapper, debugInfo);
+                    }
+                }
+            }
+
+            function getActionInfoOfVerfier(verifier: DocumentPositionMapperVerifier, actionKey: ActionKey): ActionInfo {
+                const actionInfoGetter = verifier[actionKey];
+                if (isString(actionInfoGetter)) {
+                    return getActionInfoOfVerfier(verifier, actionInfoGetter);
+                }
+
+                if (isArray(actionInfoGetter)) {
+                    const initialValue = getActionInfoOfVerfier(verifier, actionInfoGetter[0]);
+                    return {
+                        ...initialValue,
+                        ...actionInfoGetter[1](initialValue)
+                    };
+                }
+
+                return actionInfoGetter();
+            }
+
+            function getActionInfo(verifiers: readonly DocumentPositionMapperVerifier[], actionKey: ActionKey): ActionInfo[] {
+                return verifiers.map(v => getActionInfoOfVerfier(v, actionKey));
+            }
+
+            interface VerifyAllFnAction {
+                session: TestSession;
+                host: TestServerHost;
+                verifiers: readonly DocumentPositionMapperVerifier[];
+                actionKey: ActionKey;
+                sourceMapPath?: server.ScriptInfo["sourceMapFilePath"];
+                dependencyMap?: server.ScriptInfo | undefined;
+                documentPositionMapper?: server.ScriptInfo["documentPositionMapper"];
+            }
+            interface VerifyAllFnActionResult {
+                actionInfos: readonly ActionInfo[];
+                actionKey: ActionKey;
+                dependencyMap: server.ScriptInfo | undefined;
+                documentPositionMapper: server.ScriptInfo["documentPositionMapper"] | undefined;
+            }
+            function verifyAllFnAction({
+                session,
+                host,
+                verifiers,
+                actionKey,
+                dependencyMap,
+                documentPositionMapper,
+            }: VerifyAllFnAction): VerifyAllFnActionResult {
+                const actionInfos = getActionInfo(verifiers, actionKey);
+                let sourceMapPath: server.ScriptInfo["sourceMapFilePath"] | undefined;
+                // action
+                let first = true;
+                for (const {
+                    action,
+                    closedInfos,
+                    otherWatchedFiles,
+                    expectsDts,
+                    expectsMap,
+                    freshMapInfo,
+                    freshDocumentMapper,
+                    skipDtsMapCheck
+                } of actionInfos) {
+                    for (let fn = 1; fn <= 5; fn++) {
+                        const fnAction = action(fn);
+                        verifyAction(session, fnAction);
+                        const debugInfo = `${actionKey}:: ${fnAction.reqName}:: ${fn}`;
+                        const dtsInfo = verifyScriptInfoPresence(session, dtsPath, expectsDts, debugInfo);
+                        const dtsMapInfo = verifyScriptInfoPresence(session, dtsMapPath, expectsMap, debugInfo);
+                        verifyInfosWithRandom(
+                            session,
+                            host,
+                            openFiles(verifiers).map(f => f.path),
+                            closedInfos,
+                            otherWatchedFiles,
+                            debugInfo
+                        );
+
+                        if (dtsInfo) {
+                            if (first || (fn === 1 && freshMapInfo)) {
+                                if (!skipDtsMapCheck) {
+                                    if (dtsMapInfo) {
+                                        assert.equal(dtsInfo.sourceMapFilePath, dtsMapPath, debugInfo);
+                                    }
+                                    else {
+                                        assert.isNotString(dtsInfo.sourceMapFilePath, debugInfo);
+                                        assert.isNotFalse(dtsInfo.sourceMapFilePath, debugInfo);
+                                        assert.isDefined(dtsInfo.sourceMapFilePath, debugInfo);
+                                    }
+                                }
+                            }
+                            else {
+                                assert.equal(dtsInfo.sourceMapFilePath, sourceMapPath, debugInfo);
+                            }
+                        }
+
+                        if (!first && (fn !== 1 || !freshMapInfo)) {
+                            verifyDocumentPositionMapper({
+                                session,
+                                dependencyMap,
+                                documentPositionMapper,
+                                equal: fn !== 1 || !freshDocumentMapper,
+                                debugInfo
+                            });
+                        }
+                        sourceMapPath = dtsInfo && dtsInfo.sourceMapFilePath;
+                        dependencyMap = dtsMapInfo;
+                        documentPositionMapper = dependencyMap && dependencyMap.documentPositionMapper;
+                        first = false;
+                    }
+                }
+
+                return { actionInfos, actionKey, dependencyMap, documentPositionMapper };
+            }
+
+            function verifyScriptInfoCollection(
+                session: TestSession,
+                host: TestServerHost,
+                verifiers: readonly DocumentPositionMapperVerifier[],
+                { dependencyMap, documentPositionMapper, actionInfos, actionKey }: VerifyAllFnActionResult
+            ) {
+                // Collecting at this point retains dependency.d.ts and map
+                closeFilesForSession([randomFile], session);
+                openFilesForSession([randomFile], session);
+
+                const { closedInfos, otherWatchedFiles } = last(actionInfos);
+                const debugInfo = `${actionKey} Collection`;
+                verifyInfosWithRandom(
+                    session,
+                    host,
+                    openFiles(verifiers).map(f => f.path),
+                    closedInfos,
+                    otherWatchedFiles,
+                    debugInfo
+                );
+                verifyDocumentPositionMapper({
+                    session,
+                    dependencyMap,
+                    documentPositionMapper,
+                    equal: true,
+                    debugInfo
+                });
+
+                // Closing open file, removes dependencies too
+                closeFilesForSession([...openFiles(verifiers), randomFile], session);
+                openFilesForSession([randomFile], session);
+                verifyOnlyRandomInfos(session, host);
+            }
+
+            function verifyScenarioAndScriptInfoCollection(
+                session: TestSession,
+                host: TestServerHost,
+                verifiers: readonly DocumentPositionMapperVerifier[],
+                actionKey: ActionKey,
+                noDts?: true
+            ) {
+                // Main scenario action
+                const result = verifyAllFnAction({ session, host, verifiers, actionKey });
+                checkProject(session, verifiers, noDts);
+                verifyScriptInfoCollection(session, host, verifiers, result);
+            }
+
+            function verifyScenarioWithChangesWorker(
+                {
+                    scenarioName,
+                    verifier,
+                    withRefs,
+                    change,
+                    afterChangeActionKey
+                }: VerifyScenarioWithChanges,
+                timeoutBeforeAction: boolean,
+            ) {
+                it(scenarioName, () => {
+                    const { host, session, verifiers } = openTsFile({ verifier, withRefs });
+
+                    // Create DocumentPositionMapper
+                    firstAction(session, verifiers);
+                    const dependencyMap = session.getProjectService().filenameToScriptInfo.get(dtsMapPath);
+                    const documentPositionMapper = dependencyMap && dependencyMap.documentPositionMapper;
+
+                    // change
+                    change(host, session, verifiers);
+                    if (timeoutBeforeAction) {
+                        host.runQueuedTimeoutCallbacks();
+                        checkProject(session, verifiers);
+                        verifyDocumentPositionMapper({
+                            session,
+                            dependencyMap,
+                            documentPositionMapper,
+                            equal: true,
+                            debugInfo: "After change timeout"
+                        });
+                    }
+
+                    // action
+                    verifyAllFnAction({
+                        session,
+                        host,
+                        verifiers,
+                        actionKey: afterChangeActionKey,
+                        dependencyMap,
+                        documentPositionMapper
+                    });
+                });
+            }
+
+            interface VerifyScenarioWithChanges extends VerifierAndWithRefs {
+                scenarioName: string;
+                change: (host: TestServerHost, session: TestSession, verifiers: readonly DocumentPositionMapperVerifier[]) => void;
+                afterChangeActionKey: ActionKey;
+            }
+            function verifyScenarioWithChanges(verify: VerifyScenarioWithChanges) {
+                describe("when timeout occurs before request", () => {
+                    verifyScenarioWithChangesWorker(verify, /*timeoutBeforeAction*/ true);
+                });
+
+                describe("when timeout does not occur before request", () => {
+                    verifyScenarioWithChangesWorker(verify, /*timeoutBeforeAction*/ false);
+                });
+            }
+
+            interface VerifyScenarioWhenFileNotPresent extends VerifierAndWithRefs {
+                scenarioName: string;
+                fileLocation: string;
+                fileNotPresentKey: ActionKey;
+                fileCreatedKey: ActionKey;
+                fileDeletedKey: ActionKey;
+                noDts?: true;
+            }
+            function verifyScenarioWhenFileNotPresent({
+                scenarioName,
+                verifier,
+                withRefs,
+                fileLocation,
+                fileNotPresentKey,
+                fileCreatedKey,
+                fileDeletedKey,
+                noDts
+            }: VerifyScenarioWhenFileNotPresent) {
+                describe(scenarioName, () => {
+                    it("when file is not present", () => {
+                        const { host, session, verifiers } = openTsFile({
+                            verifier,
+                            withRefs,
+                            onHostCreate: host => host.deleteFile(fileLocation)
+                        });
+                        checkProject(session, verifiers, noDts);
+
+                        verifyScenarioAndScriptInfoCollection(session, host, verifiers, fileNotPresentKey, noDts);
+                    });
+
+                    it("when file is created after actions on projects", () => {
+                        let fileContents: string | undefined;
+                        const { host, session, verifiers } = openTsFile({
+                            verifier,
+                            withRefs,
+                            onHostCreate: host => {
+                                fileContents = host.readFile(fileLocation);
+                                host.deleteFile(fileLocation);
+                            }
+                        });
+                        firstAction(session, verifiers);
+
+                        host.writeFile(fileLocation, fileContents!);
+                        verifyScenarioAndScriptInfoCollection(session, host, verifiers, fileCreatedKey);
+                    });
+
+                    it("when file is deleted after actions on the projects", () => {
+                        const { host, session, verifiers } = openTsFile({ verifier, withRefs });
+                        firstAction(session, verifiers);
+
+                        // The dependency file is deleted when orphan files are collected
+                        host.deleteFile(fileLocation);
+                        // Verify with deleted action key
+                        verifyAllFnAction({ session, host, verifiers, actionKey: fileDeletedKey });
+                        checkProject(session, verifiers, noDts);
+
+                        // Script info collection should behave as fileNotPresentKey
+                        verifyScriptInfoCollection(
+                            session,
+                            host,
+                            verifiers,
+                            {
+                                actionInfos: getActionInfo(verifiers, fileNotPresentKey),
+                                actionKey: fileNotPresentKey,
+                                dependencyMap: undefined,
+                                documentPositionMapper: undefined
+                            }
+                        );
+                    });
+                });
+            }
+
+            function verifyScenarioWorker({ mainScenario, verifier }: VerifyScenario, withRefs: boolean, disableSourceOfProjectReferenceRedirect?: true) {
+                it(mainScenario, () => {
+                    const { host, session, verifiers } = openTsFile({ withRefs, disableSourceOfProjectReferenceRedirect, verifier });
+                    checkProject(session, verifiers);
+                    verifyScenarioAndScriptInfoCollection(session, host, verifiers, "main");
+                });
+
+                // Edit
+                verifyScenarioWithChanges({
+                    scenarioName: "when usage file changes, document position mapper doesnt change",
+                    verifier,
+                    withRefs,
+                    disableSourceOfProjectReferenceRedirect,
+                    change: (_host, session, verifiers) => verifiers.forEach(
+                        verifier => session.executeCommandSeq<protocol.ChangeRequest>({
+                            command: protocol.CommandTypes.Change,
+                            arguments: {
+                                file: verifier.openFile.path,
+                                line: verifier.openFileLastLine,
+                                offset: 1,
+                                endLine: verifier.openFileLastLine,
+                                endOffset: 1,
+                                insertString: "const x = 10;"
+                            }
+                        })
+                    ),
+                    afterChangeActionKey: "change"
+                });
+
+                // Edit dts to add new fn
+                verifyScenarioWithChanges({
+                    scenarioName: "when dependency .d.ts changes, document position mapper doesnt change",
+                    verifier,
+                    withRefs,
+                    disableSourceOfProjectReferenceRedirect,
+                    change: host => host.writeFile(
+                        dtsLocation,
+                        host.readFile(dtsLocation)!.replace(
+                            "//# sourceMappingURL=FnS.d.ts.map",
+                            `export declare function fn6(): void;
+//# sourceMappingURL=FnS.d.ts.map`
+                        )
+                    ),
+                    afterChangeActionKey: "dtsChange"
+                });
+
+                // Edit map file to represent added new line
+                verifyScenarioWithChanges({
+                    scenarioName: "when dependency file's map changes",
+                    verifier,
+                    withRefs,
+                    disableSourceOfProjectReferenceRedirect,
+                    change: host => host.writeFile(
+                        dtsMapLocation,
+                        `{"version":3,"file":"FnS.d.ts","sourceRoot":"","sources":["../dependency/FnS.ts"],"names":[],"mappings":"AAAA,wBAAgB,GAAG,SAAM;AACzB,wBAAgB,GAAG,SAAM;AACzB,wBAAgB,GAAG,SAAM;AACzB,wBAAgB,GAAG,SAAM;AACzB,wBAAgB,GAAG,SAAM;AACzB,eAAO,MAAM,CAAC,KAAK,CAAC"}`
+                    ),
+                    afterChangeActionKey: "mapChange"
+                });
+
+                verifyScenarioWhenFileNotPresent({
+                    scenarioName: "with depedency files map file",
+                    verifier,
+                    withRefs,
+                    disableSourceOfProjectReferenceRedirect,
+                    fileLocation: dtsMapLocation,
+                    fileNotPresentKey: "noMap",
+                    fileCreatedKey: "mapFileCreated",
+                    fileDeletedKey: "mapFileDeleted"
+                });
+
+                verifyScenarioWhenFileNotPresent({
+                    scenarioName: "with depedency .d.ts file",
+                    verifier,
+                    withRefs,
+                    disableSourceOfProjectReferenceRedirect,
+                    fileLocation: dtsLocation,
+                    fileNotPresentKey: "noDts",
+                    fileCreatedKey: "dtsFileCreated",
+                    fileDeletedKey: "dtsFileDeleted",
+                    noDts: true
+                });
+
+                if (withRefs && !disableSourceOfProjectReferenceRedirect) {
+                    verifyScenarioWithChanges({
+                        scenarioName: "when defining project source changes",
+                        verifier,
+                        withRefs,
+                        change: (host, session, verifiers) => {
+                            // Make change, without rebuild of solution
+                            if (contains(openFiles(verifiers), dependencyTs)) {
+                                session.executeCommandSeq<protocol.ChangeRequest>({
+                                    command: protocol.CommandTypes.Change,
+                                    arguments: {
+                                        file: dependencyTs.path, line: 1, offset: 1, endLine: 1, endOffset: 1, insertString: `function fooBar() { }
+`}
+                                });
+                            }
+                            else {
+                                host.writeFile(dependencyTs.path, `function fooBar() { }
+${dependencyTs.content}`);
+                            }
+                        },
+                        afterChangeActionKey: "dependencyChange"
+                    });
+
+                    it("when projects are not built", () => {
+                        const host = createServerHost(files);
+                        const session = createSession(host);
+                        const verifiers = verifier(withRefs);
+                        openFilesForSession([...openFiles(verifiers), randomFile], session);
+                        verifyScenarioAndScriptInfoCollection(session, host, verifiers, "noBuild");
+                    });
+                }
+            }
+
+            interface VerifyScenario {
+                mainScenario: string;
+                verifier: (withRefs: boolean) => readonly DocumentPositionMapperVerifier[];
+            }
+            function verifyScenario(scenario: VerifyScenario) {
+                describe("when main tsconfig doesnt have project reference", () => {
+                    verifyScenarioWorker(scenario, /*withRefs*/ false);
+                });
+                describe("when main tsconfig has project reference", () => {
+                    verifyScenarioWorker(scenario, /*withRefs*/ true);
+                });
+                describe("when main tsconfig has but has disableSourceOfProjectReferenceRedirect", () => {
+                    verifyScenarioWorker(scenario, /*withRefs*/ true);
+                });
+            }
+
+            describe("from project that uses dependency", () => {
+                verifyScenario({
+                    mainScenario: "can go to definition correctly",
+                    verifier: withRefs => [
+                        {
+                            ...goToDefFromMainTsProjectInfoVerifier(withRefs),
+                            main: () => ({
+                                action: goToDefFromMainTs,
+                                closedInfos: withRefs ?
+                                    [dependencyTs.path, dependencyConfig.path, libFile.path] :
+                                    [dependencyTs.path, libFile.path, dtsPath, dtsMapLocation],
+                                otherWatchedFiles: [mainConfig.path],
+                                expectsDts: !withRefs, // Dts script info present only if no project reference
+                                expectsMap: !withRefs // Map script info present only if no project reference
+                            }),
+                            change: "main",
+                            dtsChange: "main",
+                            mapChange: ["main", () => ({
+                                freshDocumentMapper: true
+                            })],
+                            noMap: withRefs ?
+                                "main" :
+                                ["main", main => ({
+                                    action: goToDefFromMainTsWithNoMap,
+                                    // Because map is deleted, dts and dependency are released
+                                    closedInfos: removePath(main.closedInfos, dtsMapPath, dependencyTsPath),
+                                    // Watches deleted file
+                                    otherWatchedFiles: main.otherWatchedFiles.concat(dtsMapLocation),
+                                    expectsMap: false
+                                })],
+                            mapFileCreated: "main",
+                            mapFileDeleted: withRefs ?
+                                "main" :
+                                ["noMap", noMap => ({
+                                    // The script info for depedency is collected only after file open
+                                    closedInfos: noMap.closedInfos.concat(dependencyTs.path)
+                                })],
+                            noDts: withRefs ?
+                                "main" :
+                                ["main", main => ({
+                                    action: goToDefFromMainTsWithNoDts,
+                                    // No dts, no map, no dependency
+                                    closedInfos: removePath(main.closedInfos, dtsPath, dtsMapPath, dependencyTsPath),
+                                    expectsDts: false,
+                                    expectsMap: false
+                                })],
+                            dtsFileCreated: "main",
+                            dtsFileDeleted: withRefs ?
+                                "main" :
+                                ["noDts", noDts => ({
+                                    // The script info for map is collected only after file open
+                                    closedInfos: noDts.closedInfos.concat(dependencyTs.path, dtsMapLocation),
+                                    expectsMap: true
+                                })],
+                            dependencyChange: ["main", () => ({
+                                action: goToDefFromMainTsWithDependencyChange,
+                            })],
+                            noBuild: "noDts"
+                        }
+                    ]
+                });
+            });
+
+            describe("from defining project", () => {
+                verifyScenario({
+                    mainScenario: "rename locations from dependency",
+                    verifier: () => [
+                        {
+                            ...renameFromDependencyTsProjectInfoVerifier(),
+                            main: () => ({
+                                action: renameFromDependencyTs,
+                                closedInfos: [libFile.path, dtsLocation, dtsMapLocation],
+                                otherWatchedFiles: [dependencyConfig.path],
+                                expectsDts: true,
+                                expectsMap: true
+                            }),
+                            change: "main",
+                            dtsChange: "main",
+                            mapChange: ["main", () => ({
+                                freshDocumentMapper: true
+                            })],
+                            noMap: ["main", main => ({
+                                // No map
+                                closedInfos: removePath(main.closedInfos, dtsMapPath),
+                                // watch map
+                                otherWatchedFiles: [...main.otherWatchedFiles, dtsMapLocation],
+                                expectsMap: false
+                            })],
+                            mapFileCreated: "main",
+                            mapFileDeleted: "noMap",
+                            noDts: ["main", main => ({
+                                // no dts or map since dts itself doesnt exist
+                                closedInfos: removePath(main.closedInfos, dtsMapPath, dtsPath),
+                                // watch deleted file
+                                otherWatchedFiles: [...main.otherWatchedFiles, dtsLocation],
+                                expectsDts: false,
+                                expectsMap: false
+                            })],
+                            dtsFileCreated: "main",
+                            dtsFileDeleted: ["noDts", noDts => ({
+                                // Map is collected after file open
+                                closedInfos: noDts.closedInfos.concat(dtsMapLocation),
+                                expectsMap: true
+                            })],
+                            dependencyChange: ["main", () => ({
+                                action: renameFromDependencyTsWithDependencyChange
+                            })],
+                            noBuild: "noDts"
+                        }
+                    ]
+                });
+            });
+
+            describe("when opening depedency and usage project", () => {
+                verifyScenario({
+                    mainScenario: "goto Definition in usage and rename locations from defining project",
+                    verifier: withRefs => [
+                        {
+                            ...goToDefFromMainTsProjectInfoVerifier(withRefs),
+                            main: () => ({
+                                action: goToDefFromMainTs,
+                                // DependencyTs is open, so omit it from closed infos
+                                closedInfos: withRefs ?
+                                    [dependencyConfig.path, libFile.path] :
+                                    [libFile.path, dtsPath, dtsMapLocation],
+                                otherWatchedFiles: withRefs ?
+                                    [mainConfig.path] : // Its in closed info
+                                    [mainConfig.path, dependencyConfig.path],
+                                expectsDts: !withRefs, // Dts script info present only if no project reference
+                                expectsMap: !withRefs // Map script info present only if no project reference
+                            }),
+                            change: withRefs ?
+                                ["main", main => ({
+                                    // Because before this rename is done the closed info remains same as rename's main operation
+                                    closedInfos: main.closedInfos.concat(dtsLocation, dtsMapLocation),
+                                    expectsDts: true,
+                                    expectsMap: true
+                                })] :
+                                "main",
+                            dtsChange: "change",
+                            mapChange: "change",
+                            noMap: withRefs ?
+                                "main" :
+                                ["main", main => ({
+                                    action: goToDefFromMainTsWithNoMap,
+                                    closedInfos: removePath(main.closedInfos, dtsMapPath),
+                                    otherWatchedFiles: main.otherWatchedFiles.concat(dtsMapLocation),
+                                    expectsMap: false
+                                })],
+                            mapFileCreated: withRefs ?
+                                ["main", main => ({
+                                    // Because before this rename is done the closed info remains same as rename's main
+                                    closedInfos: main.closedInfos.concat(dtsLocation),
+                                    expectsDts: true,
+                                    // This operation doesnt need map so the map info path in dts is not refreshed
+                                    skipDtsMapCheck: withRefs
+                                })] :
+                                "main",
+                            mapFileDeleted: withRefs ?
+                                ["noMap", noMap => ({
+                                    // Because before this rename is done the closed info remains same as rename's noMap operation
+                                    closedInfos: noMap.closedInfos.concat(dtsLocation),
+                                    expectsDts: true,
+                                    // This operation doesnt need map so the map info path in dts is not refreshed
+                                    skipDtsMapCheck: true
+                                })] :
+                                "noMap",
+                            noDts: withRefs ?
+                                "main" :
+                                ["main", main => ({
+                                    action: goToDefFromMainTsWithNoDts,
+                                    closedInfos: removePath(main.closedInfos, dtsMapPath, dtsPath),
+                                    expectsDts: false,
+                                    expectsMap: false
+                                })],
+                            dtsFileCreated: withRefs ?
+                                ["main", main => ({
+                                    // Since the project for dependency is not updated, the watcher from rename for dts still there
+                                    otherWatchedFiles: main.otherWatchedFiles.concat(dtsLocation)
+                                })] :
+                                "main",
+                            dtsFileDeleted: ["noDts", noDts => ({
+                                // Map collection after file open
+                                closedInfos: noDts.closedInfos.concat(dtsMapLocation),
+                                expectsMap: true
+                            })],
+                            dependencyChange: ["change", () => ({
+                                action: goToDefFromMainTsWithDependencyChange,
+                            })],
+                            noBuild: "noDts"
+                        },
+                        {
+                            ...renameFromDependencyTsProjectInfoVerifier(),
+                            main: () => ({
+                                action: renameFromDependencyTsWithBothProjectsOpen,
+                                // DependencyTs is open, so omit it from closed infos
+                                closedInfos: withRefs ?
+                                    [dependencyConfig.path, libFile.path, dtsLocation, dtsMapLocation] :
+                                    [libFile.path, dtsPath, dtsMapLocation],
+                                otherWatchedFiles: withRefs ?
+                                    [mainConfig.path] : // Its in closed info
+                                    [mainConfig.path, dependencyConfig.path],
+                                expectsDts: true,
+                                expectsMap: true,
+                                freshMapInfo: withRefs
+                            }),
+                            change: ["main", () => ({
+                                freshMapInfo: false
+                            })],
+                            dtsChange: "change",
+                            mapChange: ["main", () => ({
+                                freshMapInfo: false,
+                                freshDocumentMapper: withRefs
+                            })],
+                            noMap: ["main", main => ({
+                                action: withRefs ?
+                                    renameFromDependencyTsWithBothProjectsOpen :
+                                    renameFromDependencyTs,
+                                closedInfos: removePath(main.closedInfos, dtsMapPath),
+                                otherWatchedFiles: main.otherWatchedFiles.concat(dtsMapLocation),
+                                expectsMap: false,
+                                freshDocumentMapper: withRefs
+                            })],
+                            mapFileCreated: "main",
+                            mapFileDeleted: "noMap",
+                            noDts: ["change", change => ({
+                                action: withRefs ?
+                                    renameFromDependencyTsWithBothProjectsOpen :
+                                    renameFromDependencyTs,
+                                closedInfos: removePath(change.closedInfos, dtsPath, dtsMapPath),
+                                otherWatchedFiles: change.otherWatchedFiles.concat(dtsLocation),
+                                expectsDts: false,
+                                expectsMap: false
+                            })],
+                            dtsFileCreated: "main",
+                            dtsFileDeleted: ["noDts", noDts => ({
+                                // Map collection after file open
+                                closedInfos: noDts.closedInfos.concat(dtsMapLocation) ,
+                                expectsMap: true
+                            })],
+                            dependencyChange: ["change", () => ({
+                                action: renameFromDependencyTsWithBothProjectsOpenWithDependencyChange
+                            })],
+                            noBuild: "noDts"
+                        }
+                    ]
+                });
+            });
+        });
+
+        it("reusing d.ts files from composite and non composite projects", () => {
+            const projectLocation = "/user/username/projects/myproject";
+            const configA: File = {
+                path: `${projectLocation}/compositea/tsconfig.json`,
+                content: JSON.stringify({
+                    compilerOptions: {
+                        composite: true,
+                        outDir: "../dist/",
+                        rootDir: "../",
+                        baseUrl: "../",
+                        paths: { "@ref/*": ["./dist/*"] }
+                    }
+                })
+            };
+            const aTs: File = {
+                path: `${projectLocation}/compositea/a.ts`,
+                content: `import { b } from "@ref/compositeb/b";`
+            };
+            const a2Ts: File = {
+                path: `${projectLocation}/compositea/a2.ts`,
+                content: `export const x = 10;`
+            };
+            const configB: File = {
+                path: `${projectLocation}/compositeb/tsconfig.json`,
+                content: configA.content
+            };
+            const bTs: File = {
+                path: `${projectLocation}/compositeb/b.ts`,
+                content: "export function b() {}"
+            };
+            const bDts: File = {
+                path: `${projectLocation}/dist/compositeb/b.d.ts`,
+                content: "export declare function b(): void;"
+            };
+            const configC: File = {
+                path: `${projectLocation}/compositec/tsconfig.json`,
+                content: JSON.stringify({
+                    compilerOptions: {
+                        composite: true,
+                        outDir: "../dist/",
+                        rootDir: "../",
+                        baseUrl: "../",
+                        paths: { "@ref/*": ["./*"] }
+                    },
+                    references: [{ path: "../compositeb" }]
+                })
+            };
+            const cTs: File = {
+                path: `${projectLocation}/compositec/c.ts`,
+                content: aTs.content
+            };
+            const files = [libFile, aTs, a2Ts, configA, bDts, bTs, configB, cTs, configC];
+            const host = createServerHost(files);
+            const service = createProjectService(host);
+            service.openClientFile(aTs.path);
+            service.checkNumberOfProjects({ configuredProjects: 1 });
+
+            // project A referencing b.d.ts without project reference
+            const projectA = service.configuredProjects.get(configA.path)!;
+            assert.isDefined(projectA);
+            checkProjectActualFiles(projectA, [aTs.path, a2Ts.path, bDts.path, libFile.path, configA.path]);
+
+            // reuses b.d.ts but sets the path and resolved path since projectC has project references
+            // as the real resolution was to b.ts
+            service.openClientFile(cTs.path);
+            service.checkNumberOfProjects({ configuredProjects: 2 });
+            const projectC = service.configuredProjects.get(configC.path)!;
+            checkProjectActualFiles(projectC, [cTs.path, bTs.path, libFile.path, configC.path]);
+
+            // Now new project for project A tries to reuse b but there is no filesByName mapping for b's source location
+            host.writeFile(a2Ts.path, `${a2Ts.content}export const y = 30;`);
+            assert.isTrue(projectA.dirty);
+            projectA.updateGraph();
+        });
+    });
+}