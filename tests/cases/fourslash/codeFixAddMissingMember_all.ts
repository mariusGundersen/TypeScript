--- conflicted
+++ resolved
@@ -1,68 +1,64 @@
-/// <reference path='fourslash.ts' />
-
-////class C {
-////    method() {
-////        this.x = 0;
-////        this.y();
-////        this.x = "";
-////    }
-////}
-////
-<<<<<<< HEAD
-////class D extends C {}
-////class E extends D {
-////    method() {
-////        this.x = 0;
-////        this.ex = 0;
-////    }
-////}
-////
-////class Unrelated {
-////    method() {
-////        this.x = 0;
-////    }
-////}
-=======
-////enum E {}
-////E.A;
->>>>>>> c58e2983
-
-verify.codeFixAll({
-    fixId: "addMissingMember",
-    fixAllDescription: "Add all missing members",
-    newFileContent:
-`class C {
-    x: number;
-    method() {
-        this.x = 0;
-        this.y();
-        this.x = "";
-    }
-    y(): any {
-        throw new Error("Method not implemented.");
-    }
-}
-
-<<<<<<< HEAD
-class D extends C {}
-class E extends D {
-    ex: number;
-    method() {
-        this.x = 0;
-        this.ex = 0;
-    }
-}
-
-class Unrelated {
-    x: number;
-    method() {
-        this.x = 0;
-    }
-}`,
-=======
-enum E {
-    A
-}
-E.A;`,
->>>>>>> c58e2983
-});
+/// <reference path='fourslash.ts' />
+
+////class C {
+////    method() {
+////        this.x = 0;
+////        this.y();
+////        this.x = "";
+////    }
+////}
+////
+////class D extends C {}
+////class E extends D {
+////    method() {
+////        this.x = 0;
+////        this.ex = 0;
+////    }
+////}
+////
+////class Unrelated {
+////    method() {
+////        this.x = 0;
+////    }
+////}
+////
+////enum En {}
+////En.A;
+
+verify.codeFixAll({
+    fixId: "addMissingMember",
+    fixAllDescription: "Add all missing members",
+    newFileContent:
+`class C {
+    x: number;
+    method() {
+        this.x = 0;
+        this.y();
+        this.x = "";
+    }
+    y(): any {
+        throw new Error("Method not implemented.");
+    }
+}
+
+class D extends C {}
+class E extends D {
+    ex: number;
+    method() {
+        this.x = 0;
+        this.ex = 0;
+    }
+}
+
+class Unrelated {
+    x: number;
+    method() {
+        this.x = 0;
+    }
+}
+
+enum En {
+    A
+}
+En.A;`,
+});