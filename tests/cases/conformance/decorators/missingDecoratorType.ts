--- conflicted
+++ resolved
@@ -1,30 +1,22 @@
-// @target: ES5
-<<<<<<< HEAD
-=======
-// @experimentaldecorators: true
->>>>>>> 30657d4d
-// @noLib: true
-
-// @Filename: a.ts
-interface Object { }
-interface Array<T> { }
-interface String { }
-interface Boolean { }
-interface Number { }
-interface Function { }
-interface RegExp { }
-interface IArguments { }
-
-// @Filename: b.ts
-<<<<<<< HEAD
-/// <reference path="a.ts" />
-declare function dec(t, k, d);
-=======
-declare var dec: any;
->>>>>>> 30657d4d
-
-class C {
-    @dec
-    method() {}
-}
-
+// @target: ES5
+// @experimentaldecorators: true
+// @noLib: true
+
+// @Filename: a.ts
+interface Object { }
+interface Array<T> { }
+interface String { }
+interface Boolean { }
+interface Number { }
+interface Function { }
+interface RegExp { }
+interface IArguments { }
+
+// @Filename: b.ts
+declare function dec(t, k, d);
+
+class C {
+    @dec
+    method() {}
+}
+