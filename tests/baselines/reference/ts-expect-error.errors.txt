<<<<<<< HEAD
tests/cases/conformance/directives/ts-expect-error.ts(4,1): error TS2578: Unused '@ts-expect-error' directive.
tests/cases/conformance/directives/ts-expect-error.ts(10,1): error TS2578: Unused '@ts-expect-error' directive.
tests/cases/conformance/directives/ts-expect-error.ts(13,5): error TS2322: Type 'string' is not assignable to type 'number'.
=======
tests/cases/conformance/directives/ts-expect-error.ts(8,1): error TS2578: Unused '@ts-expect-error' directive.
tests/cases/conformance/directives/ts-expect-error.ts(11,1): error TS2578: Unused '@ts-expect-error' directive.
tests/cases/conformance/directives/ts-expect-error.ts(21,1): error TS2578: Unused '@ts-expect-error' directive.
tests/cases/conformance/directives/ts-expect-error.ts(24,1): error TS2578: Unused '@ts-expect-error' directive.
tests/cases/conformance/directives/ts-expect-error.ts(28,1): error TS2578: Unused '@ts-expect-error' directive.
tests/cases/conformance/directives/ts-expect-error.ts(31,5): error TS2322: Type '"nope"' is not assignable to type 'number'.
tests/cases/conformance/directives/ts-expect-error.ts(37,2): error TS2367: This condition will always return 'false' since the types 'true' and 'false' have no overlap.
tests/cases/conformance/directives/ts-expect-error.ts(39,2): error TS2367: This condition will always return 'false' since the types 'true' and 'false' have no overlap.
tests/cases/conformance/directives/ts-expect-error.ts(40,2): error TS2367: This condition will always return 'false' since the types 'true' and 'false' have no overlap.
>>>>>>> 3eaa7c65


==== tests/cases/conformance/directives/ts-expect-error.ts (9 errors) ====
    // @ts-expect-error additional commenting
    var invalidCommentedFancySingle: number = 'nope';
    
    /*
     @ts-expect-error additional commenting */
    var invalidCommentedFancyMulti: number = 'nope';
    
    // @ts-expect-error additional commenting
    ~~~~~~~~~~~~~~~~~~~~~~~~~~~~~~~~~~~~~~~~~
!!! error TS2578: Unused '@ts-expect-error' directive.
    var validCommentedFancySingle: string = 'nope';
    
    /* @ts-expect-error additional commenting */
    ~~~~~~~~~~~~~~~~~~~~~~~~~~~~~~~~~~~~~~~~~~~~
!!! error TS2578: Unused '@ts-expect-error' directive.
    var validCommentedFancyMulti: string = 'nope';
    
    // @ts-expect-error
    var invalidCommentedPlainSingle: number = 'nope';
    
    /*
     @ts-expect-error */
    var invalidCommentedPlainMulti: number = 'nope';
    
    // @ts-expect-error
    ~~~~~~~~~~~~~~~~~~~
!!! error TS2578: Unused '@ts-expect-error' directive.
    var validCommentedPlainSingle: string = 'nope';
    
    /* @ts-expect-error */
    ~~~~~~~~~~~~~~~~~~~~~~
!!! error TS2578: Unused '@ts-expect-error' directive.
    var validCommentedPlainMulti1: string = 'nope';
    
    /*
    @ts-expect-error */
    ~~~~~~~~~~~~~~~~~~~
!!! error TS2578: Unused '@ts-expect-error' directive.
    var validCommentedPlainMulti2: string = 'nope';
    
    var invalidPlain: number = 'nope';
        ~~~~~~~~~~~~
!!! error TS2322: Type 'string' is not assignable to type 'number'.
    
    var validPlain: string = 'nope';
    
    // @ts-expect-error
    (({ a: true } as const).a === false); // <-- compiles (as expected via comment)
    (({ a: true } as const).a === false); // Should error
     ~~~~~~~~~~~~~~~~~~~~~~~~~~~~~~~~~~
!!! error TS2367: This condition will always return 'false' since the types 'true' and 'false' have no overlap.
    
    (({ a: true } as const).a === false); // error
     ~~~~~~~~~~~~~~~~~~~~~~~~~~~~~~~~~~
!!! error TS2367: This condition will always return 'false' since the types 'true' and 'false' have no overlap.
    (({ a: true } as const).a === false); // error
     ~~~~~~~~~~~~~~~~~~~~~~~~~~~~~~~~~~
!!! error TS2367: This condition will always return 'false' since the types 'true' and 'false' have no overlap.<|MERGE_RESOLUTION|>--- conflicted
+++ resolved
@@ -1,76 +1,70 @@
-<<<<<<< HEAD
-tests/cases/conformance/directives/ts-expect-error.ts(4,1): error TS2578: Unused '@ts-expect-error' directive.
-tests/cases/conformance/directives/ts-expect-error.ts(10,1): error TS2578: Unused '@ts-expect-error' directive.
-tests/cases/conformance/directives/ts-expect-error.ts(13,5): error TS2322: Type 'string' is not assignable to type 'number'.
-=======
-tests/cases/conformance/directives/ts-expect-error.ts(8,1): error TS2578: Unused '@ts-expect-error' directive.
-tests/cases/conformance/directives/ts-expect-error.ts(11,1): error TS2578: Unused '@ts-expect-error' directive.
-tests/cases/conformance/directives/ts-expect-error.ts(21,1): error TS2578: Unused '@ts-expect-error' directive.
-tests/cases/conformance/directives/ts-expect-error.ts(24,1): error TS2578: Unused '@ts-expect-error' directive.
-tests/cases/conformance/directives/ts-expect-error.ts(28,1): error TS2578: Unused '@ts-expect-error' directive.
-tests/cases/conformance/directives/ts-expect-error.ts(31,5): error TS2322: Type '"nope"' is not assignable to type 'number'.
-tests/cases/conformance/directives/ts-expect-error.ts(37,2): error TS2367: This condition will always return 'false' since the types 'true' and 'false' have no overlap.
-tests/cases/conformance/directives/ts-expect-error.ts(39,2): error TS2367: This condition will always return 'false' since the types 'true' and 'false' have no overlap.
-tests/cases/conformance/directives/ts-expect-error.ts(40,2): error TS2367: This condition will always return 'false' since the types 'true' and 'false' have no overlap.
->>>>>>> 3eaa7c65
-
-
-==== tests/cases/conformance/directives/ts-expect-error.ts (9 errors) ====
-    // @ts-expect-error additional commenting
-    var invalidCommentedFancySingle: number = 'nope';
-    
-    /*
-     @ts-expect-error additional commenting */
-    var invalidCommentedFancyMulti: number = 'nope';
-    
-    // @ts-expect-error additional commenting
-    ~~~~~~~~~~~~~~~~~~~~~~~~~~~~~~~~~~~~~~~~~
-!!! error TS2578: Unused '@ts-expect-error' directive.
-    var validCommentedFancySingle: string = 'nope';
-    
-    /* @ts-expect-error additional commenting */
-    ~~~~~~~~~~~~~~~~~~~~~~~~~~~~~~~~~~~~~~~~~~~~
-!!! error TS2578: Unused '@ts-expect-error' directive.
-    var validCommentedFancyMulti: string = 'nope';
-    
-    // @ts-expect-error
-    var invalidCommentedPlainSingle: number = 'nope';
-    
-    /*
-     @ts-expect-error */
-    var invalidCommentedPlainMulti: number = 'nope';
-    
-    // @ts-expect-error
-    ~~~~~~~~~~~~~~~~~~~
-!!! error TS2578: Unused '@ts-expect-error' directive.
-    var validCommentedPlainSingle: string = 'nope';
-    
-    /* @ts-expect-error */
-    ~~~~~~~~~~~~~~~~~~~~~~
-!!! error TS2578: Unused '@ts-expect-error' directive.
-    var validCommentedPlainMulti1: string = 'nope';
-    
-    /*
-    @ts-expect-error */
-    ~~~~~~~~~~~~~~~~~~~
-!!! error TS2578: Unused '@ts-expect-error' directive.
-    var validCommentedPlainMulti2: string = 'nope';
-    
-    var invalidPlain: number = 'nope';
-        ~~~~~~~~~~~~
-!!! error TS2322: Type 'string' is not assignable to type 'number'.
-    
-    var validPlain: string = 'nope';
-    
-    // @ts-expect-error
-    (({ a: true } as const).a === false); // <-- compiles (as expected via comment)
-    (({ a: true } as const).a === false); // Should error
-     ~~~~~~~~~~~~~~~~~~~~~~~~~~~~~~~~~~
-!!! error TS2367: This condition will always return 'false' since the types 'true' and 'false' have no overlap.
-    
-    (({ a: true } as const).a === false); // error
-     ~~~~~~~~~~~~~~~~~~~~~~~~~~~~~~~~~~
-!!! error TS2367: This condition will always return 'false' since the types 'true' and 'false' have no overlap.
-    (({ a: true } as const).a === false); // error
-     ~~~~~~~~~~~~~~~~~~~~~~~~~~~~~~~~~~
+tests/cases/conformance/directives/ts-expect-error.ts(8,1): error TS2578: Unused '@ts-expect-error' directive.
+tests/cases/conformance/directives/ts-expect-error.ts(11,1): error TS2578: Unused '@ts-expect-error' directive.
+tests/cases/conformance/directives/ts-expect-error.ts(21,1): error TS2578: Unused '@ts-expect-error' directive.
+tests/cases/conformance/directives/ts-expect-error.ts(24,1): error TS2578: Unused '@ts-expect-error' directive.
+tests/cases/conformance/directives/ts-expect-error.ts(28,1): error TS2578: Unused '@ts-expect-error' directive.
+tests/cases/conformance/directives/ts-expect-error.ts(31,5): error TS2322: Type 'string' is not assignable to type 'number'.
+tests/cases/conformance/directives/ts-expect-error.ts(37,2): error TS2367: This condition will always return 'false' since the types 'true' and 'false' have no overlap.
+tests/cases/conformance/directives/ts-expect-error.ts(39,2): error TS2367: This condition will always return 'false' since the types 'true' and 'false' have no overlap.
+tests/cases/conformance/directives/ts-expect-error.ts(40,2): error TS2367: This condition will always return 'false' since the types 'true' and 'false' have no overlap.
+
+
+==== tests/cases/conformance/directives/ts-expect-error.ts (9 errors) ====
+    // @ts-expect-error additional commenting
+    var invalidCommentedFancySingle: number = 'nope';
+    
+    /*
+     @ts-expect-error additional commenting */
+    var invalidCommentedFancyMulti: number = 'nope';
+    
+    // @ts-expect-error additional commenting
+    ~~~~~~~~~~~~~~~~~~~~~~~~~~~~~~~~~~~~~~~~~
+!!! error TS2578: Unused '@ts-expect-error' directive.
+    var validCommentedFancySingle: string = 'nope';
+    
+    /* @ts-expect-error additional commenting */
+    ~~~~~~~~~~~~~~~~~~~~~~~~~~~~~~~~~~~~~~~~~~~~
+!!! error TS2578: Unused '@ts-expect-error' directive.
+    var validCommentedFancyMulti: string = 'nope';
+    
+    // @ts-expect-error
+    var invalidCommentedPlainSingle: number = 'nope';
+    
+    /*
+     @ts-expect-error */
+    var invalidCommentedPlainMulti: number = 'nope';
+    
+    // @ts-expect-error
+    ~~~~~~~~~~~~~~~~~~~
+!!! error TS2578: Unused '@ts-expect-error' directive.
+    var validCommentedPlainSingle: string = 'nope';
+    
+    /* @ts-expect-error */
+    ~~~~~~~~~~~~~~~~~~~~~~
+!!! error TS2578: Unused '@ts-expect-error' directive.
+    var validCommentedPlainMulti1: string = 'nope';
+    
+    /*
+    @ts-expect-error */
+    ~~~~~~~~~~~~~~~~~~~
+!!! error TS2578: Unused '@ts-expect-error' directive.
+    var validCommentedPlainMulti2: string = 'nope';
+    
+    var invalidPlain: number = 'nope';
+        ~~~~~~~~~~~~
+!!! error TS2322: Type 'string' is not assignable to type 'number'.
+    
+    var validPlain: string = 'nope';
+    
+    // @ts-expect-error
+    (({ a: true } as const).a === false); // <-- compiles (as expected via comment)
+    (({ a: true } as const).a === false); // Should error
+     ~~~~~~~~~~~~~~~~~~~~~~~~~~~~~~~~~~
+!!! error TS2367: This condition will always return 'false' since the types 'true' and 'false' have no overlap.
+    
+    (({ a: true } as const).a === false); // error
+     ~~~~~~~~~~~~~~~~~~~~~~~~~~~~~~~~~~
+!!! error TS2367: This condition will always return 'false' since the types 'true' and 'false' have no overlap.
+    (({ a: true } as const).a === false); // error
+     ~~~~~~~~~~~~~~~~~~~~~~~~~~~~~~~~~~
 !!! error TS2367: This condition will always return 'false' since the types 'true' and 'false' have no overlap.