//// [tests/cases/compiler/exportStarForValues8.ts] ////

//// [file1.ts]
export interface Foo { x }

//// [file2.ts]
export interface A { x }
export * from "file1"
export var x = 1;

//// [file3.ts]
export interface B { x }
export * from "file1"
export var x = 1;

//// [file4.ts]
export interface C { x }
export * from "file2"
export * from "file3"
export var x = 1;

//// [file5.ts]
export * from "file4"
export var x = 1;

//// [file1.js]
define(["require", "exports"], function (require, exports) {
    "use strict";
    exports.__esModule = true;
});
//// [file2.js]
var __createBinding = (this && this.__createBinding) || (Object.create ? (function(o, m, k, k2) {
    if (k2 === undefined) k2 = k;
    Object.defineProperty(o, k2, { enumerable: true, get: function() { return m[k]; } });
}) : (function(o, m, k, k2) {
    if (k2 === undefined) k2 = k;
    o[k2] = m[k];
}));
var __exportStar = (this && this.__exportStar) || function(m, exports) {
    for (var p in m) if (p !== "default" && !exports.hasOwnProperty(p)) __createBinding(exports, m, p);
};
define(["require", "exports", "file1"], function (require, exports, file1_1) {
    "use strict";
    exports.__esModule = true;
    exports.x = void 0;
    __exportStar(file1_1, exports);
    exports.x = 1;
});
//// [file3.js]
var __createBinding = (this && this.__createBinding) || (Object.create ? (function(o, m, k, k2) {
    if (k2 === undefined) k2 = k;
    Object.defineProperty(o, k2, { enumerable: true, get: function() { return m[k]; } });
}) : (function(o, m, k, k2) {
    if (k2 === undefined) k2 = k;
    o[k2] = m[k];
}));
var __exportStar = (this && this.__exportStar) || function(m, exports) {
    for (var p in m) if (p !== "default" && !exports.hasOwnProperty(p)) __createBinding(exports, m, p);
};
define(["require", "exports", "file1"], function (require, exports, file1_1) {
    "use strict";
    exports.__esModule = true;
    exports.x = void 0;
    __exportStar(file1_1, exports);
    exports.x = 1;
});
//// [file4.js]
var __createBinding = (this && this.__createBinding) || (Object.create ? (function(o, m, k, k2) {
    if (k2 === undefined) k2 = k;
    Object.defineProperty(o, k2, { enumerable: true, get: function() { return m[k]; } });
}) : (function(o, m, k, k2) {
    if (k2 === undefined) k2 = k;
    o[k2] = m[k];
}));
var __exportStar = (this && this.__exportStar) || function(m, exports) {
<<<<<<< HEAD
    for (var p in m) if (!Object.prototype.hasOwnProperty.call(exports, p)) __createBinding(exports, m, p);
}
=======
    for (var p in m) if (p !== "default" && !exports.hasOwnProperty(p)) __createBinding(exports, m, p);
};
>>>>>>> b397d1fd
define(["require", "exports", "file2", "file3"], function (require, exports, file2_1, file3_1) {
    "use strict";
    exports.__esModule = true;
    exports.x = void 0;
    __exportStar(file2_1, exports);
    __exportStar(file3_1, exports);
    exports.x = 1;
});
//// [file5.js]
var __createBinding = (this && this.__createBinding) || (Object.create ? (function(o, m, k, k2) {
    if (k2 === undefined) k2 = k;
    Object.defineProperty(o, k2, { enumerable: true, get: function() { return m[k]; } });
}) : (function(o, m, k, k2) {
    if (k2 === undefined) k2 = k;
    o[k2] = m[k];
}));
var __exportStar = (this && this.__exportStar) || function(m, exports) {
<<<<<<< HEAD
    for (var p in m) if (!Object.prototype.hasOwnProperty.call(exports, p)) __createBinding(exports, m, p);
}
=======
    for (var p in m) if (p !== "default" && !exports.hasOwnProperty(p)) __createBinding(exports, m, p);
};
>>>>>>> b397d1fd
define(["require", "exports", "file4"], function (require, exports, file4_1) {
    "use strict";
    exports.__esModule = true;
    exports.x = void 0;
    __exportStar(file4_1, exports);
    exports.x = 1;
});
<|MERGE_RESOLUTION|>--- conflicted
+++ resolved
@@ -1,113 +1,103 @@
-//// [tests/cases/compiler/exportStarForValues8.ts] ////
-
-//// [file1.ts]
+//// [tests/cases/compiler/exportStarForValues8.ts] ////
+
+//// [file1.ts]
 export interface Foo { x }
-
-//// [file2.ts]
+
+//// [file2.ts]
 export interface A { x }
 export * from "file1"
 export var x = 1;
-
-//// [file3.ts]
+
+//// [file3.ts]
 export interface B { x }
 export * from "file1"
 export var x = 1;
-
-//// [file4.ts]
+
+//// [file4.ts]
 export interface C { x }
 export * from "file2"
 export * from "file3"
 export var x = 1;
-
-//// [file5.ts]
+
+//// [file5.ts]
 export * from "file4"
-export var x = 1;
-
-//// [file1.js]
-define(["require", "exports"], function (require, exports) {
-    "use strict";
-    exports.__esModule = true;
-});
-//// [file2.js]
-var __createBinding = (this && this.__createBinding) || (Object.create ? (function(o, m, k, k2) {
-    if (k2 === undefined) k2 = k;
-    Object.defineProperty(o, k2, { enumerable: true, get: function() { return m[k]; } });
-}) : (function(o, m, k, k2) {
-    if (k2 === undefined) k2 = k;
-    o[k2] = m[k];
-}));
-var __exportStar = (this && this.__exportStar) || function(m, exports) {
-    for (var p in m) if (p !== "default" && !exports.hasOwnProperty(p)) __createBinding(exports, m, p);
-};
-define(["require", "exports", "file1"], function (require, exports, file1_1) {
-    "use strict";
-    exports.__esModule = true;
-    exports.x = void 0;
-    __exportStar(file1_1, exports);
-    exports.x = 1;
-});
-//// [file3.js]
-var __createBinding = (this && this.__createBinding) || (Object.create ? (function(o, m, k, k2) {
-    if (k2 === undefined) k2 = k;
-    Object.defineProperty(o, k2, { enumerable: true, get: function() { return m[k]; } });
-}) : (function(o, m, k, k2) {
-    if (k2 === undefined) k2 = k;
-    o[k2] = m[k];
-}));
-var __exportStar = (this && this.__exportStar) || function(m, exports) {
-    for (var p in m) if (p !== "default" && !exports.hasOwnProperty(p)) __createBinding(exports, m, p);
-};
-define(["require", "exports", "file1"], function (require, exports, file1_1) {
-    "use strict";
-    exports.__esModule = true;
-    exports.x = void 0;
-    __exportStar(file1_1, exports);
-    exports.x = 1;
-});
-//// [file4.js]
-var __createBinding = (this && this.__createBinding) || (Object.create ? (function(o, m, k, k2) {
-    if (k2 === undefined) k2 = k;
-    Object.defineProperty(o, k2, { enumerable: true, get: function() { return m[k]; } });
-}) : (function(o, m, k, k2) {
-    if (k2 === undefined) k2 = k;
-    o[k2] = m[k];
-}));
-var __exportStar = (this && this.__exportStar) || function(m, exports) {
-<<<<<<< HEAD
-    for (var p in m) if (!Object.prototype.hasOwnProperty.call(exports, p)) __createBinding(exports, m, p);
-}
-=======
-    for (var p in m) if (p !== "default" && !exports.hasOwnProperty(p)) __createBinding(exports, m, p);
-};
->>>>>>> b397d1fd
-define(["require", "exports", "file2", "file3"], function (require, exports, file2_1, file3_1) {
-    "use strict";
-    exports.__esModule = true;
-    exports.x = void 0;
-    __exportStar(file2_1, exports);
-    __exportStar(file3_1, exports);
-    exports.x = 1;
-});
-//// [file5.js]
-var __createBinding = (this && this.__createBinding) || (Object.create ? (function(o, m, k, k2) {
-    if (k2 === undefined) k2 = k;
-    Object.defineProperty(o, k2, { enumerable: true, get: function() { return m[k]; } });
-}) : (function(o, m, k, k2) {
-    if (k2 === undefined) k2 = k;
-    o[k2] = m[k];
-}));
-var __exportStar = (this && this.__exportStar) || function(m, exports) {
-<<<<<<< HEAD
-    for (var p in m) if (!Object.prototype.hasOwnProperty.call(exports, p)) __createBinding(exports, m, p);
-}
-=======
-    for (var p in m) if (p !== "default" && !exports.hasOwnProperty(p)) __createBinding(exports, m, p);
-};
->>>>>>> b397d1fd
-define(["require", "exports", "file4"], function (require, exports, file4_1) {
-    "use strict";
-    exports.__esModule = true;
-    exports.x = void 0;
-    __exportStar(file4_1, exports);
-    exports.x = 1;
-});
+export var x = 1;
+
+//// [file1.js]
+define(["require", "exports"], function (require, exports) {
+    "use strict";
+    exports.__esModule = true;
+});
+//// [file2.js]
+var __createBinding = (this && this.__createBinding) || (Object.create ? (function(o, m, k, k2) {
+    if (k2 === undefined) k2 = k;
+    Object.defineProperty(o, k2, { enumerable: true, get: function() { return m[k]; } });
+}) : (function(o, m, k, k2) {
+    if (k2 === undefined) k2 = k;
+    o[k2] = m[k];
+}));
+var __exportStar = (this && this.__exportStar) || function(m, exports) {
+    for (var p in m) if (p !== "default" && !Object.prototype.hasOwnProperty.call(exports, p)) __createBinding(exports, m, p);
+};
+define(["require", "exports", "file1"], function (require, exports, file1_1) {
+    "use strict";
+    exports.__esModule = true;
+    exports.x = void 0;
+    __exportStar(file1_1, exports);
+    exports.x = 1;
+});
+//// [file3.js]
+var __createBinding = (this && this.__createBinding) || (Object.create ? (function(o, m, k, k2) {
+    if (k2 === undefined) k2 = k;
+    Object.defineProperty(o, k2, { enumerable: true, get: function() { return m[k]; } });
+}) : (function(o, m, k, k2) {
+    if (k2 === undefined) k2 = k;
+    o[k2] = m[k];
+}));
+var __exportStar = (this && this.__exportStar) || function(m, exports) {
+    for (var p in m) if (p !== "default" && !Object.prototype.hasOwnProperty.call(exports, p)) __createBinding(exports, m, p);
+};
+define(["require", "exports", "file1"], function (require, exports, file1_1) {
+    "use strict";
+    exports.__esModule = true;
+    exports.x = void 0;
+    __exportStar(file1_1, exports);
+    exports.x = 1;
+});
+//// [file4.js]
+var __createBinding = (this && this.__createBinding) || (Object.create ? (function(o, m, k, k2) {
+    if (k2 === undefined) k2 = k;
+    Object.defineProperty(o, k2, { enumerable: true, get: function() { return m[k]; } });
+}) : (function(o, m, k, k2) {
+    if (k2 === undefined) k2 = k;
+    o[k2] = m[k];
+}));
+var __exportStar = (this && this.__exportStar) || function(m, exports) {
+    for (var p in m) if (p !== "default" && !Object.prototype.hasOwnProperty.call(exports, p)) __createBinding(exports, m, p);
+};
+define(["require", "exports", "file2", "file3"], function (require, exports, file2_1, file3_1) {
+    "use strict";
+    exports.__esModule = true;
+    exports.x = void 0;
+    __exportStar(file2_1, exports);
+    __exportStar(file3_1, exports);
+    exports.x = 1;
+});
+//// [file5.js]
+var __createBinding = (this && this.__createBinding) || (Object.create ? (function(o, m, k, k2) {
+    if (k2 === undefined) k2 = k;
+    Object.defineProperty(o, k2, { enumerable: true, get: function() { return m[k]; } });
+}) : (function(o, m, k, k2) {
+    if (k2 === undefined) k2 = k;
+    o[k2] = m[k];
+}));
+var __exportStar = (this && this.__exportStar) || function(m, exports) {
+    for (var p in m) if (p !== "default" && !Object.prototype.hasOwnProperty.call(exports, p)) __createBinding(exports, m, p);
+};
+define(["require", "exports", "file4"], function (require, exports, file4_1) {
+    "use strict";
+    exports.__esModule = true;
+    exports.x = void 0;
+    __exportStar(file4_1, exports);
+    exports.x = 1;
+});