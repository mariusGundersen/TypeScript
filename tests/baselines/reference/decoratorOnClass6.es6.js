//// [decoratorOnClass6.es6.ts]
declare function dec<T>(target: T): T;

@dec
export class C {
    static x() { return C.y; }
    static y = 1;
}

let c = new C();

//// [decoratorOnClass6.es6.js]
var __decorate = (this && this.__decorate) || function (decorators, target, key, desc) {
    var c = arguments.length, r = c < 3 ? target : desc === null ? desc = Object.getOwnPropertyDescriptor(target, key) : desc, d;
    if (typeof Reflect === "object" && typeof Reflect.decorate === "function") r = Reflect.decorate(decorators, target, key, desc);
    else for (var i = decorators.length - 1; i >= 0; i--) if (d = decorators[i]) r = (c < 3 ? d(r) : c > 3 ? d(target, key, r) : d(target, key)) || r;
    return c > 3 && r && Object.defineProperty(target, key, r), r;
};
<<<<<<< HEAD
let C_1;
let C = C_1 = class C {
=======
let C_1 = class C {
>>>>>>> 166f399d
    static x() { return C_1.y; }
};
export let C = C_1;
C.y = 1;
C = C_1 = __decorate([
    dec
], C);
export { C };
let c = new C();
<|MERGE_RESOLUTION|>--- conflicted
+++ resolved
@@ -1,33 +1,28 @@
-//// [decoratorOnClass6.es6.ts]
-declare function dec<T>(target: T): T;
-
-@dec
-export class C {
-    static x() { return C.y; }
-    static y = 1;
-}
-
-let c = new C();
-
-//// [decoratorOnClass6.es6.js]
-var __decorate = (this && this.__decorate) || function (decorators, target, key, desc) {
-    var c = arguments.length, r = c < 3 ? target : desc === null ? desc = Object.getOwnPropertyDescriptor(target, key) : desc, d;
-    if (typeof Reflect === "object" && typeof Reflect.decorate === "function") r = Reflect.decorate(decorators, target, key, desc);
-    else for (var i = decorators.length - 1; i >= 0; i--) if (d = decorators[i]) r = (c < 3 ? d(r) : c > 3 ? d(target, key, r) : d(target, key)) || r;
-    return c > 3 && r && Object.defineProperty(target, key, r), r;
-};
-<<<<<<< HEAD
-let C_1;
-let C = C_1 = class C {
-=======
-let C_1 = class C {
->>>>>>> 166f399d
-    static x() { return C_1.y; }
-};
-export let C = C_1;
-C.y = 1;
-C = C_1 = __decorate([
-    dec
-], C);
-export { C };
-let c = new C();
+//// [decoratorOnClass6.es6.ts]
+declare function dec<T>(target: T): T;
+
+@dec
+export class C {
+    static x() { return C.y; }
+    static y = 1;
+}
+
+let c = new C();
+
+//// [decoratorOnClass6.es6.js]
+var __decorate = (this && this.__decorate) || function (decorators, target, key, desc) {
+    var c = arguments.length, r = c < 3 ? target : desc === null ? desc = Object.getOwnPropertyDescriptor(target, key) : desc, d;
+    if (typeof Reflect === "object" && typeof Reflect.decorate === "function") r = Reflect.decorate(decorators, target, key, desc);
+    else for (var i = decorators.length - 1; i >= 0; i--) if (d = decorators[i]) r = (c < 3 ? d(r) : c > 3 ? d(target, key, r) : d(target, key)) || r;
+    return c > 3 && r && Object.defineProperty(target, key, r), r;
+};
+let C_1 = class C {
+    static x() { return C_1.y; }
+};
+let C = C_1;
+C.y = 1;
+C = C_1 = __decorate([
+    dec
+], C);
+export { C };
+let c = new C();