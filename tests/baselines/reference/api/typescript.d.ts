--- conflicted
+++ resolved
@@ -1559,13 +1559,10 @@
         kind: SyntaxKind.JSDocVariadicType;
         type: TypeNode;
     }
-<<<<<<< HEAD
-=======
     export interface JSDocNamepathType extends JSDocType {
         kind: SyntaxKind.JSDocNamepathType;
         type: TypeNode;
     }
->>>>>>> decc3cd6
     export type JSDocTypeReferencingNode = JSDocVariadicType | JSDocOptionalType | JSDocNullableType | JSDocNonNullableType;
     export interface JSDoc extends Node {
         kind: SyntaxKind.JSDocComment;
@@ -1597,12 +1594,8 @@
     export interface JSDocClassTag extends JSDocTag {
         kind: SyntaxKind.JSDocClassTag;
     }
-<<<<<<< HEAD
-    export interface JSDocEnumTag extends JSDocTag {
-=======
     export interface JSDocEnumTag extends JSDocTag, Declaration {
         parent: JSDoc;
->>>>>>> decc3cd6
         kind: SyntaxKind.JSDocEnumTag;
         typeExpression?: JSDocTypeExpression;
     }
