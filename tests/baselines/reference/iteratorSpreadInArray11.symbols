--- conflicted
+++ resolved
@@ -1,13 +1,9 @@
-=== tests/cases/conformance/es6/spread/iteratorSpreadInArray11.ts ===
-var iter: Iterable<number>;
->iter : Symbol(iter, Decl(iteratorSpreadInArray11.ts, 0, 3))
-<<<<<<< HEAD
->Iterable : Symbol(Iterable, Decl(lib.d.ts, 1675, 1))
-=======
->Iterable : Symbol(Iterable, Decl(lib.d.ts, 1668, 1))
->>>>>>> 4fd3bcff
-
-var array = [...iter];
->array : Symbol(array, Decl(iteratorSpreadInArray11.ts, 1, 3))
->iter : Symbol(iter, Decl(iteratorSpreadInArray11.ts, 0, 3))
-
+=== tests/cases/conformance/es6/spread/iteratorSpreadInArray11.ts ===
+var iter: Iterable<number>;
+>iter : Symbol(iter, Decl(iteratorSpreadInArray11.ts, 0, 3))
+>Iterable : Symbol(Iterable, Decl(lib.d.ts, 1680, 1))
+
+var array = [...iter];
+>array : Symbol(array, Decl(iteratorSpreadInArray11.ts, 1, 3))
+>iter : Symbol(iter, Decl(iteratorSpreadInArray11.ts, 0, 3))
+