=== tests/cases/compiler/underscoreTest1_underscoreTests.ts ===
/// <reference path="underscoreTest1_underscore.ts" />

declare var $;
>$ : any

declare function alert(x: string): void;
>alert : (x: string) => void
>x : string

_.each([1, 2, 3], (num) => alert(num.toString()));
>_.each([1, 2, 3], (num) => alert(num.toString())) : void
>_.each : { <T>(list: T[], iterator: IteratorCallback<T, void>, context?: any): void; <T>(list: Dictionary<T>, iterator: IteratorCallback<T, void>, context?: any): void; }
>_ : Underscore.Static
>each : { <T>(list: T[], iterator: IteratorCallback<T, void>, context?: any): void; <T>(list: Dictionary<T>, iterator: IteratorCallback<T, void>, context?: any): void; }
>[1, 2, 3] : number[]
>1 : 1
>2 : 2
>3 : 3
>(num) => alert(num.toString()) : (num: number) => void
>num : number
>alert(num.toString()) : void
>alert : (x: string) => void
>num.toString() : string
>num.toString : (radix?: number) => string
>num : number
>toString : (radix?: number) => string

_.each({ one: 1, two: 2, three: 3 }, (value: number, key?: string) => alert(value.toString()));
>_.each({ one: 1, two: 2, three: 3 }, (value: number, key?: string) => alert(value.toString())) : void
>_.each : { <T>(list: T[], iterator: IteratorCallback<T, void>, context?: any): void; <T>(list: Dictionary<T>, iterator: IteratorCallback<T, void>, context?: any): void; }
>_ : Underscore.Static
>each : { <T>(list: T[], iterator: IteratorCallback<T, void>, context?: any): void; <T>(list: Dictionary<T>, iterator: IteratorCallback<T, void>, context?: any): void; }
>{ one: 1, two: 2, three: 3 } : { one: number; two: number; three: number; }
>one : number
>1 : 1
>two : number
>2 : 2
>three : number
>3 : 3
>(value: number, key?: string) => alert(value.toString()) : (value: number, key?: string) => void
>value : number
>key : string
>alert(value.toString()) : void
>alert : (x: string) => void
>value.toString() : string
>value.toString : (radix?: number) => string
>value : number
>toString : (radix?: number) => string

_.map([1, 2, 3], (num) => num * 3);
>_.map([1, 2, 3], (num) => num * 3) : number[]
>_.map : { <T, U>(list: T[], iterator: IteratorCallback<T, U>, context?: any): U[]; <T, U>(list: Dictionary<T>, iterator: IteratorCallback<T, U>, context?: any): U[]; }
>_ : Underscore.Static
>map : { <T, U>(list: T[], iterator: IteratorCallback<T, U>, context?: any): U[]; <T, U>(list: Dictionary<T>, iterator: IteratorCallback<T, U>, context?: any): U[]; }
>[1, 2, 3] : number[]
>1 : 1
>2 : 2
>3 : 3
>(num) => num * 3 : (num: number) => number
>num : number
>num * 3 : number
>num : number
>3 : 3

_.map({ one: 1, two: 2, three: 3 }, (value: number, key?: string) => value * 3);
>_.map({ one: 1, two: 2, three: 3 }, (value: number, key?: string) => value * 3) : number[]
>_.map : { <T, U>(list: T[], iterator: IteratorCallback<T, U>, context?: any): U[]; <T, U>(list: Dictionary<T>, iterator: IteratorCallback<T, U>, context?: any): U[]; }
>_ : Underscore.Static
>map : { <T, U>(list: T[], iterator: IteratorCallback<T, U>, context?: any): U[]; <T, U>(list: Dictionary<T>, iterator: IteratorCallback<T, U>, context?: any): U[]; }
>{ one: 1, two: 2, three: 3 } : { one: number; two: number; three: number; }
>one : number
>1 : 1
>two : number
>2 : 2
>three : number
>3 : 3
>(value: number, key?: string) => value * 3 : (value: number, key?: string) => number
>value : number
>key : string
>value * 3 : number
>value : number
>3 : 3

var sum = _.reduce([1, 2, 3], (memo, num) => memo + num, 0);
>sum : number
>_.reduce([1, 2, 3], (memo, num) => memo + num, 0) : number
>_.reduce : { <T>(list: T[], iterator: ReducerCallback<T, T>, initialValue?: T, context?: any): T; <T, U>(list: T[], iterator: ReducerCallback<T, U>, initialValue: U, context?: any): U; <T>(list: Dictionary<T>, iterator: ReducerCallback<T, T>, initialValue?: T, context?: any): T; <T, U>(list: Dictionary<T>, iterator: ReducerCallback<T, U>, initialValue: U, context?: any): U; }
>_ : Underscore.Static
>reduce : { <T>(list: T[], iterator: ReducerCallback<T, T>, initialValue?: T, context?: any): T; <T, U>(list: T[], iterator: ReducerCallback<T, U>, initialValue: U, context?: any): U; <T>(list: Dictionary<T>, iterator: ReducerCallback<T, T>, initialValue?: T, context?: any): T; <T, U>(list: Dictionary<T>, iterator: ReducerCallback<T, U>, initialValue: U, context?: any): U; }
>[1, 2, 3] : number[]
>1 : 1
>2 : 2
>3 : 3
>(memo, num) => memo + num : (memo: number, num: number) => number
>memo : number
>num : number
>memo + num : number
>memo : number
>num : number
>0 : 0

var list = [[0, 1], [2, 3], [4, 5]];
>list : number[][]
>[[0, 1], [2, 3], [4, 5]] : number[][]
>[0, 1] : number[]
>0 : 0
>1 : 1
>[2, 3] : number[]
>2 : 2
>3 : 3
>[4, 5] : number[]
>4 : 4
>5 : 5

var flat = _.reduceRight(list, (a, b) => a.concat(b), []);
>flat : number[]
>_.reduceRight(list, (a, b) => a.concat(b), []) : number[]
>_.reduceRight : { <T>(list: T[], iterator: ReducerCallback<T, T>, initialValue?: T, context?: any): T; <T, U>(list: T[], iterator: ReducerCallback<T, U>, initialValue: U, context?: any): U; <T>(list: Dictionary<T>, iterator: ReducerCallback<T, T>, initialValue?: T, context?: any): T; <T, U>(list: Dictionary<T>, iterator: ReducerCallback<T, U>, initialValue: U, context?: any): U; }
>_ : Underscore.Static
>reduceRight : { <T>(list: T[], iterator: ReducerCallback<T, T>, initialValue?: T, context?: any): T; <T, U>(list: T[], iterator: ReducerCallback<T, U>, initialValue: U, context?: any): U; <T>(list: Dictionary<T>, iterator: ReducerCallback<T, T>, initialValue?: T, context?: any): T; <T, U>(list: Dictionary<T>, iterator: ReducerCallback<T, U>, initialValue: U, context?: any): U; }
>list : number[][]
>(a, b) => a.concat(b) : (a: number[], b: number[]) => number[]
>a : number[]
>b : number[]
>a.concat(b) : number[]
>a.concat : { (...items: number[][]): number[]; (...items: (number | number[])[]): number[]; }
>a : number[]
>concat : { (...items: number[][]): number[]; (...items: (number | number[])[]): number[]; }
>b : number[]
>[] : undefined[]

var even = _.find([1, 2, 3, 4, 5, 6], (num) => num % 2 == 0);
>even : number
>_.find([1, 2, 3, 4, 5, 6], (num) => num % 2 == 0) : number
>_.find : { <T>(list: T[], iterator: IteratorCallback<T, boolean>, context?: any): T; <T>(list: Dictionary<T>, iterator: IteratorCallback<T, boolean>, context?: any): T; }
>_ : Underscore.Static
>find : { <T>(list: T[], iterator: IteratorCallback<T, boolean>, context?: any): T; <T>(list: Dictionary<T>, iterator: IteratorCallback<T, boolean>, context?: any): T; }
>[1, 2, 3, 4, 5, 6] : number[]
>1 : 1
>2 : 2
>3 : 3
>4 : 4
>5 : 5
>6 : 6
>(num) => num % 2 == 0 : (num: number) => boolean
>num : number
>num % 2 == 0 : boolean
>num % 2 : number
>num : number
>2 : 2
>0 : 0

var evens = _.filter([1, 2, 3, 4, 5, 6], (num) => num % 2 == 0);
>evens : number[]
>_.filter([1, 2, 3, 4, 5, 6], (num) => num % 2 == 0) : number[]
>_.filter : { <T>(list: T[], iterator: IteratorCallback<T, boolean>, context?: any): T[]; <T>(list: Dictionary<T>, iterator: IteratorCallback<T, boolean>, context?: any): T[]; }
>_ : Underscore.Static
>filter : { <T>(list: T[], iterator: IteratorCallback<T, boolean>, context?: any): T[]; <T>(list: Dictionary<T>, iterator: IteratorCallback<T, boolean>, context?: any): T[]; }
>[1, 2, 3, 4, 5, 6] : number[]
>1 : 1
>2 : 2
>3 : 3
>4 : 4
>5 : 5
>6 : 6
>(num) => num % 2 == 0 : (num: number) => boolean
>num : number
>num % 2 == 0 : boolean
>num % 2 : number
>num : number
>2 : 2
>0 : 0

var listOfPlays = [{ title: "Cymbeline", author: "Shakespeare", year: 1611 }, { title: "The Tempest", author: "Shakespeare", year: 1611 }, { title: "Other", author: "Not Shakespeare", year: 2012 }];
>listOfPlays : { title: string; author: string; year: number; }[]
>[{ title: "Cymbeline", author: "Shakespeare", year: 1611 }, { title: "The Tempest", author: "Shakespeare", year: 1611 }, { title: "Other", author: "Not Shakespeare", year: 2012 }] : { title: string; author: string; year: number; }[]
>{ title: "Cymbeline", author: "Shakespeare", year: 1611 } : { title: string; author: string; year: number; }
>title : string
>"Cymbeline" : "Cymbeline"
>author : string
>"Shakespeare" : "Shakespeare"
>year : number
>1611 : 1611
>{ title: "The Tempest", author: "Shakespeare", year: 1611 } : { title: string; author: string; year: number; }
>title : string
>"The Tempest" : "The Tempest"
>author : string
>"Shakespeare" : "Shakespeare"
>year : number
>1611 : 1611
>{ title: "Other", author: "Not Shakespeare", year: 2012 } : { title: string; author: string; year: number; }
>title : string
>"Other" : "Other"
>author : string
>"Not Shakespeare" : "Not Shakespeare"
>year : number
>2012 : 2012

_.where(listOfPlays, { author: "Shakespeare", year: 1611 });
>_.where(listOfPlays, { author: "Shakespeare", year: 1611 }) : { title: string; author: string; year: number; }[]
>_.where : { <T>(list: T[], properties: Object): T[]; <T>(list: Dictionary<T>, properties: Object): T[]; }
>_ : Underscore.Static
>where : { <T>(list: T[], properties: Object): T[]; <T>(list: Dictionary<T>, properties: Object): T[]; }
>listOfPlays : { title: string; author: string; year: number; }[]
>{ author: "Shakespeare", year: 1611 } : { author: string; year: number; }
>author : string
>"Shakespeare" : "Shakespeare"
>year : number
>1611 : 1611

var odds = _.reject([1, 2, 3, 4, 5, 6], (num) => num % 2 == 0);
>odds : number[]
>_.reject([1, 2, 3, 4, 5, 6], (num) => num % 2 == 0) : number[]
>_.reject : { <T>(list: T[], iterator: IteratorCallback<T, boolean>, context?: any): T[]; <T>(list: Dictionary<T>, iterator: IteratorCallback<T, boolean>, context?: any): T[]; }
>_ : Underscore.Static
>reject : { <T>(list: T[], iterator: IteratorCallback<T, boolean>, context?: any): T[]; <T>(list: Dictionary<T>, iterator: IteratorCallback<T, boolean>, context?: any): T[]; }
>[1, 2, 3, 4, 5, 6] : number[]
>1 : 1
>2 : 2
>3 : 3
>4 : 4
>5 : 5
>6 : 6
>(num) => num % 2 == 0 : (num: number) => boolean
>num : number
>num % 2 == 0 : boolean
>num % 2 : number
>num : number
>2 : 2
>0 : 0

_.all([true, 1, null, 'yes'], _.identity);
>_.all([true, 1, null, 'yes'], _.identity) : boolean
>_.all : { <T>(list: T[], iterator?: IteratorCallback<T, boolean>, context?: any): boolean; <T>(list: Dictionary<T>, iterator?: IteratorCallback<T, boolean>, context?: any): boolean; }
>_ : Underscore.Static
<<<<<<< HEAD
>all : { <T>(list: T[], iterator?: IteratorCallback<T, boolean>, context?: any): boolean; <T>(list: Dictionary<T>, iterator?: IteratorCallback<T, boolean>, context?: any): boolean; }
>[true, 1, null, 'yes'] : (string | number | boolean)[]
>true : boolean
>1 : number
=======
>all : { <T>(list: T[], iterator?: Iterator<T, boolean>, context?: any): boolean; <T>(list: Dictionary<T>, iterator?: Iterator<T, boolean>, context?: any): boolean; }
>[true, 1, null, 'yes'] : (true | 1 | "yes")[]
>true : true
>1 : 1
>>>>>>> 02547fe6
>null : null
>'yes' : "yes"
>_.identity : <T>(value: T) => T
>_ : Underscore.Static
>identity : <T>(value: T) => T

_.any([null, 0, 'yes', false]);
>_.any([null, 0, 'yes', false]) : boolean
>_.any : { <T>(list: T[], iterator?: IteratorCallback<T, boolean>, context?: any): boolean; <T>(list: Dictionary<T>, iterator?: IteratorCallback<T, boolean>, context?: any): boolean; }
>_ : Underscore.Static
<<<<<<< HEAD
>any : { <T>(list: T[], iterator?: IteratorCallback<T, boolean>, context?: any): boolean; <T>(list: Dictionary<T>, iterator?: IteratorCallback<T, boolean>, context?: any): boolean; }
>[null, 0, 'yes', false] : (string | number | boolean)[]
=======
>any : { <T>(list: T[], iterator?: Iterator<T, boolean>, context?: any): boolean; <T>(list: Dictionary<T>, iterator?: Iterator<T, boolean>, context?: any): boolean; }
>[null, 0, 'yes', false] : (false | 0 | "yes")[]
>>>>>>> 02547fe6
>null : null
>0 : 0
>'yes' : "yes"
>false : false

_.contains([1, 2, 3], 3);
>_.contains([1, 2, 3], 3) : boolean
>_.contains : { <T>(list: T[], value: T): boolean; <T>(list: Dictionary<T>, value: T): boolean; }
>_ : Underscore.Static
>contains : { <T>(list: T[], value: T): boolean; <T>(list: Dictionary<T>, value: T): boolean; }
>[1, 2, 3] : number[]
>1 : 1
>2 : 2
>3 : 3
>3 : 3

_.invoke([[5, 1, 7], [3, 2, 1]], 'sort');
>_.invoke([[5, 1, 7], [3, 2, 1]], 'sort') : any[]
>_.invoke : { (list: any[], methodName: string, ...args: any[]): any[]; (list: Dictionary<any>, methodName: string, ...args: any[]): any[]; }
>_ : Underscore.Static
>invoke : { (list: any[], methodName: string, ...args: any[]): any[]; (list: Dictionary<any>, methodName: string, ...args: any[]): any[]; }
>[[5, 1, 7], [3, 2, 1]] : number[][]
>[5, 1, 7] : number[]
>5 : 5
>1 : 1
>7 : 7
>[3, 2, 1] : number[]
>3 : 3
>2 : 2
>1 : 1
>'sort' : "sort"

var stooges = [{ name: 'moe', age: 40 }, { name: 'larry', age: 50 }, { name: 'curly', age: 60 }];
>stooges : { name: string; age: number; }[]
>[{ name: 'moe', age: 40 }, { name: 'larry', age: 50 }, { name: 'curly', age: 60 }] : { name: string; age: number; }[]
>{ name: 'moe', age: 40 } : { name: string; age: number; }
>name : string
>'moe' : "moe"
>age : number
>40 : 40
>{ name: 'larry', age: 50 } : { name: string; age: number; }
>name : string
>'larry' : "larry"
>age : number
>50 : 50
>{ name: 'curly', age: 60 } : { name: string; age: number; }
>name : string
>'curly' : "curly"
>age : number
>60 : 60

_.pluck(stooges, 'name');
>_.pluck(stooges, 'name') : any[]
>_.pluck : { (list: any[], propertyName: string): any[]; (list: Dictionary<any>, propertyName: string): any[]; }
>_ : Underscore.Static
>pluck : { (list: any[], propertyName: string): any[]; (list: Dictionary<any>, propertyName: string): any[]; }
>stooges : { name: string; age: number; }[]
>'name' : "name"

_.max(stooges, (stooge) => stooge.age);
>_.max(stooges, (stooge) => stooge.age) : { name: string; age: number; }
>_.max : { <T>(list: T[], iterator?: IteratorCallback<T, any>, context?: any): T; <T>(list: Dictionary<T>, iterator?: IteratorCallback<T, any>, context?: any): T; }
>_ : Underscore.Static
>max : { <T>(list: T[], iterator?: IteratorCallback<T, any>, context?: any): T; <T>(list: Dictionary<T>, iterator?: IteratorCallback<T, any>, context?: any): T; }
>stooges : { name: string; age: number; }[]
>(stooge) => stooge.age : (stooge: { name: string; age: number; }) => number
>stooge : { name: string; age: number; }
>stooge.age : number
>stooge : { name: string; age: number; }
>age : number

var numbers = [10, 5, 100, 2, 1000];
>numbers : number[]
>[10, 5, 100, 2, 1000] : number[]
>10 : 10
>5 : 5
>100 : 100
>2 : 2
>1000 : 1000

_.min(numbers);
>_.min(numbers) : number
>_.min : { <T>(list: T[], iterator?: IteratorCallback<T, any>, context?: any): T; <T>(list: Dictionary<T>, iterator?: IteratorCallback<T, any>, context?: any): T; }
>_ : Underscore.Static
>min : { <T>(list: T[], iterator?: IteratorCallback<T, any>, context?: any): T; <T>(list: Dictionary<T>, iterator?: IteratorCallback<T, any>, context?: any): T; }
>numbers : number[]

_.sortBy([1, 2, 3, 4, 5, 6], (num) => Math.sin(num));
>_.sortBy([1, 2, 3, 4, 5, 6], (num) => Math.sin(num)) : number[]
>_.sortBy : { <T>(list: T[], iterator: IteratorCallback<T, any>, context?: any): T[]; <T>(list: Dictionary<T>, iterator: IteratorCallback<T, any>, context?: any): T[]; <T>(list: T[], propertyName: string): T[]; <T>(list: Dictionary<T>, propertyName: string): T[]; }
>_ : Underscore.Static
>sortBy : { <T>(list: T[], iterator: IteratorCallback<T, any>, context?: any): T[]; <T>(list: Dictionary<T>, iterator: IteratorCallback<T, any>, context?: any): T[]; <T>(list: T[], propertyName: string): T[]; <T>(list: Dictionary<T>, propertyName: string): T[]; }
>[1, 2, 3, 4, 5, 6] : number[]
>1 : 1
>2 : 2
>3 : 3
>4 : 4
>5 : 5
>6 : 6
>(num) => Math.sin(num) : (num: number) => number
>num : number
>Math.sin(num) : number
>Math.sin : (x: number) => number
>Math : Math
>sin : (x: number) => number
>num : number


// not sure how this is typechecking at all.. Math.floor(e) is number not string..?
_([1.3, 2.1, 2.4]).groupBy((e: number, i?: number, list?: number[]) => Math.floor(e));
>_([1.3, 2.1, 2.4]).groupBy((e: number, i?: number, list?: number[]) => Math.floor(e)) : Dictionary<number[]>
>_([1.3, 2.1, 2.4]).groupBy : { (iterator?: IteratorCallback<number, any>, context?: any): Dictionary<number[]>; (propertyName: string): Dictionary<number[]>; }
>_([1.3, 2.1, 2.4]) : Underscore.WrappedArray<number>
>_ : Underscore.Static
>[1.3, 2.1, 2.4] : number[]
<<<<<<< HEAD
>1.3 : number
>2.1 : number
>2.4 : number
>groupBy : { (iterator?: IteratorCallback<number, any>, context?: any): Dictionary<number[]>; (propertyName: string): Dictionary<number[]>; }
=======
>1.3 : 1.3
>2.1 : 2.1
>2.4 : 2.4
>groupBy : { (iterator?: Iterator<number, any>, context?: any): Dictionary<number[]>; (propertyName: string): Dictionary<number[]>; }
>>>>>>> 02547fe6
>(e: number, i?: number, list?: number[]) => Math.floor(e) : (e: number, i?: number, list?: number[]) => number
>e : number
>i : number
>list : number[]
>Math.floor(e) : number
>Math.floor : (x: number) => number
>Math : Math
>floor : (x: number) => number
>e : number

_.groupBy([1.3, 2.1, 2.4], (num: number) => Math.floor(num));
>_.groupBy([1.3, 2.1, 2.4], (num: number) => Math.floor(num)) : Dictionary<number[]>
>_.groupBy : { <T>(list: T[], iterator?: IteratorCallback<T, any>, context?: any): Dictionary<T[]>; <T>(list: Dictionary<T>, iterator?: IteratorCallback<T, any>, context?: any): Dictionary<T[]>; <T>(list: T[], propertyName: string): Dictionary<T[]>; <T>(list: Dictionary<T>, propertyName: string): Dictionary<T[]>; }
>_ : Underscore.Static
>groupBy : { <T>(list: T[], iterator?: IteratorCallback<T, any>, context?: any): Dictionary<T[]>; <T>(list: Dictionary<T>, iterator?: IteratorCallback<T, any>, context?: any): Dictionary<T[]>; <T>(list: T[], propertyName: string): Dictionary<T[]>; <T>(list: Dictionary<T>, propertyName: string): Dictionary<T[]>; }
>[1.3, 2.1, 2.4] : number[]
>1.3 : 1.3
>2.1 : 2.1
>2.4 : 2.4
>(num: number) => Math.floor(num) : (num: number) => number
>num : number
>Math.floor(num) : number
>Math.floor : (x: number) => number
>Math : Math
>floor : (x: number) => number
>num : number

_.groupBy(['one', 'two', 'three'], 'length');
>_.groupBy(['one', 'two', 'three'], 'length') : Dictionary<string[]>
>_.groupBy : { <T>(list: T[], iterator?: IteratorCallback<T, any>, context?: any): Dictionary<T[]>; <T>(list: Dictionary<T>, iterator?: IteratorCallback<T, any>, context?: any): Dictionary<T[]>; <T>(list: T[], propertyName: string): Dictionary<T[]>; <T>(list: Dictionary<T>, propertyName: string): Dictionary<T[]>; }
>_ : Underscore.Static
>groupBy : { <T>(list: T[], iterator?: IteratorCallback<T, any>, context?: any): Dictionary<T[]>; <T>(list: Dictionary<T>, iterator?: IteratorCallback<T, any>, context?: any): Dictionary<T[]>; <T>(list: T[], propertyName: string): Dictionary<T[]>; <T>(list: Dictionary<T>, propertyName: string): Dictionary<T[]>; }
>['one', 'two', 'three'] : string[]
>'one' : "one"
>'two' : "two"
>'three' : "three"
>'length' : "length"

_.countBy([1, 2, 3, 4, 5], (num) => num % 2 == 0 ? 'even' : 'odd');
>_.countBy([1, 2, 3, 4, 5], (num) => num % 2 == 0 ? 'even' : 'odd') : Dictionary<number>
>_.countBy : { <T>(list: T[], iterator?: IteratorCallback<T, any>, context?: any): Dictionary<number>; <T>(list: Dictionary<T>, iterator?: IteratorCallback<T, any>, context?: any): Dictionary<number>; <T>(list: T[], propertyName: string): Dictionary<number>; <T>(list: Dictionary<T>, propertyName: string): Dictionary<number>; }
>_ : Underscore.Static
>countBy : { <T>(list: T[], iterator?: IteratorCallback<T, any>, context?: any): Dictionary<number>; <T>(list: Dictionary<T>, iterator?: IteratorCallback<T, any>, context?: any): Dictionary<number>; <T>(list: T[], propertyName: string): Dictionary<number>; <T>(list: Dictionary<T>, propertyName: string): Dictionary<number>; }
>[1, 2, 3, 4, 5] : number[]
>1 : 1
>2 : 2
>3 : 3
>4 : 4
>5 : 5
>(num) => num % 2 == 0 ? 'even' : 'odd' : (num: number) => "even" | "odd"
>num : number
>num % 2 == 0 ? 'even' : 'odd' : "even" | "odd"
>num % 2 == 0 : boolean
>num % 2 : number
>num : number
>2 : 2
>0 : 0
>'even' : "even"
>'odd' : "odd"

_.shuffle([1, 2, 3, 4, 5, 6]);
>_.shuffle([1, 2, 3, 4, 5, 6]) : number[]
>_.shuffle : { <T>(list: T[]): T[]; <T>(list: Dictionary<T>): T[]; }
>_ : Underscore.Static
>shuffle : { <T>(list: T[]): T[]; <T>(list: Dictionary<T>): T[]; }
>[1, 2, 3, 4, 5, 6] : number[]
>1 : 1
>2 : 2
>3 : 3
>4 : 4
>5 : 5
>6 : 6

// (function(){ return _.toArray(arguments).slice(1); })(1, 2, 3, 4);

_.size({ one: 1, two: 2, three: 3 });
>_.size({ one: 1, two: 2, three: 3 }) : number
>_.size : { <T>(list: T[]): number; <T>(list: Dictionary<T>): number; }
>_ : Underscore.Static
>size : { <T>(list: T[]): number; <T>(list: Dictionary<T>): number; }
>{ one: 1, two: 2, three: 3 } : { one: number; two: number; three: number; }
>one : number
>1 : 1
>two : number
>2 : 2
>three : number
>3 : 3

///////////////////////////////////////////////////////////////////////////////////////

_.first([5, 4, 3, 2, 1]);
>_.first([5, 4, 3, 2, 1]) : number
>_.first : { <T>(list: T[]): T; <T>(list: T[], count: number): T[]; }
>_ : Underscore.Static
>first : { <T>(list: T[]): T; <T>(list: T[], count: number): T[]; }
>[5, 4, 3, 2, 1] : number[]
>5 : 5
>4 : 4
>3 : 3
>2 : 2
>1 : 1

_.initial([5, 4, 3, 2, 1]);
>_.initial([5, 4, 3, 2, 1]) : number
>_.initial : { <T>(list: T[]): T; <T>(list: T[], count: number): T[]; }
>_ : Underscore.Static
>initial : { <T>(list: T[]): T; <T>(list: T[], count: number): T[]; }
>[5, 4, 3, 2, 1] : number[]
>5 : 5
>4 : 4
>3 : 3
>2 : 2
>1 : 1

_.last([5, 4, 3, 2, 1]);
>_.last([5, 4, 3, 2, 1]) : number
>_.last : { <T>(list: T[]): T; <T>(list: T[], count: number): T[]; }
>_ : Underscore.Static
>last : { <T>(list: T[]): T; <T>(list: T[], count: number): T[]; }
>[5, 4, 3, 2, 1] : number[]
>5 : 5
>4 : 4
>3 : 3
>2 : 2
>1 : 1

_.rest([5, 4, 3, 2, 1]);
>_.rest([5, 4, 3, 2, 1]) : number[]
>_.rest : <T>(list: T[], index?: number) => T[]
>_ : Underscore.Static
>rest : <T>(list: T[], index?: number) => T[]
>[5, 4, 3, 2, 1] : number[]
>5 : 5
>4 : 4
>3 : 3
>2 : 2
>1 : 1

_.compact([0, 1, false, 2, '', 3]);
>_.compact([0, 1, false, 2, '', 3]) : (string | number | boolean)[]
>_.compact : <T>(list: T[]) => T[]
>_ : Underscore.Static
>compact : <T>(list: T[]) => T[]
>[0, 1, false, 2, '', 3] : (false | "" | 0 | 1 | 2 | 3)[]
>0 : 0
>1 : 1
>false : false
>2 : 2
>'' : ""
>3 : 3

_.flatten([1, 2, 3, 4]);
>_.flatten([1, 2, 3, 4]) : {}[]
>_.flatten : { <T>(list: T[][]): T[]; <T>(array: any[], shallow?: boolean): T[]; }
>_ : Underscore.Static
>flatten : { <T>(list: T[][]): T[]; <T>(array: any[], shallow?: boolean): T[]; }
>[1, 2, 3, 4] : number[]
>1 : 1
>2 : 2
>3 : 3
>4 : 4

_.flatten([1, [2]]);
>_.flatten([1, [2]]) : {}[]
>_.flatten : { <T>(list: T[][]): T[]; <T>(array: any[], shallow?: boolean): T[]; }
>_ : Underscore.Static
>flatten : { <T>(list: T[][]): T[]; <T>(array: any[], shallow?: boolean): T[]; }
>[1, [2]] : (number | number[])[]
>1 : 1
>[2] : number[]
>2 : 2

// typescript doesn't like the elements being different
_.flatten([1, [2], [3, [[4]]]]);
>_.flatten([1, [2], [3, [[4]]]]) : {}[]
>_.flatten : { <T>(list: T[][]): T[]; <T>(array: any[], shallow?: boolean): T[]; }
>_ : Underscore.Static
>flatten : { <T>(list: T[][]): T[]; <T>(array: any[], shallow?: boolean): T[]; }
>[1, [2], [3, [[4]]]] : (number | (number | number[][])[])[]
>1 : 1
>[2] : number[]
>2 : 2
>[3, [[4]]] : (number | number[][])[]
>3 : 3
>[[4]] : number[][]
>[4] : number[]
>4 : 4

_.flatten([1, [2], [3, [[4]]]], true);
>_.flatten([1, [2], [3, [[4]]]], true) : {}[]
>_.flatten : { <T>(list: T[][]): T[]; <T>(array: any[], shallow?: boolean): T[]; }
>_ : Underscore.Static
>flatten : { <T>(list: T[][]): T[]; <T>(array: any[], shallow?: boolean): T[]; }
>[1, [2], [3, [[4]]]] : (number | (number | number[][])[])[]
>1 : 1
>[2] : number[]
>2 : 2
>[3, [[4]]] : (number | number[][])[]
>3 : 3
>[[4]] : number[][]
>[4] : number[]
>4 : 4
>true : true

_.without([1, 2, 1, 0, 3, 1, 4], 0, 1);
>_.without([1, 2, 1, 0, 3, 1, 4], 0, 1) : number[]
>_.without : <T>(list: T[], ...values: T[]) => T[]
>_ : Underscore.Static
>without : <T>(list: T[], ...values: T[]) => T[]
>[1, 2, 1, 0, 3, 1, 4] : number[]
>1 : 1
>2 : 2
>1 : 1
>0 : 0
>3 : 3
>1 : 1
>4 : 4
>0 : 0
>1 : 1

_.union([1, 2, 3], [101, 2, 1, 10], [2, 1]);
>_.union([1, 2, 3], [101, 2, 1, 10], [2, 1]) : number[]
>_.union : <T>(...arrays: T[][]) => T[]
>_ : Underscore.Static
>union : <T>(...arrays: T[][]) => T[]
>[1, 2, 3] : number[]
>1 : 1
>2 : 2
>3 : 3
>[101, 2, 1, 10] : number[]
>101 : 101
>2 : 2
>1 : 1
>10 : 10
>[2, 1] : number[]
>2 : 2
>1 : 1

_.intersection([1, 2, 3], [101, 2, 1, 10], [2, 1]);
>_.intersection([1, 2, 3], [101, 2, 1, 10], [2, 1]) : number[]
>_.intersection : <T>(...arrays: T[][]) => T[]
>_ : Underscore.Static
>intersection : <T>(...arrays: T[][]) => T[]
>[1, 2, 3] : number[]
>1 : 1
>2 : 2
>3 : 3
>[101, 2, 1, 10] : number[]
>101 : 101
>2 : 2
>1 : 1
>10 : 10
>[2, 1] : number[]
>2 : 2
>1 : 1

_.difference([1, 2, 3, 4, 5], [5, 2, 10]);
>_.difference([1, 2, 3, 4, 5], [5, 2, 10]) : number[]
>_.difference : <T>(list: T[], ...others: T[][]) => T[]
>_ : Underscore.Static
>difference : <T>(list: T[], ...others: T[][]) => T[]
>[1, 2, 3, 4, 5] : number[]
>1 : 1
>2 : 2
>3 : 3
>4 : 4
>5 : 5
>[5, 2, 10] : number[]
>5 : 5
>2 : 2
>10 : 10

_.uniq([1, 2, 1, 3, 1, 4]);
>_.uniq([1, 2, 1, 3, 1, 4]) : number[]
>_.uniq : { <T>(list: T[], isSorted?: boolean): T[]; <T, U>(list: T[], isSorted: boolean, iterator: IteratorCallback<T, U>, context?: any): U[]; }
>_ : Underscore.Static
>uniq : { <T>(list: T[], isSorted?: boolean): T[]; <T, U>(list: T[], isSorted: boolean, iterator: IteratorCallback<T, U>, context?: any): U[]; }
>[1, 2, 1, 3, 1, 4] : number[]
>1 : 1
>2 : 2
>1 : 1
>3 : 3
>1 : 1
>4 : 4

_.zip(['moe', 'larry', 'curly'], [30, 40, 50], [true, false, false]);
>_.zip(['moe', 'larry', 'curly'], [30, 40, 50], [true, false, false]) : Tuple3<string, number, boolean>[]
>_.zip : { <T0, T1>(a0: T0[], a1: T1[]): Tuple2<T0, T1>[]; <T0, T1, T2>(a0: T0[], a1: T1[], a2: T2[]): Tuple3<T0, T1, T2>[]; <T0, T1, T2, T3>(a0: T0[], a1: T1[], a2: T2[], a3: T3[]): Tuple4<T0, T1, T2, T3>[]; (...arrays: any[][]): any[][]; }
>_ : Underscore.Static
>zip : { <T0, T1>(a0: T0[], a1: T1[]): Tuple2<T0, T1>[]; <T0, T1, T2>(a0: T0[], a1: T1[], a2: T2[]): Tuple3<T0, T1, T2>[]; <T0, T1, T2, T3>(a0: T0[], a1: T1[], a2: T2[], a3: T3[]): Tuple4<T0, T1, T2, T3>[]; (...arrays: any[][]): any[][]; }
>['moe', 'larry', 'curly'] : string[]
>'moe' : "moe"
>'larry' : "larry"
>'curly' : "curly"
>[30, 40, 50] : number[]
>30 : 30
>40 : 40
>50 : 50
>[true, false, false] : boolean[]
>true : true
>false : false
>false : false

_.object(['moe', 'larry', 'curly'], [30, 40, 50]);
>_.object(['moe', 'larry', 'curly'], [30, 40, 50]) : any
>_.object : { (list: any[][]): any; (keys: string[], values: any[]): any; }
>_ : Underscore.Static
>object : { (list: any[][]): any; (keys: string[], values: any[]): any; }
>['moe', 'larry', 'curly'] : string[]
>'moe' : "moe"
>'larry' : "larry"
>'curly' : "curly"
>[30, 40, 50] : number[]
>30 : 30
>40 : 40
>50 : 50

_.object([['moe', 30], ['larry', 40], ['curly', 50]]);
>_.object([['moe', 30], ['larry', 40], ['curly', 50]]) : any
>_.object : { (list: any[][]): any; (keys: string[], values: any[]): any; }
>_ : Underscore.Static
>object : { (list: any[][]): any; (keys: string[], values: any[]): any; }
>[['moe', 30], ['larry', 40], ['curly', 50]] : (string | number)[][]
>['moe', 30] : (string | number)[]
>'moe' : "moe"
>30 : 30
>['larry', 40] : (string | number)[]
>'larry' : "larry"
>40 : 40
>['curly', 50] : (string | number)[]
>'curly' : "curly"
>50 : 50

_.indexOf([1, 2, 3], 2);
>_.indexOf([1, 2, 3], 2) : number
>_.indexOf : <T>(list: T[], value: T, isSorted?: boolean) => number
>_ : Underscore.Static
>indexOf : <T>(list: T[], value: T, isSorted?: boolean) => number
>[1, 2, 3] : number[]
>1 : 1
>2 : 2
>3 : 3
>2 : 2

_.lastIndexOf([1, 2, 3, 1, 2, 3], 2);
>_.lastIndexOf([1, 2, 3, 1, 2, 3], 2) : number
>_.lastIndexOf : <T>(list: T[], value: T, fromIndex?: number) => number
>_ : Underscore.Static
>lastIndexOf : <T>(list: T[], value: T, fromIndex?: number) => number
>[1, 2, 3, 1, 2, 3] : number[]
>1 : 1
>2 : 2
>3 : 3
>1 : 1
>2 : 2
>3 : 3
>2 : 2

_.sortedIndex([10, 20, 30, 40, 50], 35);
>_.sortedIndex([10, 20, 30, 40, 50], 35) : number
>_.sortedIndex : { <T>(list: T[], obj: T, propertyName: string): number; <T>(list: T[], obj: T, iterator?: IteratorCallback<T, any>, context?: any): number; }
>_ : Underscore.Static
>sortedIndex : { <T>(list: T[], obj: T, propertyName: string): number; <T>(list: T[], obj: T, iterator?: IteratorCallback<T, any>, context?: any): number; }
>[10, 20, 30, 40, 50] : number[]
>10 : 10
>20 : 20
>30 : 30
>40 : 40
>50 : 50
>35 : 35

_.range(10);
>_.range(10) : number[]
>_.range : { (stop: number): number[]; (start: number, stop: number, step?: number): number[]; }
>_ : Underscore.Static
>range : { (stop: number): number[]; (start: number, stop: number, step?: number): number[]; }
>10 : 10

_.range(1, 11);
>_.range(1, 11) : number[]
>_.range : { (stop: number): number[]; (start: number, stop: number, step?: number): number[]; }
>_ : Underscore.Static
>range : { (stop: number): number[]; (start: number, stop: number, step?: number): number[]; }
>1 : 1
>11 : 11

_.range(0, 30, 5);
>_.range(0, 30, 5) : number[]
>_.range : { (stop: number): number[]; (start: number, stop: number, step?: number): number[]; }
>_ : Underscore.Static
>range : { (stop: number): number[]; (start: number, stop: number, step?: number): number[]; }
>0 : 0
>30 : 30
>5 : 5

_.range(0, 30, 5);
>_.range(0, 30, 5) : number[]
>_.range : { (stop: number): number[]; (start: number, stop: number, step?: number): number[]; }
>_ : Underscore.Static
>range : { (stop: number): number[]; (start: number, stop: number, step?: number): number[]; }
>0 : 0
>30 : 30
>5 : 5

_.range(0);
>_.range(0) : number[]
>_.range : { (stop: number): number[]; (start: number, stop: number, step?: number): number[]; }
>_ : Underscore.Static
>range : { (stop: number): number[]; (start: number, stop: number, step?: number): number[]; }
>0 : 0

///////////////////////////////////////////////////////////////////////////////////////

var func = function (greeting) { return greeting + ': ' + this.name };
>func : (greeting: any) => string
>function (greeting) { return greeting + ': ' + this.name } : (greeting: any) => string
>greeting : any
>greeting + ': ' + this.name : string
>greeting + ': ' : string
>greeting : any
>': ' : ": "
>this.name : any
>this : any
>name : any

// need a second var otherwise typescript thinks func signature is the above func type,
// instead of the newly returned _bind => func type.
var func2 = _.bind(func, { name: 'moe' }, 'hi');
>func2 : Function
>_.bind(func, { name: 'moe' }, 'hi') : Function
>_.bind : { <T extends Function>(func: T, object: any): T; (func: Function, object: any, ...args: any[]): Function; }
>_ : Underscore.Static
>bind : { <T extends Function>(func: T, object: any): T; (func: Function, object: any, ...args: any[]): Function; }
>func : (greeting: any) => string
>{ name: 'moe' } : { name: string; }
>name : string
>'moe' : "moe"
>'hi' : "hi"

func2();
>func2() : any
>func2 : Function

var buttonView = {
>buttonView : { label: string; onClick: () => void; onHover: () => void; }
>{    label: 'underscore',    onClick: function () { alert('clicked: ' + this.label); },    onHover: function () { alert('hovering: ' + this.label); }} : { label: string; onClick: () => void; onHover: () => void; }

    label: 'underscore',
>label : string
>'underscore' : "underscore"

    onClick: function () { alert('clicked: ' + this.label); },
>onClick : () => void
>function () { alert('clicked: ' + this.label); } : () => void
>alert('clicked: ' + this.label) : void
>alert : (x: string) => void
>'clicked: ' + this.label : string
>'clicked: ' : "clicked: "
>this.label : any
>this : any
>label : any

    onHover: function () { alert('hovering: ' + this.label); }
>onHover : () => void
>function () { alert('hovering: ' + this.label); } : () => void
>alert('hovering: ' + this.label) : void
>alert : (x: string) => void
>'hovering: ' + this.label : string
>'hovering: ' : "hovering: "
>this.label : any
>this : any
>label : any

};
_.bindAll(buttonView);
>_.bindAll(buttonView) : { label: string; onClick: () => void; onHover: () => void; }
>_.bindAll : <T>(object: T, ...methodNames: string[]) => T
>_ : Underscore.Static
>bindAll : <T>(object: T, ...methodNames: string[]) => T
>buttonView : { label: string; onClick: () => void; onHover: () => void; }

$('#underscore_button').bind('click', buttonView.onClick);
>$('#underscore_button').bind('click', buttonView.onClick) : any
>$('#underscore_button').bind : any
>$('#underscore_button') : any
>$ : any
>'#underscore_button' : "#underscore_button"
>bind : any
>'click' : "click"
>buttonView.onClick : () => void
>buttonView : { label: string; onClick: () => void; onHover: () => void; }
>onClick : () => void

var fibonacci = _.memoize(function (n) {
>fibonacci : (n: any) => any
>_.memoize(function (n) {    return n < 2 ? n : fibonacci(n - 1) + fibonacci(n - 2);}) : (n: any) => any
>_.memoize : <T extends Function>(func: T, hashFunction?: Function) => T
>_ : Underscore.Static
>memoize : <T extends Function>(func: T, hashFunction?: Function) => T
>function (n) {    return n < 2 ? n : fibonacci(n - 1) + fibonacci(n - 2);} : (n: any) => any
>n : any

    return n < 2 ? n : fibonacci(n - 1) + fibonacci(n - 2);
>n < 2 ? n : fibonacci(n - 1) + fibonacci(n - 2) : any
>n < 2 : boolean
>n : any
>2 : 2
>n : any
>fibonacci(n - 1) + fibonacci(n - 2) : any
>fibonacci(n - 1) : any
>fibonacci : (n: any) => any
>n - 1 : number
>n : any
>1 : 1
>fibonacci(n - 2) : any
>fibonacci : (n: any) => any
>n - 2 : number
>n : any
>2 : 2

});

var log = _.bind((message?: string, ...rest: string[]) => { }, Date);
>log : (message?: string, ...rest: string[]) => void
>_.bind((message?: string, ...rest: string[]) => { }, Date) : (message?: string, ...rest: string[]) => void
>_.bind : { <T extends Function>(func: T, object: any): T; (func: Function, object: any, ...args: any[]): Function; }
>_ : Underscore.Static
>bind : { <T extends Function>(func: T, object: any): T; (func: Function, object: any, ...args: any[]): Function; }
>(message?: string, ...rest: string[]) => { } : (message?: string, ...rest: string[]) => void
>message : string
>rest : string[]
>Date : DateConstructor

_.delay(log, 1000, 'logged later');
>_.delay(log, 1000, 'logged later') : number
>_.delay : (func: Function, wait: number, ...args: any[]) => number
>_ : Underscore.Static
>delay : (func: Function, wait: number, ...args: any[]) => number
>log : (message?: string, ...rest: string[]) => void
>1000 : 1000
>'logged later' : "logged later"

_.defer(function () { alert('deferred'); });
>_.defer(function () { alert('deferred'); }) : number
>_.defer : (func: Function, ...args: any[]) => number
>_ : Underscore.Static
>defer : (func: Function, ...args: any[]) => number
>function () { alert('deferred'); } : () => void
>alert('deferred') : void
>alert : (x: string) => void
>'deferred' : "deferred"

var updatePosition = () => alert('updating position...');
>updatePosition : () => void
>() => alert('updating position...') : () => void
>alert('updating position...') : void
>alert : (x: string) => void
>'updating position...' : "updating position..."

var throttled = _.throttle(updatePosition, 100);
>throttled : () => void
>_.throttle(updatePosition, 100) : () => void
>_.throttle : <T extends Function>(func: T, wait: number) => T
>_ : Underscore.Static
>throttle : <T extends Function>(func: T, wait: number) => T
>updatePosition : () => void
>100 : 100

$(null).scroll(throttled);
>$(null).scroll(throttled) : any
>$(null).scroll : any
>$(null) : any
>$ : any
>null : null
>scroll : any
>throttled : () => void

var calculateLayout = () => alert('calculating layout...');
>calculateLayout : () => void
>() => alert('calculating layout...') : () => void
>alert('calculating layout...') : void
>alert : (x: string) => void
>'calculating layout...' : "calculating layout..."

var lazyLayout = _.debounce(calculateLayout, 300);
>lazyLayout : () => void
>_.debounce(calculateLayout, 300) : () => void
>_.debounce : <T extends Function>(func: T, wait: number, immediate?: boolean) => T
>_ : Underscore.Static
>debounce : <T extends Function>(func: T, wait: number, immediate?: boolean) => T
>calculateLayout : () => void
>300 : 300

$(null).resize(lazyLayout);
>$(null).resize(lazyLayout) : any
>$(null).resize : any
>$(null) : any
>$ : any
>null : null
>resize : any
>lazyLayout : () => void

var createApplication = () => alert('creating application...');
>createApplication : () => void
>() => alert('creating application...') : () => void
>alert('creating application...') : void
>alert : (x: string) => void
>'creating application...' : "creating application..."

var initialize = _.once(createApplication);
>initialize : () => void
>_.once(createApplication) : () => void
>_.once : <T extends Function>(func: T) => T
>_ : Underscore.Static
>once : <T extends Function>(func: T) => T
>createApplication : () => void

initialize();
>initialize() : void
>initialize : () => void

initialize();
>initialize() : void
>initialize : () => void

var notes: any[];
>notes : any[]

var render = () => alert("rendering...");
>render : () => void
>() => alert("rendering...") : () => void
>alert("rendering...") : void
>alert : (x: string) => void
>"rendering..." : "rendering..."

var renderNotes = _.after(notes.length, render);
>renderNotes : () => void
>_.after(notes.length, render) : () => void
>_.after : <T extends Function>(count: number, func: T) => T
>_ : Underscore.Static
>after : <T extends Function>(count: number, func: T) => T
>notes.length : number
>notes : any[]
>length : number
>render : () => void

_.each(notes, (note) => note.asyncSave({ success: renderNotes }));
>_.each(notes, (note) => note.asyncSave({ success: renderNotes })) : void
>_.each : { <T>(list: T[], iterator: IteratorCallback<T, void>, context?: any): void; <T>(list: Dictionary<T>, iterator: IteratorCallback<T, void>, context?: any): void; }
>_ : Underscore.Static
>each : { <T>(list: T[], iterator: IteratorCallback<T, void>, context?: any): void; <T>(list: Dictionary<T>, iterator: IteratorCallback<T, void>, context?: any): void; }
>notes : any[]
>(note) => note.asyncSave({ success: renderNotes }) : (note: any) => any
>note : any
>note.asyncSave({ success: renderNotes }) : any
>note.asyncSave : any
>note : any
>asyncSave : any
>{ success: renderNotes } : { success: () => void; }
>success : () => void
>renderNotes : () => void

var hello = function (name) { return "hello: " + name; };
>hello : (name: any) => string
>function (name) { return "hello: " + name; } : (name: any) => string
>name : any
>"hello: " + name : string
>"hello: " : "hello: "
>name : any

hello = _.wrap(hello, (func, arg) => { return "before, " + func(arg) + ", after"; });
>hello = _.wrap(hello, (func, arg) => { return "before, " + func(arg) + ", after"; }) : (name: any) => string
>hello : (name: any) => string
>_.wrap(hello, (func, arg) => { return "before, " + func(arg) + ", after"; }) : (name: any) => string
>_.wrap : <T extends Function>(func: T, wrapper: (func: T, ...args: any[]) => any) => T
>_ : Underscore.Static
>wrap : <T extends Function>(func: T, wrapper: (func: T, ...args: any[]) => any) => T
>hello : (name: any) => string
>(func, arg) => { return "before, " + func(arg) + ", after"; } : (func: (name: any) => string, arg: any) => string
>func : (name: any) => string
>arg : any
>"before, " + func(arg) + ", after" : string
>"before, " + func(arg) : string
>"before, " : "before, "
>func(arg) : string
>func : (name: any) => string
>arg : any
>", after" : ", after"

hello("moe");
>hello("moe") : string
>hello : (name: any) => string
>"moe" : "moe"

var greet = function (name) { return "hi: " + name; };
>greet : (name: any) => string
>function (name) { return "hi: " + name; } : (name: any) => string
>name : any
>"hi: " + name : string
>"hi: " : "hi: "
>name : any

var exclaim = function (statement) { return statement + "!"; };
>exclaim : (statement: any) => string
>function (statement) { return statement + "!"; } : (statement: any) => string
>statement : any
>statement + "!" : string
>statement : any
>"!" : "!"

var welcome = _.compose(exclaim, greet);
>welcome : Function
>_.compose(exclaim, greet) : Function
>_.compose : (...funcs: Function[]) => Function
>_ : Underscore.Static
>compose : (...funcs: Function[]) => Function
>exclaim : (statement: any) => string
>greet : (name: any) => string

welcome('moe');
>welcome('moe') : any
>welcome : Function
>'moe' : "moe"

///////////////////////////////////////////////////////////////////////////////////////

_.keys({ one: 1, two: 2, three: 3 });
>_.keys({ one: 1, two: 2, three: 3 }) : string[]
>_.keys : (object: any) => string[]
>_ : Underscore.Static
>keys : (object: any) => string[]
>{ one: 1, two: 2, three: 3 } : { one: number; two: number; three: number; }
>one : number
>1 : 1
>two : number
>2 : 2
>three : number
>3 : 3

_.values({ one: 1, two: 2, three: 3 });
>_.values({ one: 1, two: 2, three: 3 }) : any[]
>_.values : (object: any) => any[]
>_ : Underscore.Static
>values : (object: any) => any[]
>{ one: 1, two: 2, three: 3 } : { one: number; two: number; three: number; }
>one : number
>1 : 1
>two : number
>2 : 2
>three : number
>3 : 3

_.pairs({ one: 1, two: 2, three: 3 });
>_.pairs({ one: 1, two: 2, three: 3 }) : any[][]
>_.pairs : (object: any) => any[][]
>_ : Underscore.Static
>pairs : (object: any) => any[][]
>{ one: 1, two: 2, three: 3 } : { one: number; two: number; three: number; }
>one : number
>1 : 1
>two : number
>2 : 2
>three : number
>3 : 3

_.invert({ Moe: "Moses", Larry: "Louis", Curly: "Jerome" });
>_.invert({ Moe: "Moses", Larry: "Louis", Curly: "Jerome" }) : any
>_.invert : (object: any) => any
>_ : Underscore.Static
>invert : (object: any) => any
>{ Moe: "Moses", Larry: "Louis", Curly: "Jerome" } : { Moe: string; Larry: string; Curly: string; }
>Moe : string
>"Moses" : "Moses"
>Larry : string
>"Louis" : "Louis"
>Curly : string
>"Jerome" : "Jerome"

_.functions(_);
>_.functions(_) : string[]
>_.functions : (object: any) => string[]
>_ : Underscore.Static
>functions : (object: any) => string[]
>_ : Underscore.Static

_.extend({ name: 'moe' }, { age: 50 });
>_.extend({ name: 'moe' }, { age: 50 }) : { name: string; }
>_.extend : <T>(destination: T, ...sources: any[]) => T
>_ : Underscore.Static
>extend : <T>(destination: T, ...sources: any[]) => T
>{ name: 'moe' } : { name: string; }
>name : string
>'moe' : "moe"
>{ age: 50 } : { age: number; }
>age : number
>50 : 50

_.pick({ name: 'moe', age: 50, userid: 'moe1' }, 'name', 'age');
>_.pick({ name: 'moe', age: 50, userid: 'moe1' }, 'name', 'age') : { name: string; age: number; userid: string; }
>_.pick : <T>(object: T, ...keys: string[]) => T
>_ : Underscore.Static
>pick : <T>(object: T, ...keys: string[]) => T
>{ name: 'moe', age: 50, userid: 'moe1' } : { name: string; age: number; userid: string; }
>name : string
>'moe' : "moe"
>age : number
>50 : 50
>userid : string
>'moe1' : "moe1"
>'name' : "name"
>'age' : "age"

_.omit({ name: 'moe', age: 50, userid: 'moe1' }, 'userid');
>_.omit({ name: 'moe', age: 50, userid: 'moe1' }, 'userid') : { name: string; age: number; userid: string; }
>_.omit : <T>(object: T, ...keys: string[]) => T
>_ : Underscore.Static
>omit : <T>(object: T, ...keys: string[]) => T
>{ name: 'moe', age: 50, userid: 'moe1' } : { name: string; age: number; userid: string; }
>name : string
>'moe' : "moe"
>age : number
>50 : 50
>userid : string
>'moe1' : "moe1"
>'userid' : "userid"

var iceCream = { flavor: "chocolate" };
>iceCream : { flavor: string; }
>{ flavor: "chocolate" } : { flavor: string; }
>flavor : string
>"chocolate" : "chocolate"

_.defaults(iceCream, { flavor: "vanilla", sprinkles: "lots" });
>_.defaults(iceCream, { flavor: "vanilla", sprinkles: "lots" }) : { flavor: string; }
>_.defaults : <T>(object: T, ...defaults: any[]) => T
>_ : Underscore.Static
>defaults : <T>(object: T, ...defaults: any[]) => T
>iceCream : { flavor: string; }
>{ flavor: "vanilla", sprinkles: "lots" } : { flavor: string; sprinkles: string; }
>flavor : string
>"vanilla" : "vanilla"
>sprinkles : string
>"lots" : "lots"

_.clone({ name: 'moe' });
>_.clone({ name: 'moe' }) : { name: string; }
>_.clone : <T>(object: T) => T
>_ : Underscore.Static
>clone : <T>(object: T) => T
>{ name: 'moe' } : { name: string; }
>name : string
>'moe' : "moe"

_.chain([1, 2, 3, 200])
>_.chain([1, 2, 3, 200])    .filter(function (num) { return num % 2 == 0; })    .tap(<any>alert)    .map(function (num) { return num * num })    .value() : number[]
>_.chain([1, 2, 3, 200])    .filter(function (num) { return num % 2 == 0; })    .tap(<any>alert)    .map(function (num) { return num * num })    .value : () => number[]
>_.chain([1, 2, 3, 200])    .filter(function (num) { return num % 2 == 0; })    .tap(<any>alert)    .map(function (num) { return num * num }) : Underscore.ChainedArray<number>
>_.chain([1, 2, 3, 200])    .filter(function (num) { return num % 2 == 0; })    .tap(<any>alert)    .map : <U>(iterator: IteratorCallback<number, U>, context?: any) => Underscore.ChainedArray<U>
>_.chain([1, 2, 3, 200])    .filter(function (num) { return num % 2 == 0; })    .tap(<any>alert) : Underscore.ChainedArray<number>
>_.chain([1, 2, 3, 200])    .filter(function (num) { return num % 2 == 0; })    .tap : (interceptor: (object: number[]) => void) => Underscore.ChainedArray<number>
>_.chain([1, 2, 3, 200])    .filter(function (num) { return num % 2 == 0; }) : Underscore.ChainedArray<number>
>_.chain([1, 2, 3, 200])    .filter : (iterator: IteratorCallback<number, boolean>, context?: any) => Underscore.ChainedArray<number>
>_.chain([1, 2, 3, 200]) : Underscore.ChainedArray<number>
>_.chain : { <T>(list: T[]): Underscore.ChainedArray<T>; <T>(list: Dictionary<T>): Underscore.ChainedDictionary<T>; <T>(obj: T): Underscore.ChainedObject<T>; }
>_ : Underscore.Static
>chain : { <T>(list: T[]): Underscore.ChainedArray<T>; <T>(list: Dictionary<T>): Underscore.ChainedDictionary<T>; <T>(obj: T): Underscore.ChainedObject<T>; }
>[1, 2, 3, 200] : number[]
>1 : 1
>2 : 2
>3 : 3
>200 : 200

    .filter(function (num) { return num % 2 == 0; })
>filter : (iterator: IteratorCallback<number, boolean>, context?: any) => Underscore.ChainedArray<number>
>function (num) { return num % 2 == 0; } : (num: number) => boolean
>num : number
>num % 2 == 0 : boolean
>num % 2 : number
>num : number
>2 : 2
>0 : 0

    .tap(<any>alert)
>tap : (interceptor: (object: number[]) => void) => Underscore.ChainedArray<number>
><any>alert : any
>alert : (x: string) => void

    .map(function (num) { return num * num })
>map : <U>(iterator: IteratorCallback<number, U>, context?: any) => Underscore.ChainedArray<U>
>function (num) { return num * num } : (num: number) => number
>num : number
>num * num : number
>num : number
>num : number

    .value();
>value : () => number[]

_.has({ a: 1, b: 2, c: 3 }, "b");
>_.has({ a: 1, b: 2, c: 3 }, "b") : boolean
>_.has : (object: any, key: string) => boolean
>_ : Underscore.Static
>has : (object: any, key: string) => boolean
>{ a: 1, b: 2, c: 3 } : { a: number; b: number; c: number; }
>a : number
>1 : 1
>b : number
>2 : 2
>c : number
>3 : 3
>"b" : "b"

var moe = { name: 'moe', luckyNumbers: [13, 27, 34] };
>moe : { name: string; luckyNumbers: number[]; }
>{ name: 'moe', luckyNumbers: [13, 27, 34] } : { name: string; luckyNumbers: number[]; }
>name : string
>'moe' : "moe"
>luckyNumbers : number[]
>[13, 27, 34] : number[]
>13 : 13
>27 : 27
>34 : 34

var clone = { name: 'moe', luckyNumbers: [13, 27, 34] };
>clone : { name: string; luckyNumbers: number[]; }
>{ name: 'moe', luckyNumbers: [13, 27, 34] } : { name: string; luckyNumbers: number[]; }
>name : string
>'moe' : "moe"
>luckyNumbers : number[]
>[13, 27, 34] : number[]
>13 : 13
>27 : 27
>34 : 34

moe == clone;
>moe == clone : boolean
>moe : { name: string; luckyNumbers: number[]; }
>clone : { name: string; luckyNumbers: number[]; }

_.isEqual(moe, clone);
>_.isEqual(moe, clone) : boolean
>_.isEqual : <T>(object: T, other: T) => boolean
>_ : Underscore.Static
>isEqual : <T>(object: T, other: T) => boolean
>moe : { name: string; luckyNumbers: number[]; }
>clone : { name: string; luckyNumbers: number[]; }

_.isEmpty([1, 2, 3]);
>_.isEmpty([1, 2, 3]) : boolean
>_.isEmpty : (object: any) => boolean
>_ : Underscore.Static
>isEmpty : (object: any) => boolean
>[1, 2, 3] : number[]
>1 : 1
>2 : 2
>3 : 3

_.isEmpty({});
>_.isEmpty({}) : boolean
>_.isEmpty : (object: any) => boolean
>_ : Underscore.Static
>isEmpty : (object: any) => boolean
>{} : {}

_.isElement($('body')[0]);
>_.isElement($('body')[0]) : boolean
>_.isElement : (object: any) => boolean
>_ : Underscore.Static
>isElement : (object: any) => boolean
>$('body')[0] : any
>$('body') : any
>$ : any
>'body' : "body"
>0 : 0

(function () { return _.isArray(arguments); })();
>(function () { return _.isArray(arguments); })() : boolean
>(function () { return _.isArray(arguments); }) : () => boolean
>function () { return _.isArray(arguments); } : () => boolean
>_.isArray(arguments) : boolean
>_.isArray : (object: any) => boolean
>_ : Underscore.Static
>isArray : (object: any) => boolean
>arguments : IArguments

_.isArray([1, 2, 3]);
>_.isArray([1, 2, 3]) : boolean
>_.isArray : (object: any) => boolean
>_ : Underscore.Static
>isArray : (object: any) => boolean
>[1, 2, 3] : number[]
>1 : 1
>2 : 2
>3 : 3

_.isObject({});
>_.isObject({}) : boolean
>_.isObject : (value: any) => boolean
>_ : Underscore.Static
>isObject : (value: any) => boolean
>{} : {}

_.isObject(1);
>_.isObject(1) : boolean
>_.isObject : (value: any) => boolean
>_ : Underscore.Static
>isObject : (value: any) => boolean
>1 : 1


// (() => { return _.isArguments(arguments); })(1, 2, 3);
_.isArguments([1, 2, 3]);
>_.isArguments([1, 2, 3]) : boolean
>_.isArguments : (object: any) => boolean
>_ : Underscore.Static
>isArguments : (object: any) => boolean
>[1, 2, 3] : number[]
>1 : 1
>2 : 2
>3 : 3

_.isFunction(alert);
>_.isFunction(alert) : boolean
>_.isFunction : (object: any) => boolean
>_ : Underscore.Static
>isFunction : (object: any) => boolean
>alert : (x: string) => void

_.isString("moe");
>_.isString("moe") : boolean
>_.isString : (object: any) => boolean
>_ : Underscore.Static
>isString : (object: any) => boolean
>"moe" : "moe"

_.isNumber(8.4 * 5);
>_.isNumber(8.4 * 5) : boolean
>_.isNumber : (object: any) => boolean
>_ : Underscore.Static
>isNumber : (object: any) => boolean
>8.4 * 5 : number
>8.4 : 8.4
>5 : 5

_.isFinite(-101);
>_.isFinite(-101) : boolean
>_.isFinite : (object: any) => boolean
>_ : Underscore.Static
>isFinite : (object: any) => boolean
>-101 : -101
>101 : 101

_.isFinite(-Infinity);
>_.isFinite(-Infinity) : boolean
>_.isFinite : (object: any) => boolean
>_ : Underscore.Static
>isFinite : (object: any) => boolean
>-Infinity : number
>Infinity : number

_.isBoolean(null);
>_.isBoolean(null) : boolean
>_.isBoolean : (object: any) => boolean
>_ : Underscore.Static
>isBoolean : (object: any) => boolean
>null : null

_.isDate(new Date());
>_.isDate(new Date()) : boolean
>_.isDate : (object: any) => boolean
>_ : Underscore.Static
>isDate : (object: any) => boolean
>new Date() : Date
>Date : DateConstructor

_.isRegExp(/moe/);
>_.isRegExp(/moe/) : boolean
>_.isRegExp : (object: any) => boolean
>_ : Underscore.Static
>isRegExp : (object: any) => boolean
>/moe/ : RegExp

_.isNaN(NaN);
>_.isNaN(NaN) : boolean
>_.isNaN : (object: any) => boolean
>_ : Underscore.Static
>isNaN : (object: any) => boolean
>NaN : number

isNaN(undefined);
>isNaN(undefined) : boolean
>isNaN : (number: number) => boolean
>undefined : undefined

_.isNaN(undefined);
>_.isNaN(undefined) : boolean
>_.isNaN : (object: any) => boolean
>_ : Underscore.Static
>isNaN : (object: any) => boolean
>undefined : undefined

_.isNull(null);
>_.isNull(null) : boolean
>_.isNull : (object: any) => boolean
>_ : Underscore.Static
>isNull : (object: any) => boolean
>null : null

_.isNull(undefined);
>_.isNull(undefined) : boolean
>_.isNull : (object: any) => boolean
>_ : Underscore.Static
>isNull : (object: any) => boolean
>undefined : undefined

_.isUndefined((<any>null).missingVariable);
>_.isUndefined((<any>null).missingVariable) : boolean
>_.isUndefined : (value: any) => boolean
>_ : Underscore.Static
>isUndefined : (value: any) => boolean
>(<any>null).missingVariable : any
>(<any>null) : any
><any>null : any
>null : null
>missingVariable : any

///////////////////////////////////////////////////////////////////////////////////////

var underscore = _.noConflict();
>underscore : Underscore.Static
>_.noConflict() : Underscore.Static
>_.noConflict : () => Underscore.Static
>_ : Underscore.Static
>noConflict : () => Underscore.Static

var moe2 = { name: 'moe' };
>moe2 : { name: string; }
>{ name: 'moe' } : { name: string; }
>name : string
>'moe' : "moe"

moe2 === _.identity(moe);
>moe2 === _.identity(moe) : boolean
>moe2 : { name: string; }
>_.identity(moe) : { name: string; luckyNumbers: number[]; }
>_.identity : <T>(value: T) => T
>_ : Underscore.Static
>identity : <T>(value: T) => T
>moe : { name: string; luckyNumbers: number[]; }

var genie;
>genie : any

_.times(3, function (n) { genie.grantWishNumber(n); });
>_.times(3, function (n) { genie.grantWishNumber(n); }) : void[]
>_.times : <U>(n: number, iterator: IteratorCallback<number, U>, context?: any) => U[]
>_ : Underscore.Static
<<<<<<< HEAD
>times : <U>(n: number, iterator: IteratorCallback<number, U>, context?: any) => U[]
>3 : number
=======
>times : <U>(n: number, iterator: Iterator<number, U>, context?: any) => U[]
>3 : 3
>>>>>>> 02547fe6
>function (n) { genie.grantWishNumber(n); } : (n: number) => void
>n : number
>genie.grantWishNumber(n) : any
>genie.grantWishNumber : any
>genie : any
>grantWishNumber : any
>n : number

_.random(0, 100);
>_.random(0, 100) : number
>_.random : { (max: number): number; (min: number, max: number): number; }
>_ : Underscore.Static
>random : { (max: number): number; (min: number, max: number): number; }
>0 : 0
>100 : 100

_.mixin({
>_.mixin({    capitalize: function (string) {        return string.charAt(0).toUpperCase() + string.substring(1).toLowerCase();    }}) : void
>_.mixin : (object: any) => void
>_ : Underscore.Static
>mixin : (object: any) => void
>{    capitalize: function (string) {        return string.charAt(0).toUpperCase() + string.substring(1).toLowerCase();    }} : { capitalize: (string: any) => any; }

    capitalize: function (string) {
>capitalize : (string: any) => any
>function (string) {        return string.charAt(0).toUpperCase() + string.substring(1).toLowerCase();    } : (string: any) => any
>string : any

        return string.charAt(0).toUpperCase() + string.substring(1).toLowerCase();
>string.charAt(0).toUpperCase() + string.substring(1).toLowerCase() : any
>string.charAt(0).toUpperCase() : any
>string.charAt(0).toUpperCase : any
>string.charAt(0) : any
>string.charAt : any
>string : any
>charAt : any
>0 : 0
>toUpperCase : any
>string.substring(1).toLowerCase() : any
>string.substring(1).toLowerCase : any
>string.substring(1) : any
>string.substring : any
>string : any
>substring : any
>1 : 1
>toLowerCase : any
    }
});
(<any>_("fabio")).capitalize();
>(<any>_("fabio")).capitalize() : any
>(<any>_("fabio")).capitalize : any
>(<any>_("fabio")) : any
><any>_("fabio") : any
>_("fabio") : Underscore.WrappedObject<string>
>_ : Underscore.Static
>"fabio" : "fabio"
>capitalize : any

_.uniqueId('contact_');
>_.uniqueId('contact_') : string
>_.uniqueId : { (): number; (prefix: string): string; }
>_ : Underscore.Static
>uniqueId : { (): number; (prefix: string): string; }
>'contact_' : "contact_"

_.escape('Curly, Larry & Moe');
>_.escape('Curly, Larry & Moe') : string
>_.escape : (s: string) => string
>_ : Underscore.Static
>escape : (s: string) => string
>'Curly, Larry & Moe' : "Curly, Larry & Moe"

var object = { cheese: 'crumpets', stuff: function () { return 'nonsense'; } };
>object : { cheese: string; stuff: () => string; }
>{ cheese: 'crumpets', stuff: function () { return 'nonsense'; } } : { cheese: string; stuff: () => string; }
>cheese : string
>'crumpets' : "crumpets"
>stuff : () => string
>function () { return 'nonsense'; } : () => string
>'nonsense' : "nonsense"

_.result(object, 'cheese');
>_.result(object, 'cheese') : any
>_.result : (object: any, property: string) => any
>_ : Underscore.Static
>result : (object: any, property: string) => any
>object : { cheese: string; stuff: () => string; }
>'cheese' : "cheese"

_.result(object, 'stuff');
>_.result(object, 'stuff') : any
>_.result : (object: any, property: string) => any
>_ : Underscore.Static
>result : (object: any, property: string) => any
>object : { cheese: string; stuff: () => string; }
>'stuff' : "stuff"

var compiled = _.template("hello: <%= name %>");
>compiled : (data: any) => string
>_.template("hello: <%= name %>") : (data: any) => string
>_.template : { (templateString: string): (data: any) => string; (templateString: string, data: any, settings?: Underscore.TemplateSettings): string; }
>_ : Underscore.Static
>template : { (templateString: string): (data: any) => string; (templateString: string, data: any, settings?: Underscore.TemplateSettings): string; }
>"hello: <%= name %>" : "hello: <%= name %>"

compiled({ name: 'moe' });
>compiled({ name: 'moe' }) : string
>compiled : (data: any) => string
>{ name: 'moe' } : { name: string; }
>name : string
>'moe' : "moe"

var list2 = "<% _.each(people, function(name) { %> <li><%= name %></li> <% }); %>";
>list2 : string
>"<% _.each(people, function(name) { %> <li><%= name %></li> <% }); %>" : "<% _.each(people, function(name) { %> <li><%= name %></li> <% }); %>"

_.template(list2, { people: ['moe', 'curly', 'larry'] });
>_.template(list2, { people: ['moe', 'curly', 'larry'] }) : string
>_.template : { (templateString: string): (data: any) => string; (templateString: string, data: any, settings?: Underscore.TemplateSettings): string; }
>_ : Underscore.Static
>template : { (templateString: string): (data: any) => string; (templateString: string, data: any, settings?: Underscore.TemplateSettings): string; }
>list2 : string
>{ people: ['moe', 'curly', 'larry'] } : { people: string[]; }
>people : string[]
>['moe', 'curly', 'larry'] : string[]
>'moe' : "moe"
>'curly' : "curly"
>'larry' : "larry"

var template = _.template("<b><%- value %></b>");
>template : (data: any) => string
>_.template("<b><%- value %></b>") : (data: any) => string
>_.template : { (templateString: string): (data: any) => string; (templateString: string, data: any, settings?: Underscore.TemplateSettings): string; }
>_ : Underscore.Static
>template : { (templateString: string): (data: any) => string; (templateString: string, data: any, settings?: Underscore.TemplateSettings): string; }
>"<b><%- value %></b>" : "<b><%- value %></b>"

template({ value: '<script>' });
>template({ value: '<script>' }) : string
>template : (data: any) => string
>{ value: '<script>' } : { value: string; }
>value : string
>'<script>' : "<script>"

var compiled2 = _.template("<% print('Hello ' + epithet); %>");
>compiled2 : (data: any) => string
>_.template("<% print('Hello ' + epithet); %>") : (data: any) => string
>_.template : { (templateString: string): (data: any) => string; (templateString: string, data: any, settings?: Underscore.TemplateSettings): string; }
>_ : Underscore.Static
>template : { (templateString: string): (data: any) => string; (templateString: string, data: any, settings?: Underscore.TemplateSettings): string; }
>"<% print('Hello ' + epithet); %>" : "<% print('Hello ' + epithet); %>"

compiled2({ epithet: "stooge" });
>compiled2({ epithet: "stooge" }) : string
>compiled2 : (data: any) => string
>{ epithet: "stooge" } : { epithet: string; }
>epithet : string
>"stooge" : "stooge"

_.templateSettings = {
>_.templateSettings = {    interpolate: /\{\{(.+?)\}\}/g} : { interpolate: RegExp; }
>_.templateSettings : Underscore.TemplateSettings
>_ : Underscore.Static
>templateSettings : Underscore.TemplateSettings
>{    interpolate: /\{\{(.+?)\}\}/g} : { interpolate: RegExp; }

    interpolate: /\{\{(.+?)\}\}/g
>interpolate : RegExp
>/\{\{(.+?)\}\}/g : RegExp

};
var template2 = _.template("Hello {{ name }}!");
>template2 : (data: any) => string
>_.template("Hello {{ name }}!") : (data: any) => string
>_.template : { (templateString: string): (data: any) => string; (templateString: string, data: any, settings?: Underscore.TemplateSettings): string; }
>_ : Underscore.Static
>template : { (templateString: string): (data: any) => string; (templateString: string, data: any, settings?: Underscore.TemplateSettings): string; }
>"Hello {{ name }}!" : "Hello {{ name }}!"

template2({ name: "Mustache" });
>template2({ name: "Mustache" }) : string
>template2 : (data: any) => string
>{ name: "Mustache" } : { name: string; }
>name : string
>"Mustache" : "Mustache"

_.template("Using 'with': <%= data.answer %>", { answer: 'no' }, { variable: 'data' });
>_.template("Using 'with': <%= data.answer %>", { answer: 'no' }, { variable: 'data' }) : string
>_.template : { (templateString: string): (data: any) => string; (templateString: string, data: any, settings?: Underscore.TemplateSettings): string; }
>_ : Underscore.Static
>template : { (templateString: string): (data: any) => string; (templateString: string, data: any, settings?: Underscore.TemplateSettings): string; }
>"Using 'with': <%= data.answer %>" : "Using 'with': <%= data.answer %>"
>{ answer: 'no' } : { answer: string; }
>answer : string
>'no' : "no"
>{ variable: 'data' } : { variable: string; }
>variable : string
>'data' : "data"

=== tests/cases/compiler/underscoreTest1_underscore.ts ===
interface Dictionary<T> {
>Dictionary : Dictionary<T>
>T : T

    [x: string]: T;
>x : string
>T : T
}

interface IteratorCallback<T, U> {
>IteratorCallback : IteratorCallback<T, U>
>T : T
>U : U

    (value: T, index: any, list: any): U;
>value : T
>T : T
>index : any
>list : any
>U : U
}

interface ReducerCallback<T, U> {
>ReducerCallback : ReducerCallback<T, U>
>T : T
>U : U

    (accumulator: U, value: T, index: any, list: any): U;
>accumulator : U
>U : U
>value : T
>T : T
>index : any
>list : any
>U : U
}

interface Tuple2<T0, T1> extends Array<any> {
>Tuple2 : Tuple2<T0, T1>
>T0 : T0
>T1 : T1
>Array : T[]

    0: T0;
>T0 : T0

    1: T1;
>T1 : T1
}

interface Tuple3<T0, T1, T2> extends Array<any> {
>Tuple3 : Tuple3<T0, T1, T2>
>T0 : T0
>T1 : T1
>T2 : T2
>Array : T[]

    0: T0;
>T0 : T0

    1: T1;
>T1 : T1

    2: T2;
>T2 : T2
}

interface Tuple4<T0, T1, T2, T3> extends Array<any> {
>Tuple4 : Tuple4<T0, T1, T2, T3>
>T0 : T0
>T1 : T1
>T2 : T2
>T3 : T3
>Array : T[]

    0: T0;
>T0 : T0

    1: T1;
>T1 : T1

    2: T2;
>T2 : T2

    3: T3;
>T3 : T3
}

module Underscore {
>Underscore : any

    export interface WrappedObject<T> {
>WrappedObject : WrappedObject<T>
>T : T

        keys(): string[];
>keys : () => string[]

        values(): any[];
>values : () => any[]

        pairs(): any[][];
>pairs : () => any[][]

        invert(): any;
>invert : () => any

        functions(): string[];
>functions : () => string[]

        methods(): string[];
>methods : () => string[]

        extend(...sources: any[]): T;
>extend : (...sources: any[]) => T
>sources : any[]
>T : T

        pick(...keys: string[]): T;
>pick : (...keys: string[]) => T
>keys : string[]
>T : T

        omit(...keys: string[]): T;
>omit : (...keys: string[]) => T
>keys : string[]
>T : T

        defaults(...defaults: any[]): T;
>defaults : (...defaults: any[]) => T
>defaults : any[]
>T : T

        clone(): T;
>clone : () => T
>T : T

        tap(interceptor: (object: T) => void): T;
>tap : (interceptor: (object: T) => void) => T
>interceptor : (object: T) => void
>object : T
>T : T
>T : T

        has(key: string): boolean;
>has : (key: string) => boolean
>key : string

        isEqual(other: T): boolean;
>isEqual : (other: T) => boolean
>other : T
>T : T

        isEmpty(): boolean;
>isEmpty : () => boolean

        isElement(): boolean;
>isElement : () => boolean

        isArray(): boolean;
>isArray : () => boolean

        isObject(): boolean;
>isObject : () => boolean

        isArguments(): boolean;
>isArguments : () => boolean

        isFunction(): boolean;
>isFunction : () => boolean

        isString(): boolean;
>isString : () => boolean

        isNumber(): boolean;
>isNumber : () => boolean

        isFinite(): boolean;
>isFinite : () => boolean

        isBoolean(): boolean;
>isBoolean : () => boolean

        isDate(): boolean;
>isDate : () => boolean

        isRegExp(): boolean;
>isRegExp : () => boolean

        isNaN(): boolean;
>isNaN : () => boolean

        isNull(): boolean;
>isNull : () => boolean

        isUndefined(): boolean;
>isUndefined : () => boolean

        value(): T;
>value : () => T
>T : T
    }

    export interface WrappedFunction<T extends Function> extends WrappedObject<T> {
>WrappedFunction : WrappedFunction<T>
>T : T
>Function : Function
>WrappedObject : WrappedObject<T>
>T : T

        bind(object: any): T;
>bind : { (object: any): T; (object: any, ...args: any[]): Function; }
>object : any
>T : T

        bind(object: any, ...args: any[]): Function;
>bind : { (object: any): T; (object: any, ...args: any[]): Function; }
>object : any
>args : any[]
>Function : Function

        bindAll(...methodNames: string[]): T;
>bindAll : (...methodNames: string[]) => T
>methodNames : string[]
>T : T

        partial(...args: any[]): Function;
>partial : (...args: any[]) => Function
>args : any[]
>Function : Function

        memoize(hashFunction?: Function): T;
>memoize : (hashFunction?: Function) => T
>hashFunction : Function
>Function : Function
>T : T

        delay(wait: number, ...args: any[]): number;
>delay : (wait: number, ...args: any[]) => number
>wait : number
>args : any[]

        defer(...args: any[]): number;
>defer : (...args: any[]) => number
>args : any[]

        throttle(wait: number): T;
>throttle : (wait: number) => T
>wait : number
>T : T

        debounce(wait: number, immediate?: boolean): T;
>debounce : (wait: number, immediate?: boolean) => T
>wait : number
>immediate : boolean
>T : T

        once(): T;
>once : () => T
>T : T

        wrap(wrapper: (func: T, ...args: any[]) => any): T;
>wrap : (wrapper: (func: T, ...args: any[]) => any) => T
>wrapper : (func: T, ...args: any[]) => any
>func : T
>T : T
>args : any[]
>T : T

        compose(...funcs: Function[]): Function;
>compose : (...funcs: Function[]) => Function
>funcs : Function[]
>Function : Function
>Function : Function
    }

    export interface WrappedArray<T> extends WrappedObject<Array<T>> {
>WrappedArray : WrappedArray<T>
>T : T
>WrappedObject : WrappedObject<T>
>Array : T[]
>T : T

        each(iterator: IteratorCallback<T, void>, context?: any): void;
>each : (iterator: IteratorCallback<T, void>, context?: any) => void
>iterator : IteratorCallback<T, void>
>IteratorCallback : IteratorCallback<T, U>
>T : T
>context : any

        forEach(iterator: IteratorCallback<T, void>, context?: any): void;
>forEach : (iterator: IteratorCallback<T, void>, context?: any) => void
>iterator : IteratorCallback<T, void>
>IteratorCallback : IteratorCallback<T, U>
>T : T
>context : any

        map<U>(iterator: IteratorCallback<T, U>, context?: any): U[];
>map : <U>(iterator: IteratorCallback<T, U>, context?: any) => U[]
>U : U
>iterator : IteratorCallback<T, U>
>IteratorCallback : IteratorCallback<T, U>
>T : T
>U : U
>context : any
>U : U

        collect<U>(iterator: IteratorCallback<T, U>, context?: any): U[];
>collect : <U>(iterator: IteratorCallback<T, U>, context?: any) => U[]
>U : U
>iterator : IteratorCallback<T, U>
>IteratorCallback : IteratorCallback<T, U>
>T : T
>U : U
>context : any
>U : U

        reduce(iterator: ReducerCallback<T, T>, initialValue?: T, context?: any): T;
>reduce : { (iterator: ReducerCallback<T, T>, initialValue?: T, context?: any): T; <U>(iterator: ReducerCallback<T, U>, initialValue: U, context?: any): U; }
>iterator : ReducerCallback<T, T>
>ReducerCallback : ReducerCallback<T, U>
>T : T
>T : T
>initialValue : T
>T : T
>context : any
>T : T

        reduce<U>(iterator: ReducerCallback<T, U>, initialValue: U, context?: any): U;
>reduce : { (iterator: ReducerCallback<T, T>, initialValue?: T, context?: any): T; <U>(iterator: ReducerCallback<T, U>, initialValue: U, context?: any): U; }
>U : U
>iterator : ReducerCallback<T, U>
>ReducerCallback : ReducerCallback<T, U>
>T : T
>U : U
>initialValue : U
>U : U
>context : any
>U : U

        foldl(iterator: ReducerCallback<T, T>, initialValue?: T, context?: any): T;
>foldl : { (iterator: ReducerCallback<T, T>, initialValue?: T, context?: any): T; <U>(iterator: ReducerCallback<T, U>, initialValue: U, context?: any): U; }
>iterator : ReducerCallback<T, T>
>ReducerCallback : ReducerCallback<T, U>
>T : T
>T : T
>initialValue : T
>T : T
>context : any
>T : T

        foldl<U>(iterator: ReducerCallback<T, U>, initialValue: U, context?: any): U;
>foldl : { (iterator: ReducerCallback<T, T>, initialValue?: T, context?: any): T; <U>(iterator: ReducerCallback<T, U>, initialValue: U, context?: any): U; }
>U : U
>iterator : ReducerCallback<T, U>
>ReducerCallback : ReducerCallback<T, U>
>T : T
>U : U
>initialValue : U
>U : U
>context : any
>U : U

        inject(iterator: ReducerCallback<T, T>, initialValue?: T, context?: any): T;
>inject : { (iterator: ReducerCallback<T, T>, initialValue?: T, context?: any): T; <U>(iterator: ReducerCallback<T, U>, initialValue: U, context?: any): U; }
>iterator : ReducerCallback<T, T>
>ReducerCallback : ReducerCallback<T, U>
>T : T
>T : T
>initialValue : T
>T : T
>context : any
>T : T

        inject<U>(iterator: ReducerCallback<T, U>, initialValue: U, context?: any): U;
>inject : { (iterator: ReducerCallback<T, T>, initialValue?: T, context?: any): T; <U>(iterator: ReducerCallback<T, U>, initialValue: U, context?: any): U; }
>U : U
>iterator : ReducerCallback<T, U>
>ReducerCallback : ReducerCallback<T, U>
>T : T
>U : U
>initialValue : U
>U : U
>context : any
>U : U

        reduceRight(iterator: ReducerCallback<T, T>, initialValue?: T, context?: any): T;
>reduceRight : { (iterator: ReducerCallback<T, T>, initialValue?: T, context?: any): T; <U>(iterator: ReducerCallback<T, U>, initialValue: U, context?: any): U; }
>iterator : ReducerCallback<T, T>
>ReducerCallback : ReducerCallback<T, U>
>T : T
>T : T
>initialValue : T
>T : T
>context : any
>T : T

        reduceRight<U>(iterator: ReducerCallback<T, U>, initialValue: U, context?: any): U;
>reduceRight : { (iterator: ReducerCallback<T, T>, initialValue?: T, context?: any): T; <U>(iterator: ReducerCallback<T, U>, initialValue: U, context?: any): U; }
>U : U
>iterator : ReducerCallback<T, U>
>ReducerCallback : ReducerCallback<T, U>
>T : T
>U : U
>initialValue : U
>U : U
>context : any
>U : U

        foldr(iterator: ReducerCallback<T, T>, initialValue?: T, context?: any): T;
>foldr : { (iterator: ReducerCallback<T, T>, initialValue?: T, context?: any): T; <U>(iterator: ReducerCallback<T, U>, initialValue: U, context?: any): U; }
>iterator : ReducerCallback<T, T>
>ReducerCallback : ReducerCallback<T, U>
>T : T
>T : T
>initialValue : T
>T : T
>context : any
>T : T

        foldr<U>(iterator: ReducerCallback<T, U>, initialValue: U, context?: any): U;
>foldr : { (iterator: ReducerCallback<T, T>, initialValue?: T, context?: any): T; <U>(iterator: ReducerCallback<T, U>, initialValue: U, context?: any): U; }
>U : U
>iterator : ReducerCallback<T, U>
>ReducerCallback : ReducerCallback<T, U>
>T : T
>U : U
>initialValue : U
>U : U
>context : any
>U : U

        find(iterator: IteratorCallback<T, boolean>, context?: any): T;
>find : (iterator: IteratorCallback<T, boolean>, context?: any) => T
>iterator : IteratorCallback<T, boolean>
>IteratorCallback : IteratorCallback<T, U>
>T : T
>context : any
>T : T

        detect(iterator: IteratorCallback<T, boolean>, context?: any): T;
>detect : (iterator: IteratorCallback<T, boolean>, context?: any) => T
>iterator : IteratorCallback<T, boolean>
>IteratorCallback : IteratorCallback<T, U>
>T : T
>context : any
>T : T

        filter(iterator: IteratorCallback<T, boolean>, context?: any): T[];
>filter : (iterator: IteratorCallback<T, boolean>, context?: any) => T[]
>iterator : IteratorCallback<T, boolean>
>IteratorCallback : IteratorCallback<T, U>
>T : T
>context : any
>T : T

        select(iterator: IteratorCallback<T, boolean>, context?: any): T[];
>select : (iterator: IteratorCallback<T, boolean>, context?: any) => T[]
>iterator : IteratorCallback<T, boolean>
>IteratorCallback : IteratorCallback<T, U>
>T : T
>context : any
>T : T

        where(properties: Object): T[];
>where : (properties: Object) => T[]
>properties : Object
>Object : Object
>T : T

        findWhere(properties: Object): T;
>findWhere : (properties: Object) => T
>properties : Object
>Object : Object
>T : T

        reject(iterator: IteratorCallback<T, boolean>, context?: any): T[];
>reject : (iterator: IteratorCallback<T, boolean>, context?: any) => T[]
>iterator : IteratorCallback<T, boolean>
>IteratorCallback : IteratorCallback<T, U>
>T : T
>context : any
>T : T

        every(iterator?: IteratorCallback<T, boolean>, context?: any): boolean;
>every : (iterator?: IteratorCallback<T, boolean>, context?: any) => boolean
>iterator : IteratorCallback<T, boolean>
>IteratorCallback : IteratorCallback<T, U>
>T : T
>context : any

        all(iterator?: IteratorCallback<T, boolean>, context?: any): boolean;
>all : (iterator?: IteratorCallback<T, boolean>, context?: any) => boolean
>iterator : IteratorCallback<T, boolean>
>IteratorCallback : IteratorCallback<T, U>
>T : T
>context : any

        some(iterator?: IteratorCallback<T, boolean>, context?: any): boolean;
>some : (iterator?: IteratorCallback<T, boolean>, context?: any) => boolean
>iterator : IteratorCallback<T, boolean>
>IteratorCallback : IteratorCallback<T, U>
>T : T
>context : any

        any(iterator?: IteratorCallback<T, boolean>, context?: any): boolean;
>any : (iterator?: IteratorCallback<T, boolean>, context?: any) => boolean
>iterator : IteratorCallback<T, boolean>
>IteratorCallback : IteratorCallback<T, U>
>T : T
>context : any

        contains(value: T): boolean;
>contains : (value: T) => boolean
>value : T
>T : T

        include(value: T): boolean;
>include : (value: T) => boolean
>value : T
>T : T

        invoke(methodName: string, ...args: any[]): any[];
>invoke : (methodName: string, ...args: any[]) => any[]
>methodName : string
>args : any[]

        pluck(propertyName: string): any[];
>pluck : (propertyName: string) => any[]
>propertyName : string

        max(iterator?: IteratorCallback<T, any>, context?: any): T;
>max : (iterator?: IteratorCallback<T, any>, context?: any) => T
>iterator : IteratorCallback<T, any>
>IteratorCallback : IteratorCallback<T, U>
>T : T
>context : any
>T : T

        min(iterator?: IteratorCallback<T, any>, context?: any): T;
>min : (iterator?: IteratorCallback<T, any>, context?: any) => T
>iterator : IteratorCallback<T, any>
>IteratorCallback : IteratorCallback<T, U>
>T : T
>context : any
>T : T

        sortBy(iterator: IteratorCallback<T, any>, context?: any): T[];
>sortBy : { (iterator: IteratorCallback<T, any>, context?: any): T[]; (propertyName: string): T[]; }
>iterator : IteratorCallback<T, any>
>IteratorCallback : IteratorCallback<T, U>
>T : T
>context : any
>T : T

        sortBy(propertyName: string): T[];
>sortBy : { (iterator: IteratorCallback<T, any>, context?: any): T[]; (propertyName: string): T[]; }
>propertyName : string
>T : T

        groupBy(iterator?: IteratorCallback<T, any>, context?: any): Dictionary<T[]>;
>groupBy : { (iterator?: IteratorCallback<T, any>, context?: any): Dictionary<T[]>; (propertyName: string): Dictionary<T[]>; }
>iterator : IteratorCallback<T, any>
>IteratorCallback : IteratorCallback<T, U>
>T : T
>context : any
>Dictionary : Dictionary<T>
>T : T

        groupBy(propertyName: string): Dictionary<T[]>;
>groupBy : { (iterator?: IteratorCallback<T, any>, context?: any): Dictionary<T[]>; (propertyName: string): Dictionary<T[]>; }
>propertyName : string
>Dictionary : Dictionary<T>
>T : T

        countBy(iterator?: IteratorCallback<T, any>, context?: any): Dictionary<number>;
>countBy : { (iterator?: IteratorCallback<T, any>, context?: any): Dictionary<number>; (propertyName: string): Dictionary<number>; }
>iterator : IteratorCallback<T, any>
>IteratorCallback : IteratorCallback<T, U>
>T : T
>context : any
>Dictionary : Dictionary<T>

        countBy(propertyName: string): Dictionary<number>;
>countBy : { (iterator?: IteratorCallback<T, any>, context?: any): Dictionary<number>; (propertyName: string): Dictionary<number>; }
>propertyName : string
>Dictionary : Dictionary<T>

        shuffle(): T[];
>shuffle : () => T[]
>T : T

        toArray(): T[];
>toArray : () => T[]
>T : T

        size(): number;
>size : () => number

        first(): T;
>first : { (): T; (count: number): T[]; }
>T : T

        first(count: number): T[];
>first : { (): T; (count: number): T[]; }
>count : number
>T : T

        head(): T;
>head : { (): T; (count: number): T[]; }
>T : T

        head(count: number): T[];
>head : { (): T; (count: number): T[]; }
>count : number
>T : T

        take(): T;
>take : { (): T; (count: number): T[]; }
>T : T

        take(count: number): T[];
>take : { (): T; (count: number): T[]; }
>count : number
>T : T

        initial(): T;
>initial : { (): T; (count: number): T[]; }
>T : T

        initial(count: number): T[];
>initial : { (): T; (count: number): T[]; }
>count : number
>T : T

        last(): T;
>last : { (): T; (count: number): T[]; }
>T : T

        last(count: number): T[];
>last : { (): T; (count: number): T[]; }
>count : number
>T : T

        rest(index?: number): T[];
>rest : (index?: number) => T[]
>index : number
>T : T

        compact(): T[];
>compact : () => T[]
>T : T

        flatten<U>(shallow?: boolean): U[];
>flatten : <U>(shallow?: boolean) => U[]
>U : U
>shallow : boolean
>U : U

        without(...values: T[]): T[];
>without : (...values: T[]) => T[]
>values : T[]
>T : T
>T : T

        union(...arrays: T[][]): T[];
>union : (...arrays: T[][]) => T[]
>arrays : T[][]
>T : T
>T : T

        intersection(...arrays: T[][]): T[];
>intersection : (...arrays: T[][]) => T[]
>arrays : T[][]
>T : T
>T : T

        difference(...others: T[][]): T[];
>difference : (...others: T[][]) => T[]
>others : T[][]
>T : T
>T : T

        uniq(isSorted?: boolean): T[];
>uniq : { (isSorted?: boolean): T[]; <U>(isSorted: boolean, iterator: IteratorCallback<T, U>, context?: any): U[]; }
>isSorted : boolean
>T : T

        uniq<U>(isSorted: boolean, iterator: IteratorCallback<T, U>, context?: any): U[];
>uniq : { (isSorted?: boolean): T[]; <U>(isSorted: boolean, iterator: IteratorCallback<T, U>, context?: any): U[]; }
>U : U
>isSorted : boolean
>iterator : IteratorCallback<T, U>
>IteratorCallback : IteratorCallback<T, U>
>T : T
>U : U
>context : any
>U : U

        unique(isSorted?: boolean): T[];
>unique : { (isSorted?: boolean): T[]; <U>(isSorted: boolean, iterator: IteratorCallback<T, U>, context?: any): U[]; }
>isSorted : boolean
>T : T

        unique<U>(isSorted: boolean, iterator: IteratorCallback<T, U>, context?: any): U[];
>unique : { (isSorted?: boolean): T[]; <U>(isSorted: boolean, iterator: IteratorCallback<T, U>, context?: any): U[]; }
>U : U
>isSorted : boolean
>iterator : IteratorCallback<T, U>
>IteratorCallback : IteratorCallback<T, U>
>T : T
>U : U
>context : any
>U : U

        zip(...arrays: any[][]): any[][];
>zip : (...arrays: any[][]) => any[][]
>arrays : any[][]

        object(): any;
>object : { (): any; (values: any[]): any; }

        object(values: any[]): any;
>object : { (): any; (values: any[]): any; }
>values : any[]

        indexOf(value: T, isSorted?: boolean): number;
>indexOf : (value: T, isSorted?: boolean) => number
>value : T
>T : T
>isSorted : boolean

        lastIndexOf(value: T, fromIndex?: number): number;
>lastIndexOf : (value: T, fromIndex?: number) => number
>value : T
>T : T
>fromIndex : number

        sortedIndex(obj: T, propertyName: string): number;
>sortedIndex : { (obj: T, propertyName: string): number; (obj: T, iterator?: IteratorCallback<T, any>, context?: any): number; }
>obj : T
>T : T
>propertyName : string

        sortedIndex(obj: T, iterator?: IteratorCallback<T, any>, context?: any): number;
>sortedIndex : { (obj: T, propertyName: string): number; (obj: T, iterator?: IteratorCallback<T, any>, context?: any): number; }
>obj : T
>T : T
>iterator : IteratorCallback<T, any>
>IteratorCallback : IteratorCallback<T, U>
>T : T
>context : any

        // Methods from Array
        concat(...items: T[]): T[];
>concat : (...items: T[]) => T[]
>items : T[]
>T : T
>T : T

        join(separator?: string): string;
>join : (separator?: string) => string
>separator : string

        pop(): T;
>pop : () => T
>T : T

        push(...items: T[]): number;
>push : (...items: T[]) => number
>items : T[]
>T : T

        reverse(): T[];
>reverse : () => T[]
>T : T

        shift(): T;
>shift : () => T
>T : T

        slice(start: number, end?: number): T[];
>slice : (start: number, end?: number) => T[]
>start : number
>end : number
>T : T

        sort(compareFn?: (a: T, b: T) => number): T[];
>sort : (compareFn?: (a: T, b: T) => number) => T[]
>compareFn : (a: T, b: T) => number
>a : T
>T : T
>b : T
>T : T
>T : T

        splice(start: number): T[];
>splice : { (start: number): T[]; (start: number, deleteCount: number, ...items: T[]): T[]; }
>start : number
>T : T

        splice(start: number, deleteCount: number, ...items: T[]): T[];
>splice : { (start: number): T[]; (start: number, deleteCount: number, ...items: T[]): T[]; }
>start : number
>deleteCount : number
>items : T[]
>T : T
>T : T

        unshift(...items: T[]): number;
>unshift : (...items: T[]) => number
>items : T[]
>T : T
    }

    export interface WrappedDictionary<T> extends WrappedObject<Dictionary<T>> {
>WrappedDictionary : WrappedDictionary<T>
>T : T
>WrappedObject : WrappedObject<T>
>Dictionary : Dictionary<T>
>T : T

        each(iterator: IteratorCallback<T, void>, context?: any): void;
>each : (iterator: IteratorCallback<T, void>, context?: any) => void
>iterator : IteratorCallback<T, void>
>IteratorCallback : IteratorCallback<T, U>
>T : T
>context : any

        forEach(iterator: IteratorCallback<T, void>, context?: any): void;
>forEach : (iterator: IteratorCallback<T, void>, context?: any) => void
>iterator : IteratorCallback<T, void>
>IteratorCallback : IteratorCallback<T, U>
>T : T
>context : any

        map<U>(iterator: IteratorCallback<T, U>, context?: any): U[];
>map : <U>(iterator: IteratorCallback<T, U>, context?: any) => U[]
>U : U
>iterator : IteratorCallback<T, U>
>IteratorCallback : IteratorCallback<T, U>
>T : T
>U : U
>context : any
>U : U

        collect<U>(iterator: IteratorCallback<T, U>, context?: any): U[];
>collect : <U>(iterator: IteratorCallback<T, U>, context?: any) => U[]
>U : U
>iterator : IteratorCallback<T, U>
>IteratorCallback : IteratorCallback<T, U>
>T : T
>U : U
>context : any
>U : U

        reduce(iterator: ReducerCallback<T, T>, initialValue?: T, context?: any): T;
>reduce : { (iterator: ReducerCallback<T, T>, initialValue?: T, context?: any): T; <U>(iterator: ReducerCallback<T, U>, initialValue: U, context?: any): U; }
>iterator : ReducerCallback<T, T>
>ReducerCallback : ReducerCallback<T, U>
>T : T
>T : T
>initialValue : T
>T : T
>context : any
>T : T

        reduce<U>(iterator: ReducerCallback<T, U>, initialValue: U, context?: any): U;
>reduce : { (iterator: ReducerCallback<T, T>, initialValue?: T, context?: any): T; <U>(iterator: ReducerCallback<T, U>, initialValue: U, context?: any): U; }
>U : U
>iterator : ReducerCallback<T, U>
>ReducerCallback : ReducerCallback<T, U>
>T : T
>U : U
>initialValue : U
>U : U
>context : any
>U : U

        foldl(iterator: ReducerCallback<T, T>, initialValue?: T, context?: any): T;
>foldl : { (iterator: ReducerCallback<T, T>, initialValue?: T, context?: any): T; <U>(iterator: ReducerCallback<T, U>, initialValue: U, context?: any): U; }
>iterator : ReducerCallback<T, T>
>ReducerCallback : ReducerCallback<T, U>
>T : T
>T : T
>initialValue : T
>T : T
>context : any
>T : T

        foldl<U>(iterator: ReducerCallback<T, U>, initialValue: U, context?: any): U;
>foldl : { (iterator: ReducerCallback<T, T>, initialValue?: T, context?: any): T; <U>(iterator: ReducerCallback<T, U>, initialValue: U, context?: any): U; }
>U : U
>iterator : ReducerCallback<T, U>
>ReducerCallback : ReducerCallback<T, U>
>T : T
>U : U
>initialValue : U
>U : U
>context : any
>U : U

        inject(iterator: ReducerCallback<T, T>, initialValue?: T, context?: any): T;
>inject : { (iterator: ReducerCallback<T, T>, initialValue?: T, context?: any): T; <U>(iterator: ReducerCallback<T, U>, initialValue: U, context?: any): U; }
>iterator : ReducerCallback<T, T>
>ReducerCallback : ReducerCallback<T, U>
>T : T
>T : T
>initialValue : T
>T : T
>context : any
>T : T

        inject<U>(iterator: ReducerCallback<T, U>, initialValue: U, context?: any): U;
>inject : { (iterator: ReducerCallback<T, T>, initialValue?: T, context?: any): T; <U>(iterator: ReducerCallback<T, U>, initialValue: U, context?: any): U; }
>U : U
>iterator : ReducerCallback<T, U>
>ReducerCallback : ReducerCallback<T, U>
>T : T
>U : U
>initialValue : U
>U : U
>context : any
>U : U

        reduceRight(iterator: ReducerCallback<T, T>, initialValue?: T, context?: any): T;
>reduceRight : { (iterator: ReducerCallback<T, T>, initialValue?: T, context?: any): T; <U>(iterator: ReducerCallback<T, U>, initialValue: U, context?: any): U; }
>iterator : ReducerCallback<T, T>
>ReducerCallback : ReducerCallback<T, U>
>T : T
>T : T
>initialValue : T
>T : T
>context : any
>T : T

        reduceRight<U>(iterator: ReducerCallback<T, U>, initialValue: U, context?: any): U;
>reduceRight : { (iterator: ReducerCallback<T, T>, initialValue?: T, context?: any): T; <U>(iterator: ReducerCallback<T, U>, initialValue: U, context?: any): U; }
>U : U
>iterator : ReducerCallback<T, U>
>ReducerCallback : ReducerCallback<T, U>
>T : T
>U : U
>initialValue : U
>U : U
>context : any
>U : U

        foldr(iterator: ReducerCallback<T, T>, initialValue?: T, context?: any): T;
>foldr : { (iterator: ReducerCallback<T, T>, initialValue?: T, context?: any): T; <U>(iterator: ReducerCallback<T, U>, initialValue: U, context?: any): U; }
>iterator : ReducerCallback<T, T>
>ReducerCallback : ReducerCallback<T, U>
>T : T
>T : T
>initialValue : T
>T : T
>context : any
>T : T

        foldr<U>(iterator: ReducerCallback<T, U>, initialValue: U, context?: any): U;
>foldr : { (iterator: ReducerCallback<T, T>, initialValue?: T, context?: any): T; <U>(iterator: ReducerCallback<T, U>, initialValue: U, context?: any): U; }
>U : U
>iterator : ReducerCallback<T, U>
>ReducerCallback : ReducerCallback<T, U>
>T : T
>U : U
>initialValue : U
>U : U
>context : any
>U : U

        find(iterator: IteratorCallback<T, boolean>, context?: any): T;
>find : (iterator: IteratorCallback<T, boolean>, context?: any) => T
>iterator : IteratorCallback<T, boolean>
>IteratorCallback : IteratorCallback<T, U>
>T : T
>context : any
>T : T

        detect(iterator: IteratorCallback<T, boolean>, context?: any): T;
>detect : (iterator: IteratorCallback<T, boolean>, context?: any) => T
>iterator : IteratorCallback<T, boolean>
>IteratorCallback : IteratorCallback<T, U>
>T : T
>context : any
>T : T

        filter(iterator: IteratorCallback<T, boolean>, context?: any): T[];
>filter : (iterator: IteratorCallback<T, boolean>, context?: any) => T[]
>iterator : IteratorCallback<T, boolean>
>IteratorCallback : IteratorCallback<T, U>
>T : T
>context : any
>T : T

        select(iterator: IteratorCallback<T, boolean>, context?: any): T[];
>select : (iterator: IteratorCallback<T, boolean>, context?: any) => T[]
>iterator : IteratorCallback<T, boolean>
>IteratorCallback : IteratorCallback<T, U>
>T : T
>context : any
>T : T

        where(properties: Object): T[];
>where : (properties: Object) => T[]
>properties : Object
>Object : Object
>T : T

        findWhere(properties: Object): T;
>findWhere : (properties: Object) => T
>properties : Object
>Object : Object
>T : T

        reject(iterator: IteratorCallback<T, boolean>, context?: any): T[];
>reject : (iterator: IteratorCallback<T, boolean>, context?: any) => T[]
>iterator : IteratorCallback<T, boolean>
>IteratorCallback : IteratorCallback<T, U>
>T : T
>context : any
>T : T

        every(iterator?: IteratorCallback<T, boolean>, context?: any): boolean;
>every : (iterator?: IteratorCallback<T, boolean>, context?: any) => boolean
>iterator : IteratorCallback<T, boolean>
>IteratorCallback : IteratorCallback<T, U>
>T : T
>context : any

        all(iterator?: IteratorCallback<T, boolean>, context?: any): boolean;
>all : (iterator?: IteratorCallback<T, boolean>, context?: any) => boolean
>iterator : IteratorCallback<T, boolean>
>IteratorCallback : IteratorCallback<T, U>
>T : T
>context : any

        some(iterator?: IteratorCallback<T, boolean>, context?: any): boolean;
>some : (iterator?: IteratorCallback<T, boolean>, context?: any) => boolean
>iterator : IteratorCallback<T, boolean>
>IteratorCallback : IteratorCallback<T, U>
>T : T
>context : any

        any(iterator?: IteratorCallback<T, boolean>, context?: any): boolean;
>any : (iterator?: IteratorCallback<T, boolean>, context?: any) => boolean
>iterator : IteratorCallback<T, boolean>
>IteratorCallback : IteratorCallback<T, U>
>T : T
>context : any

        contains(value: T): boolean;
>contains : (value: T) => boolean
>value : T
>T : T

        include(value: T): boolean;
>include : (value: T) => boolean
>value : T
>T : T

        invoke(methodName: string, ...args: any[]): any[];
>invoke : (methodName: string, ...args: any[]) => any[]
>methodName : string
>args : any[]

        pluck(propertyName: string): any[];
>pluck : (propertyName: string) => any[]
>propertyName : string

        max(iterator?: IteratorCallback<T, any>, context?: any): T;
>max : (iterator?: IteratorCallback<T, any>, context?: any) => T
>iterator : IteratorCallback<T, any>
>IteratorCallback : IteratorCallback<T, U>
>T : T
>context : any
>T : T

        min(iterator?: IteratorCallback<T, any>, context?: any): T;
>min : (iterator?: IteratorCallback<T, any>, context?: any) => T
>iterator : IteratorCallback<T, any>
>IteratorCallback : IteratorCallback<T, U>
>T : T
>context : any
>T : T

        sortBy(iterator: IteratorCallback<T, any>, context?: any): T[];
>sortBy : { (iterator: IteratorCallback<T, any>, context?: any): T[]; (propertyName: string): T[]; }
>iterator : IteratorCallback<T, any>
>IteratorCallback : IteratorCallback<T, U>
>T : T
>context : any
>T : T

        sortBy(propertyName: string): T[];
>sortBy : { (iterator: IteratorCallback<T, any>, context?: any): T[]; (propertyName: string): T[]; }
>propertyName : string
>T : T

        groupBy(iterator?: IteratorCallback<T, any>, context?: any): Dictionary<T[]>;
>groupBy : { (iterator?: IteratorCallback<T, any>, context?: any): Dictionary<T[]>; (propertyName: string): Dictionary<T[]>; }
>iterator : IteratorCallback<T, any>
>IteratorCallback : IteratorCallback<T, U>
>T : T
>context : any
>Dictionary : Dictionary<T>
>T : T

        groupBy(propertyName: string): Dictionary<T[]>;
>groupBy : { (iterator?: IteratorCallback<T, any>, context?: any): Dictionary<T[]>; (propertyName: string): Dictionary<T[]>; }
>propertyName : string
>Dictionary : Dictionary<T>
>T : T

        countBy(iterator?: IteratorCallback<T, any>, context?: any): Dictionary<number>;
>countBy : { (iterator?: IteratorCallback<T, any>, context?: any): Dictionary<number>; (propertyName: string): Dictionary<number>; }
>iterator : IteratorCallback<T, any>
>IteratorCallback : IteratorCallback<T, U>
>T : T
>context : any
>Dictionary : Dictionary<T>

        countBy(propertyName: string): Dictionary<number>;
>countBy : { (iterator?: IteratorCallback<T, any>, context?: any): Dictionary<number>; (propertyName: string): Dictionary<number>; }
>propertyName : string
>Dictionary : Dictionary<T>

        shuffle(): T[];
>shuffle : () => T[]
>T : T

        toArray(): T[];
>toArray : () => T[]
>T : T

        size(): number;
>size : () => number
    }

    export interface ChainedObject<T> {
>ChainedObject : ChainedObject<T>
>T : T

        keys(): ChainedArray<string>;
>keys : () => ChainedArray<string>
>ChainedArray : ChainedArray<T>

        values(): ChainedArray<any>;
>values : () => ChainedArray<any>
>ChainedArray : ChainedArray<T>

        pairs(): ChainedArray<any[]>;
>pairs : () => ChainedArray<any[]>
>ChainedArray : ChainedArray<T>

        invert(): ChainedObject<any>;
>invert : () => ChainedObject<any>
>ChainedObject : ChainedObject<T>

        functions(): ChainedArray<string>;
>functions : () => ChainedArray<string>
>ChainedArray : ChainedArray<T>

        methods(): ChainedArray<string>;
>methods : () => ChainedArray<string>
>ChainedArray : ChainedArray<T>

        extend(...sources: any[]): ChainedObject<T>;
>extend : (...sources: any[]) => ChainedObject<T>
>sources : any[]
>ChainedObject : ChainedObject<T>
>T : T

        pick(...keys: string[]): ChainedObject<T>;
>pick : (...keys: string[]) => ChainedObject<T>
>keys : string[]
>ChainedObject : ChainedObject<T>
>T : T

        omit(...keys: string[]): ChainedObject<T>;
>omit : (...keys: string[]) => ChainedObject<T>
>keys : string[]
>ChainedObject : ChainedObject<T>
>T : T

        defaults(...defaults: any[]): ChainedObject<T>;
>defaults : (...defaults: any[]) => ChainedObject<T>
>defaults : any[]
>ChainedObject : ChainedObject<T>
>T : T

        clone(): ChainedObject<T>;
>clone : () => ChainedObject<T>
>ChainedObject : ChainedObject<T>
>T : T

        tap(interceptor: (object: T) => void): ChainedObject<T>;
>tap : (interceptor: (object: T) => void) => ChainedObject<T>
>interceptor : (object: T) => void
>object : T
>T : T
>ChainedObject : ChainedObject<T>
>T : T

        has(key: string): ChainedObject<boolean>;
>has : (key: string) => ChainedObject<boolean>
>key : string
>ChainedObject : ChainedObject<T>

        isEqual(other: T): ChainedObject<boolean>;
>isEqual : (other: T) => ChainedObject<boolean>
>other : T
>T : T
>ChainedObject : ChainedObject<T>

        isEmpty(): ChainedObject<boolean>;
>isEmpty : () => ChainedObject<boolean>
>ChainedObject : ChainedObject<T>

        isElement(): ChainedObject<boolean>;
>isElement : () => ChainedObject<boolean>
>ChainedObject : ChainedObject<T>

        isArray(): ChainedObject<boolean>;
>isArray : () => ChainedObject<boolean>
>ChainedObject : ChainedObject<T>

        isObject(): ChainedObject<boolean>;
>isObject : () => ChainedObject<boolean>
>ChainedObject : ChainedObject<T>

        isArguments(): ChainedObject<boolean>;
>isArguments : () => ChainedObject<boolean>
>ChainedObject : ChainedObject<T>

        isFunction(): ChainedObject<boolean>;
>isFunction : () => ChainedObject<boolean>
>ChainedObject : ChainedObject<T>

        isString(): ChainedObject<boolean>;
>isString : () => ChainedObject<boolean>
>ChainedObject : ChainedObject<T>

        isNumber(): ChainedObject<boolean>;
>isNumber : () => ChainedObject<boolean>
>ChainedObject : ChainedObject<T>

        isFinite(): ChainedObject<boolean>;
>isFinite : () => ChainedObject<boolean>
>ChainedObject : ChainedObject<T>

        isBoolean(): ChainedObject<boolean>;
>isBoolean : () => ChainedObject<boolean>
>ChainedObject : ChainedObject<T>

        isDate(): ChainedObject<boolean>;
>isDate : () => ChainedObject<boolean>
>ChainedObject : ChainedObject<T>

        isRegExp(): ChainedObject<boolean>;
>isRegExp : () => ChainedObject<boolean>
>ChainedObject : ChainedObject<T>

        isNaN(): ChainedObject<boolean>;
>isNaN : () => ChainedObject<boolean>
>ChainedObject : ChainedObject<T>

        isNull(): ChainedObject<boolean>;
>isNull : () => ChainedObject<boolean>
>ChainedObject : ChainedObject<T>

        isUndefined(): ChainedObject<boolean>;
>isUndefined : () => ChainedObject<boolean>
>ChainedObject : ChainedObject<T>

        value(): T;
>value : () => T
>T : T
    }

    export interface ChainedArray<T> extends ChainedObject<Array<T>> {
>ChainedArray : ChainedArray<T>
>T : T
>ChainedObject : ChainedObject<T>
>Array : T[]
>T : T

        each(iterator: IteratorCallback<T, void>, context?: any): ChainedObject<void>;
>each : (iterator: IteratorCallback<T, void>, context?: any) => ChainedObject<void>
>iterator : IteratorCallback<T, void>
>IteratorCallback : IteratorCallback<T, U>
>T : T
>context : any
>ChainedObject : ChainedObject<T>

        forEach(iterator: IteratorCallback<T, void>, context?: any): ChainedObject<void>;
>forEach : (iterator: IteratorCallback<T, void>, context?: any) => ChainedObject<void>
>iterator : IteratorCallback<T, void>
>IteratorCallback : IteratorCallback<T, U>
>T : T
>context : any
>ChainedObject : ChainedObject<T>

        map<U>(iterator: IteratorCallback<T, U>, context?: any): ChainedArray<U>;
>map : <U>(iterator: IteratorCallback<T, U>, context?: any) => ChainedArray<U>
>U : U
>iterator : IteratorCallback<T, U>
>IteratorCallback : IteratorCallback<T, U>
>T : T
>U : U
>context : any
>ChainedArray : ChainedArray<T>
>U : U

        collect<U>(iterator: IteratorCallback<T, U>, context?: any): ChainedArray<U>;
>collect : <U>(iterator: IteratorCallback<T, U>, context?: any) => ChainedArray<U>
>U : U
>iterator : IteratorCallback<T, U>
>IteratorCallback : IteratorCallback<T, U>
>T : T
>U : U
>context : any
>ChainedArray : ChainedArray<T>
>U : U

        reduce(iterator: ReducerCallback<T, T>, initialValue?: T, context?: any): ChainedObject<T>;
>reduce : { (iterator: ReducerCallback<T, T>, initialValue?: T, context?: any): ChainedObject<T>; <U>(iterator: ReducerCallback<T, U>, initialValue: U, context?: any): ChainedObject<U>; }
>iterator : ReducerCallback<T, T>
>ReducerCallback : ReducerCallback<T, U>
>T : T
>T : T
>initialValue : T
>T : T
>context : any
>ChainedObject : ChainedObject<T>
>T : T

        reduce<U>(iterator: ReducerCallback<T, U>, initialValue: U, context?: any): ChainedObject<U>;
>reduce : { (iterator: ReducerCallback<T, T>, initialValue?: T, context?: any): ChainedObject<T>; <U>(iterator: ReducerCallback<T, U>, initialValue: U, context?: any): ChainedObject<U>; }
>U : U
>iterator : ReducerCallback<T, U>
>ReducerCallback : ReducerCallback<T, U>
>T : T
>U : U
>initialValue : U
>U : U
>context : any
>ChainedObject : ChainedObject<T>
>U : U

        foldl(iterator: ReducerCallback<T, T>, initialValue?: T, context?: any): ChainedObject<T>;
>foldl : { (iterator: ReducerCallback<T, T>, initialValue?: T, context?: any): ChainedObject<T>; <U>(iterator: ReducerCallback<T, U>, initialValue: U, context?: any): ChainedObject<U>; }
>iterator : ReducerCallback<T, T>
>ReducerCallback : ReducerCallback<T, U>
>T : T
>T : T
>initialValue : T
>T : T
>context : any
>ChainedObject : ChainedObject<T>
>T : T

        foldl<U>(iterator: ReducerCallback<T, U>, initialValue: U, context?: any): ChainedObject<U>;
>foldl : { (iterator: ReducerCallback<T, T>, initialValue?: T, context?: any): ChainedObject<T>; <U>(iterator: ReducerCallback<T, U>, initialValue: U, context?: any): ChainedObject<U>; }
>U : U
>iterator : ReducerCallback<T, U>
>ReducerCallback : ReducerCallback<T, U>
>T : T
>U : U
>initialValue : U
>U : U
>context : any
>ChainedObject : ChainedObject<T>
>U : U

        inject(iterator: ReducerCallback<T, T>, initialValue?: T, context?: any): ChainedObject<T>;
>inject : { (iterator: ReducerCallback<T, T>, initialValue?: T, context?: any): ChainedObject<T>; <U>(iterator: ReducerCallback<T, U>, initialValue: U, context?: any): ChainedObject<U>; }
>iterator : ReducerCallback<T, T>
>ReducerCallback : ReducerCallback<T, U>
>T : T
>T : T
>initialValue : T
>T : T
>context : any
>ChainedObject : ChainedObject<T>
>T : T

        inject<U>(iterator: ReducerCallback<T, U>, initialValue: U, context?: any): ChainedObject<U>;
>inject : { (iterator: ReducerCallback<T, T>, initialValue?: T, context?: any): ChainedObject<T>; <U>(iterator: ReducerCallback<T, U>, initialValue: U, context?: any): ChainedObject<U>; }
>U : U
>iterator : ReducerCallback<T, U>
>ReducerCallback : ReducerCallback<T, U>
>T : T
>U : U
>initialValue : U
>U : U
>context : any
>ChainedObject : ChainedObject<T>
>U : U

        reduceRight(iterator: ReducerCallback<T, T>, initialValue?: T, context?: any): ChainedObject<T>;
>reduceRight : { (iterator: ReducerCallback<T, T>, initialValue?: T, context?: any): ChainedObject<T>; <U>(iterator: ReducerCallback<T, U>, initialValue: U, context?: any): ChainedObject<U>; }
>iterator : ReducerCallback<T, T>
>ReducerCallback : ReducerCallback<T, U>
>T : T
>T : T
>initialValue : T
>T : T
>context : any
>ChainedObject : ChainedObject<T>
>T : T

        reduceRight<U>(iterator: ReducerCallback<T, U>, initialValue: U, context?: any): ChainedObject<U>;
>reduceRight : { (iterator: ReducerCallback<T, T>, initialValue?: T, context?: any): ChainedObject<T>; <U>(iterator: ReducerCallback<T, U>, initialValue: U, context?: any): ChainedObject<U>; }
>U : U
>iterator : ReducerCallback<T, U>
>ReducerCallback : ReducerCallback<T, U>
>T : T
>U : U
>initialValue : U
>U : U
>context : any
>ChainedObject : ChainedObject<T>
>U : U

        foldr(iterator: ReducerCallback<T, T>, initialValue?: T, context?: any): ChainedObject<T>;
>foldr : { (iterator: ReducerCallback<T, T>, initialValue?: T, context?: any): ChainedObject<T>; <U>(iterator: ReducerCallback<T, U>, initialValue: U, context?: any): ChainedObject<U>; }
>iterator : ReducerCallback<T, T>
>ReducerCallback : ReducerCallback<T, U>
>T : T
>T : T
>initialValue : T
>T : T
>context : any
>ChainedObject : ChainedObject<T>
>T : T

        foldr<U>(iterator: ReducerCallback<T, U>, initialValue: U, context?: any): ChainedObject<U>;
>foldr : { (iterator: ReducerCallback<T, T>, initialValue?: T, context?: any): ChainedObject<T>; <U>(iterator: ReducerCallback<T, U>, initialValue: U, context?: any): ChainedObject<U>; }
>U : U
>iterator : ReducerCallback<T, U>
>ReducerCallback : ReducerCallback<T, U>
>T : T
>U : U
>initialValue : U
>U : U
>context : any
>ChainedObject : ChainedObject<T>
>U : U

        find(iterator: IteratorCallback<T, boolean>, context?: any): ChainedObject<T>;
>find : (iterator: IteratorCallback<T, boolean>, context?: any) => ChainedObject<T>
>iterator : IteratorCallback<T, boolean>
>IteratorCallback : IteratorCallback<T, U>
>T : T
>context : any
>ChainedObject : ChainedObject<T>
>T : T

        detect(iterator: IteratorCallback<T, boolean>, context?: any): ChainedObject<T>;
>detect : (iterator: IteratorCallback<T, boolean>, context?: any) => ChainedObject<T>
>iterator : IteratorCallback<T, boolean>
>IteratorCallback : IteratorCallback<T, U>
>T : T
>context : any
>ChainedObject : ChainedObject<T>
>T : T

        filter(iterator: IteratorCallback<T, boolean>, context?: any): ChainedArray<T>;
>filter : (iterator: IteratorCallback<T, boolean>, context?: any) => ChainedArray<T>
>iterator : IteratorCallback<T, boolean>
>IteratorCallback : IteratorCallback<T, U>
>T : T
>context : any
>ChainedArray : ChainedArray<T>
>T : T

        select(iterator: IteratorCallback<T, boolean>, context?: any): ChainedArray<T>;
>select : (iterator: IteratorCallback<T, boolean>, context?: any) => ChainedArray<T>
>iterator : IteratorCallback<T, boolean>
>IteratorCallback : IteratorCallback<T, U>
>T : T
>context : any
>ChainedArray : ChainedArray<T>
>T : T

        where(properties: Object): ChainedArray<T>;
>where : (properties: Object) => ChainedArray<T>
>properties : Object
>Object : Object
>ChainedArray : ChainedArray<T>
>T : T

        findWhere(properties: Object): ChainedObject<T>;
>findWhere : (properties: Object) => ChainedObject<T>
>properties : Object
>Object : Object
>ChainedObject : ChainedObject<T>
>T : T

        reject(iterator: IteratorCallback<T, boolean>, context?: any): ChainedArray<T>;
>reject : (iterator: IteratorCallback<T, boolean>, context?: any) => ChainedArray<T>
>iterator : IteratorCallback<T, boolean>
>IteratorCallback : IteratorCallback<T, U>
>T : T
>context : any
>ChainedArray : ChainedArray<T>
>T : T

        every(iterator?: IteratorCallback<T, boolean>, context?: any): ChainedObject<boolean>;
>every : (iterator?: IteratorCallback<T, boolean>, context?: any) => ChainedObject<boolean>
>iterator : IteratorCallback<T, boolean>
>IteratorCallback : IteratorCallback<T, U>
>T : T
>context : any
>ChainedObject : ChainedObject<T>

        all(iterator?: IteratorCallback<T, boolean>, context?: any): ChainedObject<boolean>;
>all : (iterator?: IteratorCallback<T, boolean>, context?: any) => ChainedObject<boolean>
>iterator : IteratorCallback<T, boolean>
>IteratorCallback : IteratorCallback<T, U>
>T : T
>context : any
>ChainedObject : ChainedObject<T>

        some(iterator?: IteratorCallback<T, boolean>, context?: any): ChainedObject<boolean>;
>some : (iterator?: IteratorCallback<T, boolean>, context?: any) => ChainedObject<boolean>
>iterator : IteratorCallback<T, boolean>
>IteratorCallback : IteratorCallback<T, U>
>T : T
>context : any
>ChainedObject : ChainedObject<T>

        any(iterator?: IteratorCallback<T, boolean>, context?: any): ChainedObject<boolean>;
>any : (iterator?: IteratorCallback<T, boolean>, context?: any) => ChainedObject<boolean>
>iterator : IteratorCallback<T, boolean>
>IteratorCallback : IteratorCallback<T, U>
>T : T
>context : any
>ChainedObject : ChainedObject<T>

        contains(value: T): ChainedObject<boolean>;
>contains : (value: T) => ChainedObject<boolean>
>value : T
>T : T
>ChainedObject : ChainedObject<T>

        include(value: T): ChainedObject<boolean>;
>include : (value: T) => ChainedObject<boolean>
>value : T
>T : T
>ChainedObject : ChainedObject<T>

        invoke(methodName: string, ...args: any[]): ChainedArray<any>;
>invoke : (methodName: string, ...args: any[]) => ChainedArray<any>
>methodName : string
>args : any[]
>ChainedArray : ChainedArray<T>

        pluck(propertyName: string): ChainedArray<any>;
>pluck : (propertyName: string) => ChainedArray<any>
>propertyName : string
>ChainedArray : ChainedArray<T>

        max(iterator?: IteratorCallback<T, any>, context?: any): ChainedObject<T>;
>max : (iterator?: IteratorCallback<T, any>, context?: any) => ChainedObject<T>
>iterator : IteratorCallback<T, any>
>IteratorCallback : IteratorCallback<T, U>
>T : T
>context : any
>ChainedObject : ChainedObject<T>
>T : T

        min(iterator?: IteratorCallback<T, any>, context?: any): ChainedObject<T>;
>min : (iterator?: IteratorCallback<T, any>, context?: any) => ChainedObject<T>
>iterator : IteratorCallback<T, any>
>IteratorCallback : IteratorCallback<T, U>
>T : T
>context : any
>ChainedObject : ChainedObject<T>
>T : T

        sortBy(iterator: IteratorCallback<T, any>, context?: any): ChainedArray<T>;
>sortBy : { (iterator: IteratorCallback<T, any>, context?: any): ChainedArray<T>; (propertyName: string): ChainedArray<T>; }
>iterator : IteratorCallback<T, any>
>IteratorCallback : IteratorCallback<T, U>
>T : T
>context : any
>ChainedArray : ChainedArray<T>
>T : T

        sortBy(propertyName: string): ChainedArray<T>;
>sortBy : { (iterator: IteratorCallback<T, any>, context?: any): ChainedArray<T>; (propertyName: string): ChainedArray<T>; }
>propertyName : string
>ChainedArray : ChainedArray<T>
>T : T

        // Should return ChainedDictionary<T[]>, but expansive recursion not allowed
        groupBy(iterator?: IteratorCallback<T, any>, context?: any): ChainedDictionary<any[]>;
>groupBy : { (iterator?: IteratorCallback<T, any>, context?: any): ChainedDictionary<any[]>; (propertyName: string): ChainedDictionary<any[]>; }
>iterator : IteratorCallback<T, any>
>IteratorCallback : IteratorCallback<T, U>
>T : T
>context : any
>ChainedDictionary : ChainedDictionary<T>

        groupBy(propertyName: string): ChainedDictionary<any[]>;
>groupBy : { (iterator?: IteratorCallback<T, any>, context?: any): ChainedDictionary<any[]>; (propertyName: string): ChainedDictionary<any[]>; }
>propertyName : string
>ChainedDictionary : ChainedDictionary<T>

        countBy(iterator?: IteratorCallback<T, any>, context?: any): ChainedDictionary<number>;
>countBy : { (iterator?: IteratorCallback<T, any>, context?: any): ChainedDictionary<number>; (propertyName: string): ChainedDictionary<number>; }
>iterator : IteratorCallback<T, any>
>IteratorCallback : IteratorCallback<T, U>
>T : T
>context : any
>ChainedDictionary : ChainedDictionary<T>

        countBy(propertyName: string): ChainedDictionary<number>;
>countBy : { (iterator?: IteratorCallback<T, any>, context?: any): ChainedDictionary<number>; (propertyName: string): ChainedDictionary<number>; }
>propertyName : string
>ChainedDictionary : ChainedDictionary<T>

        shuffle(): ChainedArray<T>;
>shuffle : () => ChainedArray<T>
>ChainedArray : ChainedArray<T>
>T : T

        toArray(): ChainedArray<T>;
>toArray : () => ChainedArray<T>
>ChainedArray : ChainedArray<T>
>T : T

        size(): ChainedObject<number>;
>size : () => ChainedObject<number>
>ChainedObject : ChainedObject<T>

        first(): ChainedObject<T>;
>first : { (): ChainedObject<T>; (count: number): ChainedArray<T>; }
>ChainedObject : ChainedObject<T>
>T : T

        first(count: number): ChainedArray<T>;
>first : { (): ChainedObject<T>; (count: number): ChainedArray<T>; }
>count : number
>ChainedArray : ChainedArray<T>
>T : T

        head(): ChainedObject<T>;
>head : { (): ChainedObject<T>; (count: number): ChainedArray<T>; }
>ChainedObject : ChainedObject<T>
>T : T

        head(count: number): ChainedArray<T>;
>head : { (): ChainedObject<T>; (count: number): ChainedArray<T>; }
>count : number
>ChainedArray : ChainedArray<T>
>T : T

        take(): ChainedObject<T>;
>take : { (): ChainedObject<T>; (count: number): ChainedArray<T>; }
>ChainedObject : ChainedObject<T>
>T : T

        take(count: number): ChainedArray<T>;
>take : { (): ChainedObject<T>; (count: number): ChainedArray<T>; }
>count : number
>ChainedArray : ChainedArray<T>
>T : T

        initial(): ChainedObject<T>;
>initial : { (): ChainedObject<T>; (count: number): ChainedArray<T>; }
>ChainedObject : ChainedObject<T>
>T : T

        initial(count: number): ChainedArray<T>;
>initial : { (): ChainedObject<T>; (count: number): ChainedArray<T>; }
>count : number
>ChainedArray : ChainedArray<T>
>T : T

        last(): ChainedObject<T>;
>last : { (): ChainedObject<T>; (count: number): ChainedArray<T>; }
>ChainedObject : ChainedObject<T>
>T : T

        last(count: number): ChainedArray<T>;
>last : { (): ChainedObject<T>; (count: number): ChainedArray<T>; }
>count : number
>ChainedArray : ChainedArray<T>
>T : T

        rest(index?: number): ChainedArray<T>;
>rest : (index?: number) => ChainedArray<T>
>index : number
>ChainedArray : ChainedArray<T>
>T : T

        compact(): ChainedArray<T>;
>compact : () => ChainedArray<T>
>ChainedArray : ChainedArray<T>
>T : T

        flatten<U>(shallow?: boolean): ChainedArray<U>;
>flatten : <U>(shallow?: boolean) => ChainedArray<U>
>U : U
>shallow : boolean
>ChainedArray : ChainedArray<T>
>U : U

        without(...values: T[]): ChainedArray<T>;
>without : (...values: T[]) => ChainedArray<T>
>values : T[]
>T : T
>ChainedArray : ChainedArray<T>
>T : T

        union(...arrays: T[][]): ChainedArray<T>;
>union : (...arrays: T[][]) => ChainedArray<T>
>arrays : T[][]
>T : T
>ChainedArray : ChainedArray<T>
>T : T

        intersection(...arrays: T[][]): ChainedArray<T>;
>intersection : (...arrays: T[][]) => ChainedArray<T>
>arrays : T[][]
>T : T
>ChainedArray : ChainedArray<T>
>T : T

        difference(...others: T[][]): ChainedArray<T>;
>difference : (...others: T[][]) => ChainedArray<T>
>others : T[][]
>T : T
>ChainedArray : ChainedArray<T>
>T : T

        uniq(isSorted?: boolean): ChainedArray<T>;
>uniq : { (isSorted?: boolean): ChainedArray<T>; <U>(isSorted: boolean, iterator: IteratorCallback<T, U>, context?: any): ChainedArray<U>; }
>isSorted : boolean
>ChainedArray : ChainedArray<T>
>T : T

        uniq<U>(isSorted: boolean, iterator: IteratorCallback<T, U>, context?: any): ChainedArray<U>;
>uniq : { (isSorted?: boolean): ChainedArray<T>; <U>(isSorted: boolean, iterator: IteratorCallback<T, U>, context?: any): ChainedArray<U>; }
>U : U
>isSorted : boolean
>iterator : IteratorCallback<T, U>
>IteratorCallback : IteratorCallback<T, U>
>T : T
>U : U
>context : any
>ChainedArray : ChainedArray<T>
>U : U

        unique(isSorted?: boolean): ChainedArray<T>;
>unique : { (isSorted?: boolean): ChainedArray<T>; <U>(isSorted: boolean, iterator: IteratorCallback<T, U>, context?: any): ChainedArray<U>; }
>isSorted : boolean
>ChainedArray : ChainedArray<T>
>T : T

        unique<U>(isSorted: boolean, iterator: IteratorCallback<T, U>, context?: any): ChainedArray<U>;
>unique : { (isSorted?: boolean): ChainedArray<T>; <U>(isSorted: boolean, iterator: IteratorCallback<T, U>, context?: any): ChainedArray<U>; }
>U : U
>isSorted : boolean
>iterator : IteratorCallback<T, U>
>IteratorCallback : IteratorCallback<T, U>
>T : T
>U : U
>context : any
>ChainedArray : ChainedArray<T>
>U : U

        zip(...arrays: any[][]): ChainedArray<any[]>;
>zip : (...arrays: any[][]) => ChainedArray<any[]>
>arrays : any[][]
>ChainedArray : ChainedArray<T>

        object(): ChainedObject<any>;
>object : { (): ChainedObject<any>; (values: any[]): ChainedObject<any>; }
>ChainedObject : ChainedObject<T>

        object(values: any[]): ChainedObject<any>;
>object : { (): ChainedObject<any>; (values: any[]): ChainedObject<any>; }
>values : any[]
>ChainedObject : ChainedObject<T>

        indexOf(value: T, isSorted?: boolean): ChainedObject<number>;
>indexOf : (value: T, isSorted?: boolean) => ChainedObject<number>
>value : T
>T : T
>isSorted : boolean
>ChainedObject : ChainedObject<T>

        lastIndexOf(value: T, fromIndex?: number): ChainedObject<number>;
>lastIndexOf : (value: T, fromIndex?: number) => ChainedObject<number>
>value : T
>T : T
>fromIndex : number
>ChainedObject : ChainedObject<T>

        sortedIndex(obj: T, propertyName: string): ChainedObject<number>;
>sortedIndex : { (obj: T, propertyName: string): ChainedObject<number>; (obj: T, iterator?: IteratorCallback<T, any>, context?: any): ChainedObject<number>; }
>obj : T
>T : T
>propertyName : string
>ChainedObject : ChainedObject<T>

        sortedIndex(obj: T, iterator?: IteratorCallback<T, any>, context?: any): ChainedObject<number>;
>sortedIndex : { (obj: T, propertyName: string): ChainedObject<number>; (obj: T, iterator?: IteratorCallback<T, any>, context?: any): ChainedObject<number>; }
>obj : T
>T : T
>iterator : IteratorCallback<T, any>
>IteratorCallback : IteratorCallback<T, U>
>T : T
>context : any
>ChainedObject : ChainedObject<T>

        // Methods from Array
        concat(...items: T[]): ChainedArray<T>;
>concat : (...items: T[]) => ChainedArray<T>
>items : T[]
>T : T
>ChainedArray : ChainedArray<T>
>T : T

        join(separator?: string): ChainedObject<string>;
>join : (separator?: string) => ChainedObject<string>
>separator : string
>ChainedObject : ChainedObject<T>

        pop(): ChainedObject<T>;
>pop : () => ChainedObject<T>
>ChainedObject : ChainedObject<T>
>T : T

        push(...items: T[]): ChainedObject<number>;
>push : (...items: T[]) => ChainedObject<number>
>items : T[]
>T : T
>ChainedObject : ChainedObject<T>

        reverse(): ChainedArray<T>;
>reverse : () => ChainedArray<T>
>ChainedArray : ChainedArray<T>
>T : T

        shift(): ChainedObject<T>;
>shift : () => ChainedObject<T>
>ChainedObject : ChainedObject<T>
>T : T

        slice(start: number, end?: number): ChainedArray<T>;
>slice : (start: number, end?: number) => ChainedArray<T>
>start : number
>end : number
>ChainedArray : ChainedArray<T>
>T : T

        sort(compareFn?: (a: T, b: T) => number): ChainedArray<T>;
>sort : (compareFn?: (a: T, b: T) => number) => ChainedArray<T>
>compareFn : (a: T, b: T) => number
>a : T
>T : T
>b : T
>T : T
>ChainedArray : ChainedArray<T>
>T : T

        splice(start: number): ChainedArray<T>;
>splice : { (start: number): ChainedArray<T>; (start: number, deleteCount: number, ...items: T[]): ChainedArray<T>; }
>start : number
>ChainedArray : ChainedArray<T>
>T : T

        splice(start: number, deleteCount: number, ...items: T[]): ChainedArray<T>;
>splice : { (start: number): ChainedArray<T>; (start: number, deleteCount: number, ...items: T[]): ChainedArray<T>; }
>start : number
>deleteCount : number
>items : T[]
>T : T
>ChainedArray : ChainedArray<T>
>T : T

        unshift(...items: T[]): ChainedObject<number>;
>unshift : (...items: T[]) => ChainedObject<number>
>items : T[]
>T : T
>ChainedObject : ChainedObject<T>

        // Methods from ChainedObject with promoted return types
        extend(...sources: any[]): ChainedArray<T>;
>extend : (...sources: any[]) => ChainedArray<T>
>sources : any[]
>ChainedArray : ChainedArray<T>
>T : T

        pick(...keys: string[]): ChainedArray<T>;
>pick : (...keys: string[]) => ChainedArray<T>
>keys : string[]
>ChainedArray : ChainedArray<T>
>T : T

        omit(...keys: string[]): ChainedArray<T>;
>omit : (...keys: string[]) => ChainedArray<T>
>keys : string[]
>ChainedArray : ChainedArray<T>
>T : T

        defaults(...defaults: any[]): ChainedArray<T>;
>defaults : (...defaults: any[]) => ChainedArray<T>
>defaults : any[]
>ChainedArray : ChainedArray<T>
>T : T

        clone(): ChainedArray<T>;
>clone : () => ChainedArray<T>
>ChainedArray : ChainedArray<T>
>T : T

        tap(interceptor: (object: T[]) => void): ChainedArray<T>;
>tap : (interceptor: (object: T[]) => void) => ChainedArray<T>
>interceptor : (object: T[]) => void
>object : T[]
>T : T
>ChainedArray : ChainedArray<T>
>T : T
    }

    export interface ChainedDictionary<T> extends ChainedObject<Dictionary<T>> {
>ChainedDictionary : ChainedDictionary<T>
>T : T
>ChainedObject : ChainedObject<T>
>Dictionary : Dictionary<T>
>T : T

        each(iterator: IteratorCallback<T, void>, context?: any): ChainedObject<void>;
>each : (iterator: IteratorCallback<T, void>, context?: any) => ChainedObject<void>
>iterator : IteratorCallback<T, void>
>IteratorCallback : IteratorCallback<T, U>
>T : T
>context : any
>ChainedObject : ChainedObject<T>

        forEach(iterator: IteratorCallback<T, void>, context?: any): ChainedObject<void>;
>forEach : (iterator: IteratorCallback<T, void>, context?: any) => ChainedObject<void>
>iterator : IteratorCallback<T, void>
>IteratorCallback : IteratorCallback<T, U>
>T : T
>context : any
>ChainedObject : ChainedObject<T>

        map<U>(iterator: IteratorCallback<T, U>, context?: any): ChainedArray<U>;
>map : <U>(iterator: IteratorCallback<T, U>, context?: any) => ChainedArray<U>
>U : U
>iterator : IteratorCallback<T, U>
>IteratorCallback : IteratorCallback<T, U>
>T : T
>U : U
>context : any
>ChainedArray : ChainedArray<T>
>U : U

        collect<U>(iterator: IteratorCallback<T, U>, context?: any): ChainedArray<U>;
>collect : <U>(iterator: IteratorCallback<T, U>, context?: any) => ChainedArray<U>
>U : U
>iterator : IteratorCallback<T, U>
>IteratorCallback : IteratorCallback<T, U>
>T : T
>U : U
>context : any
>ChainedArray : ChainedArray<T>
>U : U

        reduce(iterator: ReducerCallback<T, T>, initialValue?: T, context?: any): ChainedObject<T>;
>reduce : { (iterator: ReducerCallback<T, T>, initialValue?: T, context?: any): ChainedObject<T>; <U>(iterator: ReducerCallback<T, U>, initialValue: U, context?: any): ChainedObject<U>; }
>iterator : ReducerCallback<T, T>
>ReducerCallback : ReducerCallback<T, U>
>T : T
>T : T
>initialValue : T
>T : T
>context : any
>ChainedObject : ChainedObject<T>
>T : T

        reduce<U>(iterator: ReducerCallback<T, U>, initialValue: U, context?: any): ChainedObject<U>;
>reduce : { (iterator: ReducerCallback<T, T>, initialValue?: T, context?: any): ChainedObject<T>; <U>(iterator: ReducerCallback<T, U>, initialValue: U, context?: any): ChainedObject<U>; }
>U : U
>iterator : ReducerCallback<T, U>
>ReducerCallback : ReducerCallback<T, U>
>T : T
>U : U
>initialValue : U
>U : U
>context : any
>ChainedObject : ChainedObject<T>
>U : U

        foldl(iterator: ReducerCallback<T, T>, initialValue?: T, context?: any): ChainedObject<T>;
>foldl : { (iterator: ReducerCallback<T, T>, initialValue?: T, context?: any): ChainedObject<T>; <U>(iterator: ReducerCallback<T, U>, initialValue: U, context?: any): ChainedObject<U>; }
>iterator : ReducerCallback<T, T>
>ReducerCallback : ReducerCallback<T, U>
>T : T
>T : T
>initialValue : T
>T : T
>context : any
>ChainedObject : ChainedObject<T>
>T : T

        foldl<U>(iterator: ReducerCallback<T, U>, initialValue: U, context?: any): ChainedObject<U>;
>foldl : { (iterator: ReducerCallback<T, T>, initialValue?: T, context?: any): ChainedObject<T>; <U>(iterator: ReducerCallback<T, U>, initialValue: U, context?: any): ChainedObject<U>; }
>U : U
>iterator : ReducerCallback<T, U>
>ReducerCallback : ReducerCallback<T, U>
>T : T
>U : U
>initialValue : U
>U : U
>context : any
>ChainedObject : ChainedObject<T>
>U : U

        inject(iterator: ReducerCallback<T, T>, initialValue?: T, context?: any): ChainedObject<T>;
>inject : { (iterator: ReducerCallback<T, T>, initialValue?: T, context?: any): ChainedObject<T>; <U>(iterator: ReducerCallback<T, U>, initialValue: U, context?: any): ChainedObject<U>; }
>iterator : ReducerCallback<T, T>
>ReducerCallback : ReducerCallback<T, U>
>T : T
>T : T
>initialValue : T
>T : T
>context : any
>ChainedObject : ChainedObject<T>
>T : T

        inject<U>(iterator: ReducerCallback<T, U>, initialValue: U, context?: any): ChainedObject<U>;
>inject : { (iterator: ReducerCallback<T, T>, initialValue?: T, context?: any): ChainedObject<T>; <U>(iterator: ReducerCallback<T, U>, initialValue: U, context?: any): ChainedObject<U>; }
>U : U
>iterator : ReducerCallback<T, U>
>ReducerCallback : ReducerCallback<T, U>
>T : T
>U : U
>initialValue : U
>U : U
>context : any
>ChainedObject : ChainedObject<T>
>U : U

        reduceRight(iterator: ReducerCallback<T, T>, initialValue?: T, context?: any): ChainedObject<T>;
>reduceRight : { (iterator: ReducerCallback<T, T>, initialValue?: T, context?: any): ChainedObject<T>; <U>(iterator: ReducerCallback<T, U>, initialValue: U, context?: any): ChainedObject<U>; }
>iterator : ReducerCallback<T, T>
>ReducerCallback : ReducerCallback<T, U>
>T : T
>T : T
>initialValue : T
>T : T
>context : any
>ChainedObject : ChainedObject<T>
>T : T

        reduceRight<U>(iterator: ReducerCallback<T, U>, initialValue: U, context?: any): ChainedObject<U>;
>reduceRight : { (iterator: ReducerCallback<T, T>, initialValue?: T, context?: any): ChainedObject<T>; <U>(iterator: ReducerCallback<T, U>, initialValue: U, context?: any): ChainedObject<U>; }
>U : U
>iterator : ReducerCallback<T, U>
>ReducerCallback : ReducerCallback<T, U>
>T : T
>U : U
>initialValue : U
>U : U
>context : any
>ChainedObject : ChainedObject<T>
>U : U

        foldr(iterator: ReducerCallback<T, T>, initialValue?: T, context?: any): ChainedObject<T>;
>foldr : { (iterator: ReducerCallback<T, T>, initialValue?: T, context?: any): ChainedObject<T>; <U>(iterator: ReducerCallback<T, U>, initialValue: U, context?: any): ChainedObject<U>; }
>iterator : ReducerCallback<T, T>
>ReducerCallback : ReducerCallback<T, U>
>T : T
>T : T
>initialValue : T
>T : T
>context : any
>ChainedObject : ChainedObject<T>
>T : T

        foldr<U>(iterator: ReducerCallback<T, U>, initialValue: U, context?: any): ChainedObject<U>;
>foldr : { (iterator: ReducerCallback<T, T>, initialValue?: T, context?: any): ChainedObject<T>; <U>(iterator: ReducerCallback<T, U>, initialValue: U, context?: any): ChainedObject<U>; }
>U : U
>iterator : ReducerCallback<T, U>
>ReducerCallback : ReducerCallback<T, U>
>T : T
>U : U
>initialValue : U
>U : U
>context : any
>ChainedObject : ChainedObject<T>
>U : U

        find(iterator: IteratorCallback<T, boolean>, context?: any): ChainedObject<T>;
>find : (iterator: IteratorCallback<T, boolean>, context?: any) => ChainedObject<T>
>iterator : IteratorCallback<T, boolean>
>IteratorCallback : IteratorCallback<T, U>
>T : T
>context : any
>ChainedObject : ChainedObject<T>
>T : T

        detect(iterator: IteratorCallback<T, boolean>, context?: any): ChainedObject<T>;
>detect : (iterator: IteratorCallback<T, boolean>, context?: any) => ChainedObject<T>
>iterator : IteratorCallback<T, boolean>
>IteratorCallback : IteratorCallback<T, U>
>T : T
>context : any
>ChainedObject : ChainedObject<T>
>T : T

        filter(iterator: IteratorCallback<T, boolean>, context?: any): ChainedArray<T>;
>filter : (iterator: IteratorCallback<T, boolean>, context?: any) => ChainedArray<T>
>iterator : IteratorCallback<T, boolean>
>IteratorCallback : IteratorCallback<T, U>
>T : T
>context : any
>ChainedArray : ChainedArray<T>
>T : T

        select(iterator: IteratorCallback<T, boolean>, context?: any): ChainedArray<T>;
>select : (iterator: IteratorCallback<T, boolean>, context?: any) => ChainedArray<T>
>iterator : IteratorCallback<T, boolean>
>IteratorCallback : IteratorCallback<T, U>
>T : T
>context : any
>ChainedArray : ChainedArray<T>
>T : T

        where(properties: Object): ChainedArray<T>;
>where : (properties: Object) => ChainedArray<T>
>properties : Object
>Object : Object
>ChainedArray : ChainedArray<T>
>T : T

        findWhere(properties: Object): ChainedObject<T>;
>findWhere : (properties: Object) => ChainedObject<T>
>properties : Object
>Object : Object
>ChainedObject : ChainedObject<T>
>T : T

        reject(iterator: IteratorCallback<T, boolean>, context?: any): ChainedArray<T>;
>reject : (iterator: IteratorCallback<T, boolean>, context?: any) => ChainedArray<T>
>iterator : IteratorCallback<T, boolean>
>IteratorCallback : IteratorCallback<T, U>
>T : T
>context : any
>ChainedArray : ChainedArray<T>
>T : T

        every(iterator?: IteratorCallback<T, boolean>, context?: any): ChainedObject<boolean>;
>every : (iterator?: IteratorCallback<T, boolean>, context?: any) => ChainedObject<boolean>
>iterator : IteratorCallback<T, boolean>
>IteratorCallback : IteratorCallback<T, U>
>T : T
>context : any
>ChainedObject : ChainedObject<T>

        all(iterator?: IteratorCallback<T, boolean>, context?: any): ChainedObject<boolean>;
>all : (iterator?: IteratorCallback<T, boolean>, context?: any) => ChainedObject<boolean>
>iterator : IteratorCallback<T, boolean>
>IteratorCallback : IteratorCallback<T, U>
>T : T
>context : any
>ChainedObject : ChainedObject<T>

        some(iterator?: IteratorCallback<T, boolean>, context?: any): ChainedObject<boolean>;
>some : (iterator?: IteratorCallback<T, boolean>, context?: any) => ChainedObject<boolean>
>iterator : IteratorCallback<T, boolean>
>IteratorCallback : IteratorCallback<T, U>
>T : T
>context : any
>ChainedObject : ChainedObject<T>

        any(iterator?: IteratorCallback<T, boolean>, context?: any): ChainedObject<boolean>;
>any : (iterator?: IteratorCallback<T, boolean>, context?: any) => ChainedObject<boolean>
>iterator : IteratorCallback<T, boolean>
>IteratorCallback : IteratorCallback<T, U>
>T : T
>context : any
>ChainedObject : ChainedObject<T>

        contains(value: T): ChainedObject<boolean>;
>contains : (value: T) => ChainedObject<boolean>
>value : T
>T : T
>ChainedObject : ChainedObject<T>

        include(value: T): ChainedObject<boolean>;
>include : (value: T) => ChainedObject<boolean>
>value : T
>T : T
>ChainedObject : ChainedObject<T>

        invoke(methodName: string, ...args: any[]): ChainedArray<any>;
>invoke : (methodName: string, ...args: any[]) => ChainedArray<any>
>methodName : string
>args : any[]
>ChainedArray : ChainedArray<T>

        pluck(propertyName: string): ChainedArray<any>;
>pluck : (propertyName: string) => ChainedArray<any>
>propertyName : string
>ChainedArray : ChainedArray<T>

        max(iterator?: IteratorCallback<T, any>, context?: any): ChainedObject<T>;
>max : (iterator?: IteratorCallback<T, any>, context?: any) => ChainedObject<T>
>iterator : IteratorCallback<T, any>
>IteratorCallback : IteratorCallback<T, U>
>T : T
>context : any
>ChainedObject : ChainedObject<T>
>T : T

        min(iterator?: IteratorCallback<T, any>, context?: any): ChainedObject<T>;
>min : (iterator?: IteratorCallback<T, any>, context?: any) => ChainedObject<T>
>iterator : IteratorCallback<T, any>
>IteratorCallback : IteratorCallback<T, U>
>T : T
>context : any
>ChainedObject : ChainedObject<T>
>T : T

        sortBy(iterator: IteratorCallback<T, any>, context?: any): ChainedArray<T>;
>sortBy : { (iterator: IteratorCallback<T, any>, context?: any): ChainedArray<T>; (propertyName: string): ChainedArray<T>; }
>iterator : IteratorCallback<T, any>
>IteratorCallback : IteratorCallback<T, U>
>T : T
>context : any
>ChainedArray : ChainedArray<T>
>T : T

        sortBy(propertyName: string): ChainedArray<T>;
>sortBy : { (iterator: IteratorCallback<T, any>, context?: any): ChainedArray<T>; (propertyName: string): ChainedArray<T>; }
>propertyName : string
>ChainedArray : ChainedArray<T>
>T : T

        // Should return ChainedDictionary<T[]>, but expansive recursion not allowed
        groupBy(iterator?: IteratorCallback<T, any>, context?: any): ChainedDictionary<any[]>;
>groupBy : { (iterator?: IteratorCallback<T, any>, context?: any): ChainedDictionary<any[]>; (propertyName: string): ChainedDictionary<any[]>; }
>iterator : IteratorCallback<T, any>
>IteratorCallback : IteratorCallback<T, U>
>T : T
>context : any
>ChainedDictionary : ChainedDictionary<T>

        groupBy(propertyName: string): ChainedDictionary<any[]>;
>groupBy : { (iterator?: IteratorCallback<T, any>, context?: any): ChainedDictionary<any[]>; (propertyName: string): ChainedDictionary<any[]>; }
>propertyName : string
>ChainedDictionary : ChainedDictionary<T>

        countBy(iterator?: IteratorCallback<T, any>, context?: any): ChainedDictionary<number>;
>countBy : { (iterator?: IteratorCallback<T, any>, context?: any): ChainedDictionary<number>; (propertyName: string): ChainedDictionary<number>; }
>iterator : IteratorCallback<T, any>
>IteratorCallback : IteratorCallback<T, U>
>T : T
>context : any
>ChainedDictionary : ChainedDictionary<T>

        countBy(propertyName: string): ChainedDictionary<number>;
>countBy : { (iterator?: IteratorCallback<T, any>, context?: any): ChainedDictionary<number>; (propertyName: string): ChainedDictionary<number>; }
>propertyName : string
>ChainedDictionary : ChainedDictionary<T>

        shuffle(): ChainedArray<T>;
>shuffle : () => ChainedArray<T>
>ChainedArray : ChainedArray<T>
>T : T

        toArray(): ChainedArray<T>;
>toArray : () => ChainedArray<T>
>ChainedArray : ChainedArray<T>
>T : T

        size(): ChainedObject<number>;
>size : () => ChainedObject<number>
>ChainedObject : ChainedObject<T>

        // Methods from ChainedObject with promoted return types
        extend(...sources: any[]): ChainedDictionary<T>;
>extend : (...sources: any[]) => ChainedDictionary<T>
>sources : any[]
>ChainedDictionary : ChainedDictionary<T>
>T : T

        pick(...keys: string[]): ChainedDictionary<T>;
>pick : (...keys: string[]) => ChainedDictionary<T>
>keys : string[]
>ChainedDictionary : ChainedDictionary<T>
>T : T

        omit(...keys: string[]): ChainedDictionary<T>;
>omit : (...keys: string[]) => ChainedDictionary<T>
>keys : string[]
>ChainedDictionary : ChainedDictionary<T>
>T : T

        defaults(...defaults: any[]): ChainedDictionary<T>;
>defaults : (...defaults: any[]) => ChainedDictionary<T>
>defaults : any[]
>ChainedDictionary : ChainedDictionary<T>
>T : T

        clone(): ChainedDictionary<T>;
>clone : () => ChainedDictionary<T>
>ChainedDictionary : ChainedDictionary<T>
>T : T

        tap(interceptor: (object: Dictionary<T>) => void): ChainedDictionary<T>;
>tap : (interceptor: (object: Dictionary<T>) => void) => ChainedDictionary<T>
>interceptor : (object: Dictionary<T>) => void
>object : Dictionary<T>
>Dictionary : Dictionary<T>
>T : T
>ChainedDictionary : ChainedDictionary<T>
>T : T
    }

    export interface TemplateSettings {
>TemplateSettings : TemplateSettings

        evaluate?: RegExp;
>evaluate : RegExp
>RegExp : RegExp

        interpolate?: RegExp;
>interpolate : RegExp
>RegExp : RegExp

        escape?: RegExp;
>escape : RegExp
>RegExp : RegExp

        variable?: string;
>variable : string
    }

    export interface Static {
>Static : Static

        <T>(list: T[]): WrappedArray<T>;
>T : T
>list : T[]
>T : T
>WrappedArray : WrappedArray<T>
>T : T

        <T>(list: Dictionary<T>): WrappedDictionary<T>;
>T : T
>list : Dictionary<T>
>Dictionary : Dictionary<T>
>T : T
>WrappedDictionary : WrappedDictionary<T>
>T : T

        <T extends Function>(func: T): WrappedFunction<T>;
>T : T
>Function : Function
>func : T
>T : T
>WrappedFunction : WrappedFunction<T>
>T : T

        <T>(obj: T): WrappedObject<T>;
>T : T
>obj : T
>T : T
>WrappedObject : WrappedObject<T>
>T : T

        chain<T>(list: T[]): ChainedArray<T>;
>chain : { <T>(list: T[]): ChainedArray<T>; <T>(list: Dictionary<T>): ChainedDictionary<T>; <T>(obj: T): ChainedObject<T>; }
>T : T
>list : T[]
>T : T
>ChainedArray : ChainedArray<T>
>T : T

        chain<T>(list: Dictionary<T>): ChainedDictionary<T>;
>chain : { <T>(list: T[]): ChainedArray<T>; <T>(list: Dictionary<T>): ChainedDictionary<T>; <T>(obj: T): ChainedObject<T>; }
>T : T
>list : Dictionary<T>
>Dictionary : Dictionary<T>
>T : T
>ChainedDictionary : ChainedDictionary<T>
>T : T

        chain<T>(obj: T): ChainedObject<T>;
>chain : { <T>(list: T[]): ChainedArray<T>; <T>(list: Dictionary<T>): ChainedDictionary<T>; <T>(obj: T): ChainedObject<T>; }
>T : T
>obj : T
>T : T
>ChainedObject : ChainedObject<T>
>T : T

        each<T>(list: T[], iterator: IteratorCallback<T, void>, context?: any): void;
>each : { <T>(list: T[], iterator: IteratorCallback<T, void>, context?: any): void; <T>(list: Dictionary<T>, iterator: IteratorCallback<T, void>, context?: any): void; }
>T : T
>list : T[]
>T : T
>iterator : IteratorCallback<T, void>
>IteratorCallback : IteratorCallback<T, U>
>T : T
>context : any

        each<T>(list: Dictionary<T>, iterator: IteratorCallback<T, void>, context?: any): void;
>each : { <T>(list: T[], iterator: IteratorCallback<T, void>, context?: any): void; <T>(list: Dictionary<T>, iterator: IteratorCallback<T, void>, context?: any): void; }
>T : T
>list : Dictionary<T>
>Dictionary : Dictionary<T>
>T : T
>iterator : IteratorCallback<T, void>
>IteratorCallback : IteratorCallback<T, U>
>T : T
>context : any

        forEach<T>(list: T[], iterator: IteratorCallback<T, void>, context?: any): void;
>forEach : { <T>(list: T[], iterator: IteratorCallback<T, void>, context?: any): void; <T>(list: Dictionary<T>, iterator: IteratorCallback<T, void>, context?: any): void; }
>T : T
>list : T[]
>T : T
>iterator : IteratorCallback<T, void>
>IteratorCallback : IteratorCallback<T, U>
>T : T
>context : any

        forEach<T>(list: Dictionary<T>, iterator: IteratorCallback<T, void>, context?: any): void;
>forEach : { <T>(list: T[], iterator: IteratorCallback<T, void>, context?: any): void; <T>(list: Dictionary<T>, iterator: IteratorCallback<T, void>, context?: any): void; }
>T : T
>list : Dictionary<T>
>Dictionary : Dictionary<T>
>T : T
>iterator : IteratorCallback<T, void>
>IteratorCallback : IteratorCallback<T, U>
>T : T
>context : any

        map<T, U>(list: T[], iterator: IteratorCallback<T, U>, context?: any): U[];
>map : { <T, U>(list: T[], iterator: IteratorCallback<T, U>, context?: any): U[]; <T, U>(list: Dictionary<T>, iterator: IteratorCallback<T, U>, context?: any): U[]; }
>T : T
>U : U
>list : T[]
>T : T
>iterator : IteratorCallback<T, U>
>IteratorCallback : IteratorCallback<T, U>
>T : T
>U : U
>context : any
>U : U

        map<T, U>(list: Dictionary<T>, iterator: IteratorCallback<T, U>, context?: any): U[];
>map : { <T, U>(list: T[], iterator: IteratorCallback<T, U>, context?: any): U[]; <T, U>(list: Dictionary<T>, iterator: IteratorCallback<T, U>, context?: any): U[]; }
>T : T
>U : U
>list : Dictionary<T>
>Dictionary : Dictionary<T>
>T : T
>iterator : IteratorCallback<T, U>
>IteratorCallback : IteratorCallback<T, U>
>T : T
>U : U
>context : any
>U : U

        collect<T, U>(list: T[], iterator: IteratorCallback<T, U>, context?: any): U[];
>collect : { <T, U>(list: T[], iterator: IteratorCallback<T, U>, context?: any): U[]; <T, U>(list: Dictionary<T>, iterator: IteratorCallback<T, U>, context?: any): U[]; }
>T : T
>U : U
>list : T[]
>T : T
>iterator : IteratorCallback<T, U>
>IteratorCallback : IteratorCallback<T, U>
>T : T
>U : U
>context : any
>U : U

        collect<T, U>(list: Dictionary<T>, iterator: IteratorCallback<T, U>, context?: any): U[];
>collect : { <T, U>(list: T[], iterator: IteratorCallback<T, U>, context?: any): U[]; <T, U>(list: Dictionary<T>, iterator: IteratorCallback<T, U>, context?: any): U[]; }
>T : T
>U : U
>list : Dictionary<T>
>Dictionary : Dictionary<T>
>T : T
>iterator : IteratorCallback<T, U>
>IteratorCallback : IteratorCallback<T, U>
>T : T
>U : U
>context : any
>U : U

        reduce<T>(list: T[], iterator: ReducerCallback<T, T>, initialValue?: T, context?: any): T;
>reduce : { <T>(list: T[], iterator: ReducerCallback<T, T>, initialValue?: T, context?: any): T; <T, U>(list: T[], iterator: ReducerCallback<T, U>, initialValue: U, context?: any): U; <T>(list: Dictionary<T>, iterator: ReducerCallback<T, T>, initialValue?: T, context?: any): T; <T, U>(list: Dictionary<T>, iterator: ReducerCallback<T, U>, initialValue: U, context?: any): U; }
>T : T
>list : T[]
>T : T
>iterator : ReducerCallback<T, T>
>ReducerCallback : ReducerCallback<T, U>
>T : T
>T : T
>initialValue : T
>T : T
>context : any
>T : T

        reduce<T, U>(list: T[], iterator: ReducerCallback<T, U>, initialValue: U, context?: any): U;
>reduce : { <T>(list: T[], iterator: ReducerCallback<T, T>, initialValue?: T, context?: any): T; <T, U>(list: T[], iterator: ReducerCallback<T, U>, initialValue: U, context?: any): U; <T>(list: Dictionary<T>, iterator: ReducerCallback<T, T>, initialValue?: T, context?: any): T; <T, U>(list: Dictionary<T>, iterator: ReducerCallback<T, U>, initialValue: U, context?: any): U; }
>T : T
>U : U
>list : T[]
>T : T
>iterator : ReducerCallback<T, U>
>ReducerCallback : ReducerCallback<T, U>
>T : T
>U : U
>initialValue : U
>U : U
>context : any
>U : U

        reduce<T>(list: Dictionary<T>, iterator: ReducerCallback<T, T>, initialValue?: T, context?: any): T;
>reduce : { <T>(list: T[], iterator: ReducerCallback<T, T>, initialValue?: T, context?: any): T; <T, U>(list: T[], iterator: ReducerCallback<T, U>, initialValue: U, context?: any): U; <T>(list: Dictionary<T>, iterator: ReducerCallback<T, T>, initialValue?: T, context?: any): T; <T, U>(list: Dictionary<T>, iterator: ReducerCallback<T, U>, initialValue: U, context?: any): U; }
>T : T
>list : Dictionary<T>
>Dictionary : Dictionary<T>
>T : T
>iterator : ReducerCallback<T, T>
>ReducerCallback : ReducerCallback<T, U>
>T : T
>T : T
>initialValue : T
>T : T
>context : any
>T : T

        reduce<T, U>(list: Dictionary<T>, iterator: ReducerCallback<T, U>, initialValue: U, context?: any): U;
>reduce : { <T>(list: T[], iterator: ReducerCallback<T, T>, initialValue?: T, context?: any): T; <T, U>(list: T[], iterator: ReducerCallback<T, U>, initialValue: U, context?: any): U; <T>(list: Dictionary<T>, iterator: ReducerCallback<T, T>, initialValue?: T, context?: any): T; <T, U>(list: Dictionary<T>, iterator: ReducerCallback<T, U>, initialValue: U, context?: any): U; }
>T : T
>U : U
>list : Dictionary<T>
>Dictionary : Dictionary<T>
>T : T
>iterator : ReducerCallback<T, U>
>ReducerCallback : ReducerCallback<T, U>
>T : T
>U : U
>initialValue : U
>U : U
>context : any
>U : U

        foldl<T>(list: T[], iterator: ReducerCallback<T, T>, initialValue?: T, context?: any): T;
>foldl : { <T>(list: T[], iterator: ReducerCallback<T, T>, initialValue?: T, context?: any): T; <T, U>(list: T[], iterator: ReducerCallback<T, U>, initialValue: U, context?: any): U; <T>(list: Dictionary<T>, iterator: ReducerCallback<T, T>, initialValue?: T, context?: any): T; <T, U>(list: Dictionary<T>, iterator: ReducerCallback<T, U>, initialValue: U, context?: any): U; }
>T : T
>list : T[]
>T : T
>iterator : ReducerCallback<T, T>
>ReducerCallback : ReducerCallback<T, U>
>T : T
>T : T
>initialValue : T
>T : T
>context : any
>T : T

        foldl<T, U>(list: T[], iterator: ReducerCallback<T, U>, initialValue: U, context?: any): U;
>foldl : { <T>(list: T[], iterator: ReducerCallback<T, T>, initialValue?: T, context?: any): T; <T, U>(list: T[], iterator: ReducerCallback<T, U>, initialValue: U, context?: any): U; <T>(list: Dictionary<T>, iterator: ReducerCallback<T, T>, initialValue?: T, context?: any): T; <T, U>(list: Dictionary<T>, iterator: ReducerCallback<T, U>, initialValue: U, context?: any): U; }
>T : T
>U : U
>list : T[]
>T : T
>iterator : ReducerCallback<T, U>
>ReducerCallback : ReducerCallback<T, U>
>T : T
>U : U
>initialValue : U
>U : U
>context : any
>U : U

        foldl<T>(list: Dictionary<T>, iterator: ReducerCallback<T, T>, initialValue?: T, context?: any): T;
>foldl : { <T>(list: T[], iterator: ReducerCallback<T, T>, initialValue?: T, context?: any): T; <T, U>(list: T[], iterator: ReducerCallback<T, U>, initialValue: U, context?: any): U; <T>(list: Dictionary<T>, iterator: ReducerCallback<T, T>, initialValue?: T, context?: any): T; <T, U>(list: Dictionary<T>, iterator: ReducerCallback<T, U>, initialValue: U, context?: any): U; }
>T : T
>list : Dictionary<T>
>Dictionary : Dictionary<T>
>T : T
>iterator : ReducerCallback<T, T>
>ReducerCallback : ReducerCallback<T, U>
>T : T
>T : T
>initialValue : T
>T : T
>context : any
>T : T

        foldl<T, U>(list: Dictionary<T>, iterator: ReducerCallback<T, U>, initialValue: U, context?: any): U;
>foldl : { <T>(list: T[], iterator: ReducerCallback<T, T>, initialValue?: T, context?: any): T; <T, U>(list: T[], iterator: ReducerCallback<T, U>, initialValue: U, context?: any): U; <T>(list: Dictionary<T>, iterator: ReducerCallback<T, T>, initialValue?: T, context?: any): T; <T, U>(list: Dictionary<T>, iterator: ReducerCallback<T, U>, initialValue: U, context?: any): U; }
>T : T
>U : U
>list : Dictionary<T>
>Dictionary : Dictionary<T>
>T : T
>iterator : ReducerCallback<T, U>
>ReducerCallback : ReducerCallback<T, U>
>T : T
>U : U
>initialValue : U
>U : U
>context : any
>U : U

        inject<T>(list: T[], iterator: ReducerCallback<T, T>, initialValue?: T, context?: any): T;
>inject : { <T>(list: T[], iterator: ReducerCallback<T, T>, initialValue?: T, context?: any): T; <T, U>(list: T[], iterator: ReducerCallback<T, U>, initialValue: U, context?: any): U; <T>(list: Dictionary<T>, iterator: ReducerCallback<T, T>, initialValue?: T, context?: any): T; <T, U>(list: Dictionary<T>, iterator: ReducerCallback<T, U>, initialValue: U, context?: any): U; }
>T : T
>list : T[]
>T : T
>iterator : ReducerCallback<T, T>
>ReducerCallback : ReducerCallback<T, U>
>T : T
>T : T
>initialValue : T
>T : T
>context : any
>T : T

        inject<T, U>(list: T[], iterator: ReducerCallback<T, U>, initialValue: U, context?: any): U;
>inject : { <T>(list: T[], iterator: ReducerCallback<T, T>, initialValue?: T, context?: any): T; <T, U>(list: T[], iterator: ReducerCallback<T, U>, initialValue: U, context?: any): U; <T>(list: Dictionary<T>, iterator: ReducerCallback<T, T>, initialValue?: T, context?: any): T; <T, U>(list: Dictionary<T>, iterator: ReducerCallback<T, U>, initialValue: U, context?: any): U; }
>T : T
>U : U
>list : T[]
>T : T
>iterator : ReducerCallback<T, U>
>ReducerCallback : ReducerCallback<T, U>
>T : T
>U : U
>initialValue : U
>U : U
>context : any
>U : U

        inject<T>(list: Dictionary<T>, iterator: ReducerCallback<T, T>, initialValue?: T, context?: any): T;
>inject : { <T>(list: T[], iterator: ReducerCallback<T, T>, initialValue?: T, context?: any): T; <T, U>(list: T[], iterator: ReducerCallback<T, U>, initialValue: U, context?: any): U; <T>(list: Dictionary<T>, iterator: ReducerCallback<T, T>, initialValue?: T, context?: any): T; <T, U>(list: Dictionary<T>, iterator: ReducerCallback<T, U>, initialValue: U, context?: any): U; }
>T : T
>list : Dictionary<T>
>Dictionary : Dictionary<T>
>T : T
>iterator : ReducerCallback<T, T>
>ReducerCallback : ReducerCallback<T, U>
>T : T
>T : T
>initialValue : T
>T : T
>context : any
>T : T

        inject<T, U>(list: Dictionary<T>, iterator: ReducerCallback<T, U>, initialValue: U, context?: any): U;
>inject : { <T>(list: T[], iterator: ReducerCallback<T, T>, initialValue?: T, context?: any): T; <T, U>(list: T[], iterator: ReducerCallback<T, U>, initialValue: U, context?: any): U; <T>(list: Dictionary<T>, iterator: ReducerCallback<T, T>, initialValue?: T, context?: any): T; <T, U>(list: Dictionary<T>, iterator: ReducerCallback<T, U>, initialValue: U, context?: any): U; }
>T : T
>U : U
>list : Dictionary<T>
>Dictionary : Dictionary<T>
>T : T
>iterator : ReducerCallback<T, U>
>ReducerCallback : ReducerCallback<T, U>
>T : T
>U : U
>initialValue : U
>U : U
>context : any
>U : U

        reduceRight<T>(list: T[], iterator: ReducerCallback<T, T>, initialValue?: T, context?: any): T;
>reduceRight : { <T>(list: T[], iterator: ReducerCallback<T, T>, initialValue?: T, context?: any): T; <T, U>(list: T[], iterator: ReducerCallback<T, U>, initialValue: U, context?: any): U; <T>(list: Dictionary<T>, iterator: ReducerCallback<T, T>, initialValue?: T, context?: any): T; <T, U>(list: Dictionary<T>, iterator: ReducerCallback<T, U>, initialValue: U, context?: any): U; }
>T : T
>list : T[]
>T : T
>iterator : ReducerCallback<T, T>
>ReducerCallback : ReducerCallback<T, U>
>T : T
>T : T
>initialValue : T
>T : T
>context : any
>T : T

        reduceRight<T, U>(list: T[], iterator: ReducerCallback<T, U>, initialValue: U, context?: any): U;
>reduceRight : { <T>(list: T[], iterator: ReducerCallback<T, T>, initialValue?: T, context?: any): T; <T, U>(list: T[], iterator: ReducerCallback<T, U>, initialValue: U, context?: any): U; <T>(list: Dictionary<T>, iterator: ReducerCallback<T, T>, initialValue?: T, context?: any): T; <T, U>(list: Dictionary<T>, iterator: ReducerCallback<T, U>, initialValue: U, context?: any): U; }
>T : T
>U : U
>list : T[]
>T : T
>iterator : ReducerCallback<T, U>
>ReducerCallback : ReducerCallback<T, U>
>T : T
>U : U
>initialValue : U
>U : U
>context : any
>U : U

        reduceRight<T>(list: Dictionary<T>, iterator: ReducerCallback<T, T>, initialValue?: T, context?: any): T;
>reduceRight : { <T>(list: T[], iterator: ReducerCallback<T, T>, initialValue?: T, context?: any): T; <T, U>(list: T[], iterator: ReducerCallback<T, U>, initialValue: U, context?: any): U; <T>(list: Dictionary<T>, iterator: ReducerCallback<T, T>, initialValue?: T, context?: any): T; <T, U>(list: Dictionary<T>, iterator: ReducerCallback<T, U>, initialValue: U, context?: any): U; }
>T : T
>list : Dictionary<T>
>Dictionary : Dictionary<T>
>T : T
>iterator : ReducerCallback<T, T>
>ReducerCallback : ReducerCallback<T, U>
>T : T
>T : T
>initialValue : T
>T : T
>context : any
>T : T

        reduceRight<T, U>(list: Dictionary<T>, iterator: ReducerCallback<T, U>, initialValue: U, context?: any): U;
>reduceRight : { <T>(list: T[], iterator: ReducerCallback<T, T>, initialValue?: T, context?: any): T; <T, U>(list: T[], iterator: ReducerCallback<T, U>, initialValue: U, context?: any): U; <T>(list: Dictionary<T>, iterator: ReducerCallback<T, T>, initialValue?: T, context?: any): T; <T, U>(list: Dictionary<T>, iterator: ReducerCallback<T, U>, initialValue: U, context?: any): U; }
>T : T
>U : U
>list : Dictionary<T>
>Dictionary : Dictionary<T>
>T : T
>iterator : ReducerCallback<T, U>
>ReducerCallback : ReducerCallback<T, U>
>T : T
>U : U
>initialValue : U
>U : U
>context : any
>U : U

        foldr<T>(list: T[], iterator: ReducerCallback<T, T>, initialValue?: T, context?: any): T;
>foldr : { <T>(list: T[], iterator: ReducerCallback<T, T>, initialValue?: T, context?: any): T; <T, U>(list: T[], iterator: ReducerCallback<T, U>, initialValue: U, context?: any): U; <T>(list: Dictionary<T>, iterator: ReducerCallback<T, T>, initialValue?: T, context?: any): T; <T, U>(list: Dictionary<T>, iterator: ReducerCallback<T, U>, initialValue: U, context?: any): U; }
>T : T
>list : T[]
>T : T
>iterator : ReducerCallback<T, T>
>ReducerCallback : ReducerCallback<T, U>
>T : T
>T : T
>initialValue : T
>T : T
>context : any
>T : T

        foldr<T, U>(list: T[], iterator: ReducerCallback<T, U>, initialValue: U, context?: any): U;
>foldr : { <T>(list: T[], iterator: ReducerCallback<T, T>, initialValue?: T, context?: any): T; <T, U>(list: T[], iterator: ReducerCallback<T, U>, initialValue: U, context?: any): U; <T>(list: Dictionary<T>, iterator: ReducerCallback<T, T>, initialValue?: T, context?: any): T; <T, U>(list: Dictionary<T>, iterator: ReducerCallback<T, U>, initialValue: U, context?: any): U; }
>T : T
>U : U
>list : T[]
>T : T
>iterator : ReducerCallback<T, U>
>ReducerCallback : ReducerCallback<T, U>
>T : T
>U : U
>initialValue : U
>U : U
>context : any
>U : U

        foldr<T>(list: Dictionary<T>, iterator: ReducerCallback<T, T>, initialValue?: T, context?: any): T;
>foldr : { <T>(list: T[], iterator: ReducerCallback<T, T>, initialValue?: T, context?: any): T; <T, U>(list: T[], iterator: ReducerCallback<T, U>, initialValue: U, context?: any): U; <T>(list: Dictionary<T>, iterator: ReducerCallback<T, T>, initialValue?: T, context?: any): T; <T, U>(list: Dictionary<T>, iterator: ReducerCallback<T, U>, initialValue: U, context?: any): U; }
>T : T
>list : Dictionary<T>
>Dictionary : Dictionary<T>
>T : T
>iterator : ReducerCallback<T, T>
>ReducerCallback : ReducerCallback<T, U>
>T : T
>T : T
>initialValue : T
>T : T
>context : any
>T : T

        foldr<T, U>(list: Dictionary<T>, iterator: ReducerCallback<T, U>, initialValue: U, context?: any): U;
>foldr : { <T>(list: T[], iterator: ReducerCallback<T, T>, initialValue?: T, context?: any): T; <T, U>(list: T[], iterator: ReducerCallback<T, U>, initialValue: U, context?: any): U; <T>(list: Dictionary<T>, iterator: ReducerCallback<T, T>, initialValue?: T, context?: any): T; <T, U>(list: Dictionary<T>, iterator: ReducerCallback<T, U>, initialValue: U, context?: any): U; }
>T : T
>U : U
>list : Dictionary<T>
>Dictionary : Dictionary<T>
>T : T
>iterator : ReducerCallback<T, U>
>ReducerCallback : ReducerCallback<T, U>
>T : T
>U : U
>initialValue : U
>U : U
>context : any
>U : U

        find<T>(list: T[], iterator: IteratorCallback<T, boolean>, context?: any): T;
>find : { <T>(list: T[], iterator: IteratorCallback<T, boolean>, context?: any): T; <T>(list: Dictionary<T>, iterator: IteratorCallback<T, boolean>, context?: any): T; }
>T : T
>list : T[]
>T : T
>iterator : IteratorCallback<T, boolean>
>IteratorCallback : IteratorCallback<T, U>
>T : T
>context : any
>T : T

        find<T>(list: Dictionary<T>, iterator: IteratorCallback<T, boolean>, context?: any): T;
>find : { <T>(list: T[], iterator: IteratorCallback<T, boolean>, context?: any): T; <T>(list: Dictionary<T>, iterator: IteratorCallback<T, boolean>, context?: any): T; }
>T : T
>list : Dictionary<T>
>Dictionary : Dictionary<T>
>T : T
>iterator : IteratorCallback<T, boolean>
>IteratorCallback : IteratorCallback<T, U>
>T : T
>context : any
>T : T

        detect<T>(list: T[], iterator: IteratorCallback<T, boolean>, context?: any): T;
>detect : { <T>(list: T[], iterator: IteratorCallback<T, boolean>, context?: any): T; <T>(list: Dictionary<T>, iterator: IteratorCallback<T, boolean>, context?: any): T; }
>T : T
>list : T[]
>T : T
>iterator : IteratorCallback<T, boolean>
>IteratorCallback : IteratorCallback<T, U>
>T : T
>context : any
>T : T

        detect<T>(list: Dictionary<T>, iterator: IteratorCallback<T, boolean>, context?: any): T;
>detect : { <T>(list: T[], iterator: IteratorCallback<T, boolean>, context?: any): T; <T>(list: Dictionary<T>, iterator: IteratorCallback<T, boolean>, context?: any): T; }
>T : T
>list : Dictionary<T>
>Dictionary : Dictionary<T>
>T : T
>iterator : IteratorCallback<T, boolean>
>IteratorCallback : IteratorCallback<T, U>
>T : T
>context : any
>T : T

        filter<T>(list: T[], iterator: IteratorCallback<T, boolean>, context?: any): T[];
>filter : { <T>(list: T[], iterator: IteratorCallback<T, boolean>, context?: any): T[]; <T>(list: Dictionary<T>, iterator: IteratorCallback<T, boolean>, context?: any): T[]; }
>T : T
>list : T[]
>T : T
>iterator : IteratorCallback<T, boolean>
>IteratorCallback : IteratorCallback<T, U>
>T : T
>context : any
>T : T

        filter<T>(list: Dictionary<T>, iterator: IteratorCallback<T, boolean>, context?: any): T[];
>filter : { <T>(list: T[], iterator: IteratorCallback<T, boolean>, context?: any): T[]; <T>(list: Dictionary<T>, iterator: IteratorCallback<T, boolean>, context?: any): T[]; }
>T : T
>list : Dictionary<T>
>Dictionary : Dictionary<T>
>T : T
>iterator : IteratorCallback<T, boolean>
>IteratorCallback : IteratorCallback<T, U>
>T : T
>context : any
>T : T

        select<T>(list: T[], iterator: IteratorCallback<T, boolean>, context?: any): T[];
>select : { <T>(list: T[], iterator: IteratorCallback<T, boolean>, context?: any): T[]; <T>(list: Dictionary<T>, iterator: IteratorCallback<T, boolean>, context?: any): T[]; }
>T : T
>list : T[]
>T : T
>iterator : IteratorCallback<T, boolean>
>IteratorCallback : IteratorCallback<T, U>
>T : T
>context : any
>T : T

        select<T>(list: Dictionary<T>, iterator: IteratorCallback<T, boolean>, context?: any): T[];
>select : { <T>(list: T[], iterator: IteratorCallback<T, boolean>, context?: any): T[]; <T>(list: Dictionary<T>, iterator: IteratorCallback<T, boolean>, context?: any): T[]; }
>T : T
>list : Dictionary<T>
>Dictionary : Dictionary<T>
>T : T
>iterator : IteratorCallback<T, boolean>
>IteratorCallback : IteratorCallback<T, U>
>T : T
>context : any
>T : T

        where<T>(list: T[], properties: Object): T[];
>where : { <T>(list: T[], properties: Object): T[]; <T>(list: Dictionary<T>, properties: Object): T[]; }
>T : T
>list : T[]
>T : T
>properties : Object
>Object : Object
>T : T

        where<T>(list: Dictionary<T>, properties: Object): T[];
>where : { <T>(list: T[], properties: Object): T[]; <T>(list: Dictionary<T>, properties: Object): T[]; }
>T : T
>list : Dictionary<T>
>Dictionary : Dictionary<T>
>T : T
>properties : Object
>Object : Object
>T : T

        findWhere<T>(list: T[], properties: Object): T;
>findWhere : { <T>(list: T[], properties: Object): T; <T>(list: Dictionary<T>, properties: Object): T; }
>T : T
>list : T[]
>T : T
>properties : Object
>Object : Object
>T : T

        findWhere<T>(list: Dictionary<T>, properties: Object): T;
>findWhere : { <T>(list: T[], properties: Object): T; <T>(list: Dictionary<T>, properties: Object): T; }
>T : T
>list : Dictionary<T>
>Dictionary : Dictionary<T>
>T : T
>properties : Object
>Object : Object
>T : T

        reject<T>(list: T[], iterator: IteratorCallback<T, boolean>, context?: any): T[];
>reject : { <T>(list: T[], iterator: IteratorCallback<T, boolean>, context?: any): T[]; <T>(list: Dictionary<T>, iterator: IteratorCallback<T, boolean>, context?: any): T[]; }
>T : T
>list : T[]
>T : T
>iterator : IteratorCallback<T, boolean>
>IteratorCallback : IteratorCallback<T, U>
>T : T
>context : any
>T : T

        reject<T>(list: Dictionary<T>, iterator: IteratorCallback<T, boolean>, context?: any): T[];
>reject : { <T>(list: T[], iterator: IteratorCallback<T, boolean>, context?: any): T[]; <T>(list: Dictionary<T>, iterator: IteratorCallback<T, boolean>, context?: any): T[]; }
>T : T
>list : Dictionary<T>
>Dictionary : Dictionary<T>
>T : T
>iterator : IteratorCallback<T, boolean>
>IteratorCallback : IteratorCallback<T, U>
>T : T
>context : any
>T : T

        every<T>(list: T[], iterator?: IteratorCallback<T, boolean>, context?: any): boolean;
>every : { <T>(list: T[], iterator?: IteratorCallback<T, boolean>, context?: any): boolean; <T>(list: Dictionary<T>, iterator?: IteratorCallback<T, boolean>, context?: any): boolean; }
>T : T
>list : T[]
>T : T
>iterator : IteratorCallback<T, boolean>
>IteratorCallback : IteratorCallback<T, U>
>T : T
>context : any

        every<T>(list: Dictionary<T>, iterator?: IteratorCallback<T, boolean>, context?: any): boolean;
>every : { <T>(list: T[], iterator?: IteratorCallback<T, boolean>, context?: any): boolean; <T>(list: Dictionary<T>, iterator?: IteratorCallback<T, boolean>, context?: any): boolean; }
>T : T
>list : Dictionary<T>
>Dictionary : Dictionary<T>
>T : T
>iterator : IteratorCallback<T, boolean>
>IteratorCallback : IteratorCallback<T, U>
>T : T
>context : any

        all<T>(list: T[], iterator?: IteratorCallback<T, boolean>, context?: any): boolean;
>all : { <T>(list: T[], iterator?: IteratorCallback<T, boolean>, context?: any): boolean; <T>(list: Dictionary<T>, iterator?: IteratorCallback<T, boolean>, context?: any): boolean; }
>T : T
>list : T[]
>T : T
>iterator : IteratorCallback<T, boolean>
>IteratorCallback : IteratorCallback<T, U>
>T : T
>context : any

        all<T>(list: Dictionary<T>, iterator?: IteratorCallback<T, boolean>, context?: any): boolean;
>all : { <T>(list: T[], iterator?: IteratorCallback<T, boolean>, context?: any): boolean; <T>(list: Dictionary<T>, iterator?: IteratorCallback<T, boolean>, context?: any): boolean; }
>T : T
>list : Dictionary<T>
>Dictionary : Dictionary<T>
>T : T
>iterator : IteratorCallback<T, boolean>
>IteratorCallback : IteratorCallback<T, U>
>T : T
>context : any

        some<T>(list: T[], iterator?: IteratorCallback<T, boolean>, context?: any): boolean;
>some : { <T>(list: T[], iterator?: IteratorCallback<T, boolean>, context?: any): boolean; <T>(list: Dictionary<T>, iterator?: IteratorCallback<T, boolean>, context?: any): boolean; }
>T : T
>list : T[]
>T : T
>iterator : IteratorCallback<T, boolean>
>IteratorCallback : IteratorCallback<T, U>
>T : T
>context : any

        some<T>(list: Dictionary<T>, iterator?: IteratorCallback<T, boolean>, context?: any): boolean;
>some : { <T>(list: T[], iterator?: IteratorCallback<T, boolean>, context?: any): boolean; <T>(list: Dictionary<T>, iterator?: IteratorCallback<T, boolean>, context?: any): boolean; }
>T : T
>list : Dictionary<T>
>Dictionary : Dictionary<T>
>T : T
>iterator : IteratorCallback<T, boolean>
>IteratorCallback : IteratorCallback<T, U>
>T : T
>context : any

        any<T>(list: T[], iterator?: IteratorCallback<T, boolean>, context?: any): boolean;
>any : { <T>(list: T[], iterator?: IteratorCallback<T, boolean>, context?: any): boolean; <T>(list: Dictionary<T>, iterator?: IteratorCallback<T, boolean>, context?: any): boolean; }
>T : T
>list : T[]
>T : T
>iterator : IteratorCallback<T, boolean>
>IteratorCallback : IteratorCallback<T, U>
>T : T
>context : any

        any<T>(list: Dictionary<T>, iterator?: IteratorCallback<T, boolean>, context?: any): boolean;
>any : { <T>(list: T[], iterator?: IteratorCallback<T, boolean>, context?: any): boolean; <T>(list: Dictionary<T>, iterator?: IteratorCallback<T, boolean>, context?: any): boolean; }
>T : T
>list : Dictionary<T>
>Dictionary : Dictionary<T>
>T : T
>iterator : IteratorCallback<T, boolean>
>IteratorCallback : IteratorCallback<T, U>
>T : T
>context : any

        contains<T>(list: T[], value: T): boolean;
>contains : { <T>(list: T[], value: T): boolean; <T>(list: Dictionary<T>, value: T): boolean; }
>T : T
>list : T[]
>T : T
>value : T
>T : T

        contains<T>(list: Dictionary<T>, value: T): boolean;
>contains : { <T>(list: T[], value: T): boolean; <T>(list: Dictionary<T>, value: T): boolean; }
>T : T
>list : Dictionary<T>
>Dictionary : Dictionary<T>
>T : T
>value : T
>T : T

        include<T>(list: T[], value: T): boolean;
>include : { <T>(list: T[], value: T): boolean; <T>(list: Dictionary<T>, value: T): boolean; }
>T : T
>list : T[]
>T : T
>value : T
>T : T

        include<T>(list: Dictionary<T>, value: T): boolean;
>include : { <T>(list: T[], value: T): boolean; <T>(list: Dictionary<T>, value: T): boolean; }
>T : T
>list : Dictionary<T>
>Dictionary : Dictionary<T>
>T : T
>value : T
>T : T

        invoke(list: any[], methodName: string, ...args: any[]): any[];
>invoke : { (list: any[], methodName: string, ...args: any[]): any[]; (list: Dictionary<any>, methodName: string, ...args: any[]): any[]; }
>list : any[]
>methodName : string
>args : any[]

        invoke(list: Dictionary<any>, methodName: string, ...args: any[]): any[];
>invoke : { (list: any[], methodName: string, ...args: any[]): any[]; (list: Dictionary<any>, methodName: string, ...args: any[]): any[]; }
>list : Dictionary<any>
>Dictionary : Dictionary<T>
>methodName : string
>args : any[]

        pluck(list: any[], propertyName: string): any[];
>pluck : { (list: any[], propertyName: string): any[]; (list: Dictionary<any>, propertyName: string): any[]; }
>list : any[]
>propertyName : string

        pluck(list: Dictionary<any>, propertyName: string): any[];
>pluck : { (list: any[], propertyName: string): any[]; (list: Dictionary<any>, propertyName: string): any[]; }
>list : Dictionary<any>
>Dictionary : Dictionary<T>
>propertyName : string

        max<T>(list: T[], iterator?: IteratorCallback<T, any>, context?: any): T;
>max : { <T>(list: T[], iterator?: IteratorCallback<T, any>, context?: any): T; <T>(list: Dictionary<T>, iterator?: IteratorCallback<T, any>, context?: any): T; }
>T : T
>list : T[]
>T : T
>iterator : IteratorCallback<T, any>
>IteratorCallback : IteratorCallback<T, U>
>T : T
>context : any
>T : T

        max<T>(list: Dictionary<T>, iterator?: IteratorCallback<T, any>, context?: any): T;
>max : { <T>(list: T[], iterator?: IteratorCallback<T, any>, context?: any): T; <T>(list: Dictionary<T>, iterator?: IteratorCallback<T, any>, context?: any): T; }
>T : T
>list : Dictionary<T>
>Dictionary : Dictionary<T>
>T : T
>iterator : IteratorCallback<T, any>
>IteratorCallback : IteratorCallback<T, U>
>T : T
>context : any
>T : T

        min<T>(list: T[], iterator?: IteratorCallback<T, any>, context?: any): T;
>min : { <T>(list: T[], iterator?: IteratorCallback<T, any>, context?: any): T; <T>(list: Dictionary<T>, iterator?: IteratorCallback<T, any>, context?: any): T; }
>T : T
>list : T[]
>T : T
>iterator : IteratorCallback<T, any>
>IteratorCallback : IteratorCallback<T, U>
>T : T
>context : any
>T : T

        min<T>(list: Dictionary<T>, iterator?: IteratorCallback<T, any>, context?: any): T;
>min : { <T>(list: T[], iterator?: IteratorCallback<T, any>, context?: any): T; <T>(list: Dictionary<T>, iterator?: IteratorCallback<T, any>, context?: any): T; }
>T : T
>list : Dictionary<T>
>Dictionary : Dictionary<T>
>T : T
>iterator : IteratorCallback<T, any>
>IteratorCallback : IteratorCallback<T, U>
>T : T
>context : any
>T : T

        sortBy<T>(list: T[], iterator: IteratorCallback<T, any>, context?: any): T[];
>sortBy : { <T>(list: T[], iterator: IteratorCallback<T, any>, context?: any): T[]; <T>(list: Dictionary<T>, iterator: IteratorCallback<T, any>, context?: any): T[]; <T>(list: T[], propertyName: string): T[]; <T>(list: Dictionary<T>, propertyName: string): T[]; }
>T : T
>list : T[]
>T : T
>iterator : IteratorCallback<T, any>
>IteratorCallback : IteratorCallback<T, U>
>T : T
>context : any
>T : T

        sortBy<T>(list: Dictionary<T>, iterator: IteratorCallback<T, any>, context?: any): T[];
>sortBy : { <T>(list: T[], iterator: IteratorCallback<T, any>, context?: any): T[]; <T>(list: Dictionary<T>, iterator: IteratorCallback<T, any>, context?: any): T[]; <T>(list: T[], propertyName: string): T[]; <T>(list: Dictionary<T>, propertyName: string): T[]; }
>T : T
>list : Dictionary<T>
>Dictionary : Dictionary<T>
>T : T
>iterator : IteratorCallback<T, any>
>IteratorCallback : IteratorCallback<T, U>
>T : T
>context : any
>T : T

        sortBy<T>(list: T[], propertyName: string): T[];
>sortBy : { <T>(list: T[], iterator: IteratorCallback<T, any>, context?: any): T[]; <T>(list: Dictionary<T>, iterator: IteratorCallback<T, any>, context?: any): T[]; <T>(list: T[], propertyName: string): T[]; <T>(list: Dictionary<T>, propertyName: string): T[]; }
>T : T
>list : T[]
>T : T
>propertyName : string
>T : T

        sortBy<T>(list: Dictionary<T>, propertyName: string): T[];
>sortBy : { <T>(list: T[], iterator: IteratorCallback<T, any>, context?: any): T[]; <T>(list: Dictionary<T>, iterator: IteratorCallback<T, any>, context?: any): T[]; <T>(list: T[], propertyName: string): T[]; <T>(list: Dictionary<T>, propertyName: string): T[]; }
>T : T
>list : Dictionary<T>
>Dictionary : Dictionary<T>
>T : T
>propertyName : string
>T : T

        groupBy<T>(list: T[], iterator?: IteratorCallback<T, any>, context?: any): Dictionary<T[]>;
>groupBy : { <T>(list: T[], iterator?: IteratorCallback<T, any>, context?: any): Dictionary<T[]>; <T>(list: Dictionary<T>, iterator?: IteratorCallback<T, any>, context?: any): Dictionary<T[]>; <T>(list: T[], propertyName: string): Dictionary<T[]>; <T>(list: Dictionary<T>, propertyName: string): Dictionary<T[]>; }
>T : T
>list : T[]
>T : T
>iterator : IteratorCallback<T, any>
>IteratorCallback : IteratorCallback<T, U>
>T : T
>context : any
>Dictionary : Dictionary<T>
>T : T

        groupBy<T>(list: Dictionary<T>, iterator?: IteratorCallback<T, any>, context?: any): Dictionary<T[]>;
>groupBy : { <T>(list: T[], iterator?: IteratorCallback<T, any>, context?: any): Dictionary<T[]>; <T>(list: Dictionary<T>, iterator?: IteratorCallback<T, any>, context?: any): Dictionary<T[]>; <T>(list: T[], propertyName: string): Dictionary<T[]>; <T>(list: Dictionary<T>, propertyName: string): Dictionary<T[]>; }
>T : T
>list : Dictionary<T>
>Dictionary : Dictionary<T>
>T : T
>iterator : IteratorCallback<T, any>
>IteratorCallback : IteratorCallback<T, U>
>T : T
>context : any
>Dictionary : Dictionary<T>
>T : T

        groupBy<T>(list: T[], propertyName: string): Dictionary<T[]>;
>groupBy : { <T>(list: T[], iterator?: IteratorCallback<T, any>, context?: any): Dictionary<T[]>; <T>(list: Dictionary<T>, iterator?: IteratorCallback<T, any>, context?: any): Dictionary<T[]>; <T>(list: T[], propertyName: string): Dictionary<T[]>; <T>(list: Dictionary<T>, propertyName: string): Dictionary<T[]>; }
>T : T
>list : T[]
>T : T
>propertyName : string
>Dictionary : Dictionary<T>
>T : T

        groupBy<T>(list: Dictionary<T>, propertyName: string): Dictionary<T[]>;
>groupBy : { <T>(list: T[], iterator?: IteratorCallback<T, any>, context?: any): Dictionary<T[]>; <T>(list: Dictionary<T>, iterator?: IteratorCallback<T, any>, context?: any): Dictionary<T[]>; <T>(list: T[], propertyName: string): Dictionary<T[]>; <T>(list: Dictionary<T>, propertyName: string): Dictionary<T[]>; }
>T : T
>list : Dictionary<T>
>Dictionary : Dictionary<T>
>T : T
>propertyName : string
>Dictionary : Dictionary<T>
>T : T

        countBy<T>(list: T[], iterator?: IteratorCallback<T, any>, context?: any): Dictionary<number>;
>countBy : { <T>(list: T[], iterator?: IteratorCallback<T, any>, context?: any): Dictionary<number>; <T>(list: Dictionary<T>, iterator?: IteratorCallback<T, any>, context?: any): Dictionary<number>; <T>(list: T[], propertyName: string): Dictionary<number>; <T>(list: Dictionary<T>, propertyName: string): Dictionary<number>; }
>T : T
>list : T[]
>T : T
>iterator : IteratorCallback<T, any>
>IteratorCallback : IteratorCallback<T, U>
>T : T
>context : any
>Dictionary : Dictionary<T>

        countBy<T>(list: Dictionary<T>, iterator?: IteratorCallback<T, any>, context?: any): Dictionary<number>;
>countBy : { <T>(list: T[], iterator?: IteratorCallback<T, any>, context?: any): Dictionary<number>; <T>(list: Dictionary<T>, iterator?: IteratorCallback<T, any>, context?: any): Dictionary<number>; <T>(list: T[], propertyName: string): Dictionary<number>; <T>(list: Dictionary<T>, propertyName: string): Dictionary<number>; }
>T : T
>list : Dictionary<T>
>Dictionary : Dictionary<T>
>T : T
>iterator : IteratorCallback<T, any>
>IteratorCallback : IteratorCallback<T, U>
>T : T
>context : any
>Dictionary : Dictionary<T>

        countBy<T>(list: T[], propertyName: string): Dictionary<number>;
>countBy : { <T>(list: T[], iterator?: IteratorCallback<T, any>, context?: any): Dictionary<number>; <T>(list: Dictionary<T>, iterator?: IteratorCallback<T, any>, context?: any): Dictionary<number>; <T>(list: T[], propertyName: string): Dictionary<number>; <T>(list: Dictionary<T>, propertyName: string): Dictionary<number>; }
>T : T
>list : T[]
>T : T
>propertyName : string
>Dictionary : Dictionary<T>

        countBy<T>(list: Dictionary<T>, propertyName: string): Dictionary<number>;
>countBy : { <T>(list: T[], iterator?: IteratorCallback<T, any>, context?: any): Dictionary<number>; <T>(list: Dictionary<T>, iterator?: IteratorCallback<T, any>, context?: any): Dictionary<number>; <T>(list: T[], propertyName: string): Dictionary<number>; <T>(list: Dictionary<T>, propertyName: string): Dictionary<number>; }
>T : T
>list : Dictionary<T>
>Dictionary : Dictionary<T>
>T : T
>propertyName : string
>Dictionary : Dictionary<T>

        shuffle<T>(list: T[]): T[];
>shuffle : { <T>(list: T[]): T[]; <T>(list: Dictionary<T>): T[]; }
>T : T
>list : T[]
>T : T
>T : T

        shuffle<T>(list: Dictionary<T>): T[];
>shuffle : { <T>(list: T[]): T[]; <T>(list: Dictionary<T>): T[]; }
>T : T
>list : Dictionary<T>
>Dictionary : Dictionary<T>
>T : T
>T : T

        toArray<T>(list: T[]): T[];
>toArray : { <T>(list: T[]): T[]; <T>(list: Dictionary<T>): T[]; }
>T : T
>list : T[]
>T : T
>T : T

        toArray<T>(list: Dictionary<T>): T[];
>toArray : { <T>(list: T[]): T[]; <T>(list: Dictionary<T>): T[]; }
>T : T
>list : Dictionary<T>
>Dictionary : Dictionary<T>
>T : T
>T : T

        size<T>(list: T[]): number;
>size : { <T>(list: T[]): number; <T>(list: Dictionary<T>): number; }
>T : T
>list : T[]
>T : T

        size<T>(list: Dictionary<T>): number;
>size : { <T>(list: T[]): number; <T>(list: Dictionary<T>): number; }
>T : T
>list : Dictionary<T>
>Dictionary : Dictionary<T>
>T : T

        first<T>(list: T[]): T;
>first : { <T>(list: T[]): T; <T>(list: T[], count: number): T[]; }
>T : T
>list : T[]
>T : T
>T : T

        first<T>(list: T[], count: number): T[];
>first : { <T>(list: T[]): T; <T>(list: T[], count: number): T[]; }
>T : T
>list : T[]
>T : T
>count : number
>T : T

        head<T>(list: T[]): T;
>head : { <T>(list: T[]): T; <T>(list: T[], count: number): T[]; }
>T : T
>list : T[]
>T : T
>T : T

        head<T>(list: T[], count: number): T[];
>head : { <T>(list: T[]): T; <T>(list: T[], count: number): T[]; }
>T : T
>list : T[]
>T : T
>count : number
>T : T

        take<T>(list: T[]): T;
>take : { <T>(list: T[]): T; <T>(list: T[], count: number): T[]; }
>T : T
>list : T[]
>T : T
>T : T

        take<T>(list: T[], count: number): T[];
>take : { <T>(list: T[]): T; <T>(list: T[], count: number): T[]; }
>T : T
>list : T[]
>T : T
>count : number
>T : T

        initial<T>(list: T[]): T;
>initial : { <T>(list: T[]): T; <T>(list: T[], count: number): T[]; }
>T : T
>list : T[]
>T : T
>T : T

        initial<T>(list: T[], count: number): T[];
>initial : { <T>(list: T[]): T; <T>(list: T[], count: number): T[]; }
>T : T
>list : T[]
>T : T
>count : number
>T : T

        last<T>(list: T[]): T;
>last : { <T>(list: T[]): T; <T>(list: T[], count: number): T[]; }
>T : T
>list : T[]
>T : T
>T : T

        last<T>(list: T[], count: number): T[];
>last : { <T>(list: T[]): T; <T>(list: T[], count: number): T[]; }
>T : T
>list : T[]
>T : T
>count : number
>T : T

        rest<T>(list: T[], index?: number): T[];
>rest : <T>(list: T[], index?: number) => T[]
>T : T
>list : T[]
>T : T
>index : number
>T : T

        compact<T>(list: T[]): T[];
>compact : <T>(list: T[]) => T[]
>T : T
>list : T[]
>T : T
>T : T

        flatten<T>(list: T[][]): T[];
>flatten : { <T>(list: T[][]): T[]; <T>(array: any[], shallow?: boolean): T[]; }
>T : T
>list : T[][]
>T : T
>T : T

        flatten<T>(array: any[], shallow?: boolean): T[];
>flatten : { <T>(list: T[][]): T[]; <T>(array: any[], shallow?: boolean): T[]; }
>T : T
>array : any[]
>shallow : boolean
>T : T

        without<T>(list: T[], ...values: T[]): T[];
>without : <T>(list: T[], ...values: T[]) => T[]
>T : T
>list : T[]
>T : T
>values : T[]
>T : T
>T : T

        union<T>(...arrays: T[][]): T[];
>union : <T>(...arrays: T[][]) => T[]
>T : T
>arrays : T[][]
>T : T
>T : T

        intersection<T>(...arrays: T[][]): T[];
>intersection : <T>(...arrays: T[][]) => T[]
>T : T
>arrays : T[][]
>T : T
>T : T

        difference<T>(list: T[], ...others: T[][]): T[];
>difference : <T>(list: T[], ...others: T[][]) => T[]
>T : T
>list : T[]
>T : T
>others : T[][]
>T : T
>T : T

        uniq<T>(list: T[], isSorted?: boolean): T[];
>uniq : { <T>(list: T[], isSorted?: boolean): T[]; <T, U>(list: T[], isSorted: boolean, iterator: IteratorCallback<T, U>, context?: any): U[]; }
>T : T
>list : T[]
>T : T
>isSorted : boolean
>T : T

        uniq<T, U>(list: T[], isSorted: boolean, iterator: IteratorCallback<T, U>, context?: any): U[];
>uniq : { <T>(list: T[], isSorted?: boolean): T[]; <T, U>(list: T[], isSorted: boolean, iterator: IteratorCallback<T, U>, context?: any): U[]; }
>T : T
>U : U
>list : T[]
>T : T
>isSorted : boolean
>iterator : IteratorCallback<T, U>
>IteratorCallback : IteratorCallback<T, U>
>T : T
>U : U
>context : any
>U : U

        unique<T>(list: T[], isSorted?: boolean): T[];
>unique : { <T>(list: T[], isSorted?: boolean): T[]; <T, U>(list: T[], isSorted: boolean, iterator: IteratorCallback<T, U>, context?: any): U[]; }
>T : T
>list : T[]
>T : T
>isSorted : boolean
>T : T

        unique<T, U>(list: T[], isSorted: boolean, iterator: IteratorCallback<T, U>, context?: any): U[];
>unique : { <T>(list: T[], isSorted?: boolean): T[]; <T, U>(list: T[], isSorted: boolean, iterator: IteratorCallback<T, U>, context?: any): U[]; }
>T : T
>U : U
>list : T[]
>T : T
>isSorted : boolean
>iterator : IteratorCallback<T, U>
>IteratorCallback : IteratorCallback<T, U>
>T : T
>U : U
>context : any
>U : U

        zip<T0, T1>(a0: T0[], a1: T1[]): Tuple2<T0, T1>[];
>zip : { <T0, T1>(a0: T0[], a1: T1[]): Tuple2<T0, T1>[]; <T0, T1, T2>(a0: T0[], a1: T1[], a2: T2[]): Tuple3<T0, T1, T2>[]; <T0, T1, T2, T3>(a0: T0[], a1: T1[], a2: T2[], a3: T3[]): Tuple4<T0, T1, T2, T3>[]; (...arrays: any[][]): any[][]; }
>T0 : T0
>T1 : T1
>a0 : T0[]
>T0 : T0
>a1 : T1[]
>T1 : T1
>Tuple2 : Tuple2<T0, T1>
>T0 : T0
>T1 : T1

        zip<T0, T1, T2>(a0: T0[], a1: T1[], a2: T2[]): Tuple3<T0, T1, T2>[];
>zip : { <T0, T1>(a0: T0[], a1: T1[]): Tuple2<T0, T1>[]; <T0, T1, T2>(a0: T0[], a1: T1[], a2: T2[]): Tuple3<T0, T1, T2>[]; <T0, T1, T2, T3>(a0: T0[], a1: T1[], a2: T2[], a3: T3[]): Tuple4<T0, T1, T2, T3>[]; (...arrays: any[][]): any[][]; }
>T0 : T0
>T1 : T1
>T2 : T2
>a0 : T0[]
>T0 : T0
>a1 : T1[]
>T1 : T1
>a2 : T2[]
>T2 : T2
>Tuple3 : Tuple3<T0, T1, T2>
>T0 : T0
>T1 : T1
>T2 : T2

        zip<T0, T1, T2, T3>(a0: T0[], a1: T1[], a2: T2[], a3: T3[]): Tuple4<T0, T1, T2, T3>[];
>zip : { <T0, T1>(a0: T0[], a1: T1[]): Tuple2<T0, T1>[]; <T0, T1, T2>(a0: T0[], a1: T1[], a2: T2[]): Tuple3<T0, T1, T2>[]; <T0, T1, T2, T3>(a0: T0[], a1: T1[], a2: T2[], a3: T3[]): Tuple4<T0, T1, T2, T3>[]; (...arrays: any[][]): any[][]; }
>T0 : T0
>T1 : T1
>T2 : T2
>T3 : T3
>a0 : T0[]
>T0 : T0
>a1 : T1[]
>T1 : T1
>a2 : T2[]
>T2 : T2
>a3 : T3[]
>T3 : T3
>Tuple4 : Tuple4<T0, T1, T2, T3>
>T0 : T0
>T1 : T1
>T2 : T2
>T3 : T3

        zip(...arrays: any[][]): any[][];
>zip : { <T0, T1>(a0: T0[], a1: T1[]): Tuple2<T0, T1>[]; <T0, T1, T2>(a0: T0[], a1: T1[], a2: T2[]): Tuple3<T0, T1, T2>[]; <T0, T1, T2, T3>(a0: T0[], a1: T1[], a2: T2[], a3: T3[]): Tuple4<T0, T1, T2, T3>[]; (...arrays: any[][]): any[][]; }
>arrays : any[][]

        object(list: any[][]): any;
>object : { (list: any[][]): any; (keys: string[], values: any[]): any; }
>list : any[][]

        object(keys: string[], values: any[]): any;
>object : { (list: any[][]): any; (keys: string[], values: any[]): any; }
>keys : string[]
>values : any[]

        indexOf<T>(list: T[], value: T, isSorted?: boolean): number;
>indexOf : <T>(list: T[], value: T, isSorted?: boolean) => number
>T : T
>list : T[]
>T : T
>value : T
>T : T
>isSorted : boolean

        lastIndexOf<T>(list: T[], value: T, fromIndex?: number): number;
>lastIndexOf : <T>(list: T[], value: T, fromIndex?: number) => number
>T : T
>list : T[]
>T : T
>value : T
>T : T
>fromIndex : number

        sortedIndex<T>(list: T[], obj: T, propertyName: string): number;
>sortedIndex : { <T>(list: T[], obj: T, propertyName: string): number; <T>(list: T[], obj: T, iterator?: IteratorCallback<T, any>, context?: any): number; }
>T : T
>list : T[]
>T : T
>obj : T
>T : T
>propertyName : string

        sortedIndex<T>(list: T[], obj: T, iterator?: IteratorCallback<T, any>, context?: any): number;
>sortedIndex : { <T>(list: T[], obj: T, propertyName: string): number; <T>(list: T[], obj: T, iterator?: IteratorCallback<T, any>, context?: any): number; }
>T : T
>list : T[]
>T : T
>obj : T
>T : T
>iterator : IteratorCallback<T, any>
>IteratorCallback : IteratorCallback<T, U>
>T : T
>context : any

        range(stop: number): number[];
>range : { (stop: number): number[]; (start: number, stop: number, step?: number): number[]; }
>stop : number

        range(start: number, stop: number, step?: number): number[];
>range : { (stop: number): number[]; (start: number, stop: number, step?: number): number[]; }
>start : number
>stop : number
>step : number

        bind<T extends Function>(func: T, object: any): T;
>bind : { <T extends Function>(func: T, object: any): T; (func: Function, object: any, ...args: any[]): Function; }
>T : T
>Function : Function
>func : T
>T : T
>object : any
>T : T

        bind(func: Function, object: any, ...args: any[]): Function;
>bind : { <T extends Function>(func: T, object: any): T; (func: Function, object: any, ...args: any[]): Function; }
>func : Function
>Function : Function
>object : any
>args : any[]
>Function : Function

        bindAll<T>(object: T, ...methodNames: string[]): T;
>bindAll : <T>(object: T, ...methodNames: string[]) => T
>T : T
>object : T
>T : T
>methodNames : string[]
>T : T

        partial(func: Function, ...args: any[]): Function;
>partial : (func: Function, ...args: any[]) => Function
>func : Function
>Function : Function
>args : any[]
>Function : Function

        memoize<T extends Function>(func: T, hashFunction?: Function): T;
>memoize : <T extends Function>(func: T, hashFunction?: Function) => T
>T : T
>Function : Function
>func : T
>T : T
>hashFunction : Function
>Function : Function
>T : T

        delay(func: Function, wait: number, ...args: any[]): number;
>delay : (func: Function, wait: number, ...args: any[]) => number
>func : Function
>Function : Function
>wait : number
>args : any[]

        defer(func: Function, ...args: any[]): number;
>defer : (func: Function, ...args: any[]) => number
>func : Function
>Function : Function
>args : any[]

        throttle<T extends Function>(func: T, wait: number): T;
>throttle : <T extends Function>(func: T, wait: number) => T
>T : T
>Function : Function
>func : T
>T : T
>wait : number
>T : T

        debounce<T extends Function>(func: T, wait: number, immediate?: boolean): T;
>debounce : <T extends Function>(func: T, wait: number, immediate?: boolean) => T
>T : T
>Function : Function
>func : T
>T : T
>wait : number
>immediate : boolean
>T : T

        once<T extends Function>(func: T): T;
>once : <T extends Function>(func: T) => T
>T : T
>Function : Function
>func : T
>T : T
>T : T

        after<T extends Function>(count: number, func: T): T;
>after : <T extends Function>(count: number, func: T) => T
>T : T
>Function : Function
>count : number
>func : T
>T : T
>T : T

        wrap<T extends Function>(func: T, wrapper: (func: T, ...args: any[]) => any): T;
>wrap : <T extends Function>(func: T, wrapper: (func: T, ...args: any[]) => any) => T
>T : T
>Function : Function
>func : T
>T : T
>wrapper : (func: T, ...args: any[]) => any
>func : T
>T : T
>args : any[]
>T : T

        compose(...funcs: Function[]): Function;
>compose : (...funcs: Function[]) => Function
>funcs : Function[]
>Function : Function
>Function : Function

        keys(object: any): string[];
>keys : (object: any) => string[]
>object : any

        values(object: any): any[];
>values : (object: any) => any[]
>object : any

        pairs(object: any): any[][];
>pairs : (object: any) => any[][]
>object : any

        invert(object: any): any;
>invert : (object: any) => any
>object : any

        functions(object: any): string[];
>functions : (object: any) => string[]
>object : any

        methods(object: any): string[];
>methods : (object: any) => string[]
>object : any

        extend<T>(destination: T, ...sources: any[]): T;
>extend : <T>(destination: T, ...sources: any[]) => T
>T : T
>destination : T
>T : T
>sources : any[]
>T : T

        pick<T>(object: T, ...keys: string[]): T;
>pick : <T>(object: T, ...keys: string[]) => T
>T : T
>object : T
>T : T
>keys : string[]
>T : T

        omit<T>(object: T, ...keys: string[]): T;
>omit : <T>(object: T, ...keys: string[]) => T
>T : T
>object : T
>T : T
>keys : string[]
>T : T

        defaults<T>(object: T, ...defaults: any[]): T;
>defaults : <T>(object: T, ...defaults: any[]) => T
>T : T
>object : T
>T : T
>defaults : any[]
>T : T

        clone<T>(object: T): T;
>clone : <T>(object: T) => T
>T : T
>object : T
>T : T
>T : T

        tap<T>(object: T, interceptor: (object: T) => void): T;
>tap : <T>(object: T, interceptor: (object: T) => void) => T
>T : T
>object : T
>T : T
>interceptor : (object: T) => void
>object : T
>T : T
>T : T

        has(object: any, key: string): boolean;
>has : (object: any, key: string) => boolean
>object : any
>key : string

        isEqual<T>(object: T, other: T): boolean;
>isEqual : <T>(object: T, other: T) => boolean
>T : T
>object : T
>T : T
>other : T
>T : T

        isEmpty(object: any): boolean;
>isEmpty : (object: any) => boolean
>object : any

        isElement(object: any): boolean;
>isElement : (object: any) => boolean
>object : any

        isArray(object: any): boolean;
>isArray : (object: any) => boolean
>object : any

        isObject(value: any): boolean;
>isObject : (value: any) => boolean
>value : any

        isArguments(object: any): boolean;
>isArguments : (object: any) => boolean
>object : any

        isFunction(object: any): boolean;
>isFunction : (object: any) => boolean
>object : any

        isString(object: any): boolean;
>isString : (object: any) => boolean
>object : any

        isNumber(object: any): boolean;
>isNumber : (object: any) => boolean
>object : any

        isFinite(object: any): boolean;
>isFinite : (object: any) => boolean
>object : any

        isBoolean(object: any): boolean;
>isBoolean : (object: any) => boolean
>object : any

        isDate(object: any): boolean;
>isDate : (object: any) => boolean
>object : any

        isRegExp(object: any): boolean;
>isRegExp : (object: any) => boolean
>object : any

        isNaN(object: any): boolean;
>isNaN : (object: any) => boolean
>object : any

        isNull(object: any): boolean;
>isNull : (object: any) => boolean
>object : any

        isUndefined(value: any): boolean;
>isUndefined : (value: any) => boolean
>value : any

        noConflict(): Static;
>noConflict : () => Static
>Static : Static

        identity<T>(value: T): T;
>identity : <T>(value: T) => T
>T : T
>value : T
>T : T
>T : T

        times<U>(n: number, iterator: IteratorCallback<number, U>, context?: any): U[];
>times : <U>(n: number, iterator: IteratorCallback<number, U>, context?: any) => U[]
>U : U
>n : number
>iterator : IteratorCallback<number, U>
>IteratorCallback : IteratorCallback<T, U>
>U : U
>context : any
>U : U

        random(max: number): number;
>random : { (max: number): number; (min: number, max: number): number; }
>max : number

        random(min: number, max: number): number;
>random : { (max: number): number; (min: number, max: number): number; }
>min : number
>max : number

        mixin(object: any): void;
>mixin : (object: any) => void
>object : any

        uniqueId(): number;
>uniqueId : { (): number; (prefix: string): string; }

        uniqueId(prefix: string): string;
>uniqueId : { (): number; (prefix: string): string; }
>prefix : string

        escape(s: string): string;
>escape : (s: string) => string
>s : string

        unescape(s: string): string;
>unescape : (s: string) => string
>s : string

        result(object: any, property: string): any;
>result : (object: any, property: string) => any
>object : any
>property : string

        templateSettings: TemplateSettings;
>templateSettings : TemplateSettings
>TemplateSettings : TemplateSettings

        template(templateString: string): (data: any) => string;
>template : { (templateString: string): (data: any) => string; (templateString: string, data: any, settings?: TemplateSettings): string; }
>templateString : string
>data : any

        template(templateString: string, data: any, settings?: TemplateSettings): string;
>template : { (templateString: string): (data: any) => string; (templateString: string, data: any, settings?: TemplateSettings): string; }
>templateString : string
>data : any
>settings : TemplateSettings
>TemplateSettings : TemplateSettings
    }
}

declare var _: Underscore.Static;
>_ : Underscore.Static
>Underscore : any
>Static : Underscore.Static

<|MERGE_RESOLUTION|>--- conflicted
+++ resolved
@@ -1,5686 +1,5662 @@
-=== tests/cases/compiler/underscoreTest1_underscoreTests.ts ===
-/// <reference path="underscoreTest1_underscore.ts" />
-
-declare var $;
->$ : any
-
-declare function alert(x: string): void;
->alert : (x: string) => void
->x : string
-
-_.each([1, 2, 3], (num) => alert(num.toString()));
->_.each([1, 2, 3], (num) => alert(num.toString())) : void
->_.each : { <T>(list: T[], iterator: IteratorCallback<T, void>, context?: any): void; <T>(list: Dictionary<T>, iterator: IteratorCallback<T, void>, context?: any): void; }
->_ : Underscore.Static
->each : { <T>(list: T[], iterator: IteratorCallback<T, void>, context?: any): void; <T>(list: Dictionary<T>, iterator: IteratorCallback<T, void>, context?: any): void; }
->[1, 2, 3] : number[]
->1 : 1
->2 : 2
->3 : 3
->(num) => alert(num.toString()) : (num: number) => void
->num : number
->alert(num.toString()) : void
->alert : (x: string) => void
->num.toString() : string
->num.toString : (radix?: number) => string
->num : number
->toString : (radix?: number) => string
-
-_.each({ one: 1, two: 2, three: 3 }, (value: number, key?: string) => alert(value.toString()));
->_.each({ one: 1, two: 2, three: 3 }, (value: number, key?: string) => alert(value.toString())) : void
->_.each : { <T>(list: T[], iterator: IteratorCallback<T, void>, context?: any): void; <T>(list: Dictionary<T>, iterator: IteratorCallback<T, void>, context?: any): void; }
->_ : Underscore.Static
->each : { <T>(list: T[], iterator: IteratorCallback<T, void>, context?: any): void; <T>(list: Dictionary<T>, iterator: IteratorCallback<T, void>, context?: any): void; }
->{ one: 1, two: 2, three: 3 } : { one: number; two: number; three: number; }
->one : number
->1 : 1
->two : number
->2 : 2
->three : number
->3 : 3
->(value: number, key?: string) => alert(value.toString()) : (value: number, key?: string) => void
->value : number
->key : string
->alert(value.toString()) : void
->alert : (x: string) => void
->value.toString() : string
->value.toString : (radix?: number) => string
->value : number
->toString : (radix?: number) => string
-
-_.map([1, 2, 3], (num) => num * 3);
->_.map([1, 2, 3], (num) => num * 3) : number[]
->_.map : { <T, U>(list: T[], iterator: IteratorCallback<T, U>, context?: any): U[]; <T, U>(list: Dictionary<T>, iterator: IteratorCallback<T, U>, context?: any): U[]; }
->_ : Underscore.Static
->map : { <T, U>(list: T[], iterator: IteratorCallback<T, U>, context?: any): U[]; <T, U>(list: Dictionary<T>, iterator: IteratorCallback<T, U>, context?: any): U[]; }
->[1, 2, 3] : number[]
->1 : 1
->2 : 2
->3 : 3
->(num) => num * 3 : (num: number) => number
->num : number
->num * 3 : number
->num : number
->3 : 3
-
-_.map({ one: 1, two: 2, three: 3 }, (value: number, key?: string) => value * 3);
->_.map({ one: 1, two: 2, three: 3 }, (value: number, key?: string) => value * 3) : number[]
->_.map : { <T, U>(list: T[], iterator: IteratorCallback<T, U>, context?: any): U[]; <T, U>(list: Dictionary<T>, iterator: IteratorCallback<T, U>, context?: any): U[]; }
->_ : Underscore.Static
->map : { <T, U>(list: T[], iterator: IteratorCallback<T, U>, context?: any): U[]; <T, U>(list: Dictionary<T>, iterator: IteratorCallback<T, U>, context?: any): U[]; }
->{ one: 1, two: 2, three: 3 } : { one: number; two: number; three: number; }
->one : number
->1 : 1
->two : number
->2 : 2
->three : number
->3 : 3
->(value: number, key?: string) => value * 3 : (value: number, key?: string) => number
->value : number
->key : string
->value * 3 : number
->value : number
->3 : 3
-
-var sum = _.reduce([1, 2, 3], (memo, num) => memo + num, 0);
->sum : number
->_.reduce([1, 2, 3], (memo, num) => memo + num, 0) : number
->_.reduce : { <T>(list: T[], iterator: ReducerCallback<T, T>, initialValue?: T, context?: any): T; <T, U>(list: T[], iterator: ReducerCallback<T, U>, initialValue: U, context?: any): U; <T>(list: Dictionary<T>, iterator: ReducerCallback<T, T>, initialValue?: T, context?: any): T; <T, U>(list: Dictionary<T>, iterator: ReducerCallback<T, U>, initialValue: U, context?: any): U; }
->_ : Underscore.Static
->reduce : { <T>(list: T[], iterator: ReducerCallback<T, T>, initialValue?: T, context?: any): T; <T, U>(list: T[], iterator: ReducerCallback<T, U>, initialValue: U, context?: any): U; <T>(list: Dictionary<T>, iterator: ReducerCallback<T, T>, initialValue?: T, context?: any): T; <T, U>(list: Dictionary<T>, iterator: ReducerCallback<T, U>, initialValue: U, context?: any): U; }
->[1, 2, 3] : number[]
->1 : 1
->2 : 2
->3 : 3
->(memo, num) => memo + num : (memo: number, num: number) => number
->memo : number
->num : number
->memo + num : number
->memo : number
->num : number
->0 : 0
-
-var list = [[0, 1], [2, 3], [4, 5]];
->list : number[][]
->[[0, 1], [2, 3], [4, 5]] : number[][]
->[0, 1] : number[]
->0 : 0
->1 : 1
->[2, 3] : number[]
->2 : 2
->3 : 3
->[4, 5] : number[]
->4 : 4
->5 : 5
-
-var flat = _.reduceRight(list, (a, b) => a.concat(b), []);
->flat : number[]
->_.reduceRight(list, (a, b) => a.concat(b), []) : number[]
->_.reduceRight : { <T>(list: T[], iterator: ReducerCallback<T, T>, initialValue?: T, context?: any): T; <T, U>(list: T[], iterator: ReducerCallback<T, U>, initialValue: U, context?: any): U; <T>(list: Dictionary<T>, iterator: ReducerCallback<T, T>, initialValue?: T, context?: any): T; <T, U>(list: Dictionary<T>, iterator: ReducerCallback<T, U>, initialValue: U, context?: any): U; }
->_ : Underscore.Static
->reduceRight : { <T>(list: T[], iterator: ReducerCallback<T, T>, initialValue?: T, context?: any): T; <T, U>(list: T[], iterator: ReducerCallback<T, U>, initialValue: U, context?: any): U; <T>(list: Dictionary<T>, iterator: ReducerCallback<T, T>, initialValue?: T, context?: any): T; <T, U>(list: Dictionary<T>, iterator: ReducerCallback<T, U>, initialValue: U, context?: any): U; }
->list : number[][]
->(a, b) => a.concat(b) : (a: number[], b: number[]) => number[]
->a : number[]
->b : number[]
->a.concat(b) : number[]
->a.concat : { (...items: number[][]): number[]; (...items: (number | number[])[]): number[]; }
->a : number[]
->concat : { (...items: number[][]): number[]; (...items: (number | number[])[]): number[]; }
->b : number[]
->[] : undefined[]
-
-var even = _.find([1, 2, 3, 4, 5, 6], (num) => num % 2 == 0);
->even : number
->_.find([1, 2, 3, 4, 5, 6], (num) => num % 2 == 0) : number
->_.find : { <T>(list: T[], iterator: IteratorCallback<T, boolean>, context?: any): T; <T>(list: Dictionary<T>, iterator: IteratorCallback<T, boolean>, context?: any): T; }
->_ : Underscore.Static
->find : { <T>(list: T[], iterator: IteratorCallback<T, boolean>, context?: any): T; <T>(list: Dictionary<T>, iterator: IteratorCallback<T, boolean>, context?: any): T; }
->[1, 2, 3, 4, 5, 6] : number[]
->1 : 1
->2 : 2
->3 : 3
->4 : 4
->5 : 5
->6 : 6
->(num) => num % 2 == 0 : (num: number) => boolean
->num : number
->num % 2 == 0 : boolean
->num % 2 : number
->num : number
->2 : 2
->0 : 0
-
-var evens = _.filter([1, 2, 3, 4, 5, 6], (num) => num % 2 == 0);
->evens : number[]
->_.filter([1, 2, 3, 4, 5, 6], (num) => num % 2 == 0) : number[]
->_.filter : { <T>(list: T[], iterator: IteratorCallback<T, boolean>, context?: any): T[]; <T>(list: Dictionary<T>, iterator: IteratorCallback<T, boolean>, context?: any): T[]; }
->_ : Underscore.Static
->filter : { <T>(list: T[], iterator: IteratorCallback<T, boolean>, context?: any): T[]; <T>(list: Dictionary<T>, iterator: IteratorCallback<T, boolean>, context?: any): T[]; }
->[1, 2, 3, 4, 5, 6] : number[]
->1 : 1
->2 : 2
->3 : 3
->4 : 4
->5 : 5
->6 : 6
->(num) => num % 2 == 0 : (num: number) => boolean
->num : number
->num % 2 == 0 : boolean
->num % 2 : number
->num : number
->2 : 2
->0 : 0
-
-var listOfPlays = [{ title: "Cymbeline", author: "Shakespeare", year: 1611 }, { title: "The Tempest", author: "Shakespeare", year: 1611 }, { title: "Other", author: "Not Shakespeare", year: 2012 }];
->listOfPlays : { title: string; author: string; year: number; }[]
->[{ title: "Cymbeline", author: "Shakespeare", year: 1611 }, { title: "The Tempest", author: "Shakespeare", year: 1611 }, { title: "Other", author: "Not Shakespeare", year: 2012 }] : { title: string; author: string; year: number; }[]
->{ title: "Cymbeline", author: "Shakespeare", year: 1611 } : { title: string; author: string; year: number; }
->title : string
->"Cymbeline" : "Cymbeline"
->author : string
->"Shakespeare" : "Shakespeare"
->year : number
->1611 : 1611
->{ title: "The Tempest", author: "Shakespeare", year: 1611 } : { title: string; author: string; year: number; }
->title : string
->"The Tempest" : "The Tempest"
->author : string
->"Shakespeare" : "Shakespeare"
->year : number
->1611 : 1611
->{ title: "Other", author: "Not Shakespeare", year: 2012 } : { title: string; author: string; year: number; }
->title : string
->"Other" : "Other"
->author : string
->"Not Shakespeare" : "Not Shakespeare"
->year : number
->2012 : 2012
-
-_.where(listOfPlays, { author: "Shakespeare", year: 1611 });
->_.where(listOfPlays, { author: "Shakespeare", year: 1611 }) : { title: string; author: string; year: number; }[]
->_.where : { <T>(list: T[], properties: Object): T[]; <T>(list: Dictionary<T>, properties: Object): T[]; }
->_ : Underscore.Static
->where : { <T>(list: T[], properties: Object): T[]; <T>(list: Dictionary<T>, properties: Object): T[]; }
->listOfPlays : { title: string; author: string; year: number; }[]
->{ author: "Shakespeare", year: 1611 } : { author: string; year: number; }
->author : string
->"Shakespeare" : "Shakespeare"
->year : number
->1611 : 1611
-
-var odds = _.reject([1, 2, 3, 4, 5, 6], (num) => num % 2 == 0);
->odds : number[]
->_.reject([1, 2, 3, 4, 5, 6], (num) => num % 2 == 0) : number[]
->_.reject : { <T>(list: T[], iterator: IteratorCallback<T, boolean>, context?: any): T[]; <T>(list: Dictionary<T>, iterator: IteratorCallback<T, boolean>, context?: any): T[]; }
->_ : Underscore.Static
->reject : { <T>(list: T[], iterator: IteratorCallback<T, boolean>, context?: any): T[]; <T>(list: Dictionary<T>, iterator: IteratorCallback<T, boolean>, context?: any): T[]; }
->[1, 2, 3, 4, 5, 6] : number[]
->1 : 1
->2 : 2
->3 : 3
->4 : 4
->5 : 5
->6 : 6
->(num) => num % 2 == 0 : (num: number) => boolean
->num : number
->num % 2 == 0 : boolean
->num % 2 : number
->num : number
->2 : 2
->0 : 0
-
-_.all([true, 1, null, 'yes'], _.identity);
->_.all([true, 1, null, 'yes'], _.identity) : boolean
->_.all : { <T>(list: T[], iterator?: IteratorCallback<T, boolean>, context?: any): boolean; <T>(list: Dictionary<T>, iterator?: IteratorCallback<T, boolean>, context?: any): boolean; }
->_ : Underscore.Static
-<<<<<<< HEAD
->all : { <T>(list: T[], iterator?: IteratorCallback<T, boolean>, context?: any): boolean; <T>(list: Dictionary<T>, iterator?: IteratorCallback<T, boolean>, context?: any): boolean; }
->[true, 1, null, 'yes'] : (string | number | boolean)[]
->true : boolean
->1 : number
-=======
->all : { <T>(list: T[], iterator?: Iterator<T, boolean>, context?: any): boolean; <T>(list: Dictionary<T>, iterator?: Iterator<T, boolean>, context?: any): boolean; }
->[true, 1, null, 'yes'] : (true | 1 | "yes")[]
->true : true
->1 : 1
->>>>>>> 02547fe6
->null : null
->'yes' : "yes"
->_.identity : <T>(value: T) => T
->_ : Underscore.Static
->identity : <T>(value: T) => T
-
-_.any([null, 0, 'yes', false]);
->_.any([null, 0, 'yes', false]) : boolean
->_.any : { <T>(list: T[], iterator?: IteratorCallback<T, boolean>, context?: any): boolean; <T>(list: Dictionary<T>, iterator?: IteratorCallback<T, boolean>, context?: any): boolean; }
->_ : Underscore.Static
-<<<<<<< HEAD
->any : { <T>(list: T[], iterator?: IteratorCallback<T, boolean>, context?: any): boolean; <T>(list: Dictionary<T>, iterator?: IteratorCallback<T, boolean>, context?: any): boolean; }
->[null, 0, 'yes', false] : (string | number | boolean)[]
-=======
->any : { <T>(list: T[], iterator?: Iterator<T, boolean>, context?: any): boolean; <T>(list: Dictionary<T>, iterator?: Iterator<T, boolean>, context?: any): boolean; }
->[null, 0, 'yes', false] : (false | 0 | "yes")[]
->>>>>>> 02547fe6
->null : null
->0 : 0
->'yes' : "yes"
->false : false
-
-_.contains([1, 2, 3], 3);
->_.contains([1, 2, 3], 3) : boolean
->_.contains : { <T>(list: T[], value: T): boolean; <T>(list: Dictionary<T>, value: T): boolean; }
->_ : Underscore.Static
->contains : { <T>(list: T[], value: T): boolean; <T>(list: Dictionary<T>, value: T): boolean; }
->[1, 2, 3] : number[]
->1 : 1
->2 : 2
->3 : 3
->3 : 3
-
-_.invoke([[5, 1, 7], [3, 2, 1]], 'sort');
->_.invoke([[5, 1, 7], [3, 2, 1]], 'sort') : any[]
->_.invoke : { (list: any[], methodName: string, ...args: any[]): any[]; (list: Dictionary<any>, methodName: string, ...args: any[]): any[]; }
->_ : Underscore.Static
->invoke : { (list: any[], methodName: string, ...args: any[]): any[]; (list: Dictionary<any>, methodName: string, ...args: any[]): any[]; }
->[[5, 1, 7], [3, 2, 1]] : number[][]
->[5, 1, 7] : number[]
->5 : 5
->1 : 1
->7 : 7
->[3, 2, 1] : number[]
->3 : 3
->2 : 2
->1 : 1
->'sort' : "sort"
-
-var stooges = [{ name: 'moe', age: 40 }, { name: 'larry', age: 50 }, { name: 'curly', age: 60 }];
->stooges : { name: string; age: number; }[]
->[{ name: 'moe', age: 40 }, { name: 'larry', age: 50 }, { name: 'curly', age: 60 }] : { name: string; age: number; }[]
->{ name: 'moe', age: 40 } : { name: string; age: number; }
->name : string
->'moe' : "moe"
->age : number
->40 : 40
->{ name: 'larry', age: 50 } : { name: string; age: number; }
->name : string
->'larry' : "larry"
->age : number
->50 : 50
->{ name: 'curly', age: 60 } : { name: string; age: number; }
->name : string
->'curly' : "curly"
->age : number
->60 : 60
-
-_.pluck(stooges, 'name');
->_.pluck(stooges, 'name') : any[]
->_.pluck : { (list: any[], propertyName: string): any[]; (list: Dictionary<any>, propertyName: string): any[]; }
->_ : Underscore.Static
->pluck : { (list: any[], propertyName: string): any[]; (list: Dictionary<any>, propertyName: string): any[]; }
->stooges : { name: string; age: number; }[]
->'name' : "name"
-
-_.max(stooges, (stooge) => stooge.age);
->_.max(stooges, (stooge) => stooge.age) : { name: string; age: number; }
->_.max : { <T>(list: T[], iterator?: IteratorCallback<T, any>, context?: any): T; <T>(list: Dictionary<T>, iterator?: IteratorCallback<T, any>, context?: any): T; }
->_ : Underscore.Static
->max : { <T>(list: T[], iterator?: IteratorCallback<T, any>, context?: any): T; <T>(list: Dictionary<T>, iterator?: IteratorCallback<T, any>, context?: any): T; }
->stooges : { name: string; age: number; }[]
->(stooge) => stooge.age : (stooge: { name: string; age: number; }) => number
->stooge : { name: string; age: number; }
->stooge.age : number
->stooge : { name: string; age: number; }
->age : number
-
-var numbers = [10, 5, 100, 2, 1000];
->numbers : number[]
->[10, 5, 100, 2, 1000] : number[]
->10 : 10
->5 : 5
->100 : 100
->2 : 2
->1000 : 1000
-
-_.min(numbers);
->_.min(numbers) : number
->_.min : { <T>(list: T[], iterator?: IteratorCallback<T, any>, context?: any): T; <T>(list: Dictionary<T>, iterator?: IteratorCallback<T, any>, context?: any): T; }
->_ : Underscore.Static
->min : { <T>(list: T[], iterator?: IteratorCallback<T, any>, context?: any): T; <T>(list: Dictionary<T>, iterator?: IteratorCallback<T, any>, context?: any): T; }
->numbers : number[]
-
-_.sortBy([1, 2, 3, 4, 5, 6], (num) => Math.sin(num));
->_.sortBy([1, 2, 3, 4, 5, 6], (num) => Math.sin(num)) : number[]
->_.sortBy : { <T>(list: T[], iterator: IteratorCallback<T, any>, context?: any): T[]; <T>(list: Dictionary<T>, iterator: IteratorCallback<T, any>, context?: any): T[]; <T>(list: T[], propertyName: string): T[]; <T>(list: Dictionary<T>, propertyName: string): T[]; }
->_ : Underscore.Static
->sortBy : { <T>(list: T[], iterator: IteratorCallback<T, any>, context?: any): T[]; <T>(list: Dictionary<T>, iterator: IteratorCallback<T, any>, context?: any): T[]; <T>(list: T[], propertyName: string): T[]; <T>(list: Dictionary<T>, propertyName: string): T[]; }
->[1, 2, 3, 4, 5, 6] : number[]
->1 : 1
->2 : 2
->3 : 3
->4 : 4
->5 : 5
->6 : 6
->(num) => Math.sin(num) : (num: number) => number
->num : number
->Math.sin(num) : number
->Math.sin : (x: number) => number
->Math : Math
->sin : (x: number) => number
->num : number
-
-
-// not sure how this is typechecking at all.. Math.floor(e) is number not string..?
-_([1.3, 2.1, 2.4]).groupBy((e: number, i?: number, list?: number[]) => Math.floor(e));
->_([1.3, 2.1, 2.4]).groupBy((e: number, i?: number, list?: number[]) => Math.floor(e)) : Dictionary<number[]>
->_([1.3, 2.1, 2.4]).groupBy : { (iterator?: IteratorCallback<number, any>, context?: any): Dictionary<number[]>; (propertyName: string): Dictionary<number[]>; }
->_([1.3, 2.1, 2.4]) : Underscore.WrappedArray<number>
->_ : Underscore.Static
->[1.3, 2.1, 2.4] : number[]
-<<<<<<< HEAD
->1.3 : number
->2.1 : number
->2.4 : number
->groupBy : { (iterator?: IteratorCallback<number, any>, context?: any): Dictionary<number[]>; (propertyName: string): Dictionary<number[]>; }
-=======
->1.3 : 1.3
->2.1 : 2.1
->2.4 : 2.4
->groupBy : { (iterator?: Iterator<number, any>, context?: any): Dictionary<number[]>; (propertyName: string): Dictionary<number[]>; }
->>>>>>> 02547fe6
->(e: number, i?: number, list?: number[]) => Math.floor(e) : (e: number, i?: number, list?: number[]) => number
->e : number
->i : number
->list : number[]
->Math.floor(e) : number
->Math.floor : (x: number) => number
->Math : Math
->floor : (x: number) => number
->e : number
-
-_.groupBy([1.3, 2.1, 2.4], (num: number) => Math.floor(num));
->_.groupBy([1.3, 2.1, 2.4], (num: number) => Math.floor(num)) : Dictionary<number[]>
->_.groupBy : { <T>(list: T[], iterator?: IteratorCallback<T, any>, context?: any): Dictionary<T[]>; <T>(list: Dictionary<T>, iterator?: IteratorCallback<T, any>, context?: any): Dictionary<T[]>; <T>(list: T[], propertyName: string): Dictionary<T[]>; <T>(list: Dictionary<T>, propertyName: string): Dictionary<T[]>; }
->_ : Underscore.Static
->groupBy : { <T>(list: T[], iterator?: IteratorCallback<T, any>, context?: any): Dictionary<T[]>; <T>(list: Dictionary<T>, iterator?: IteratorCallback<T, any>, context?: any): Dictionary<T[]>; <T>(list: T[], propertyName: string): Dictionary<T[]>; <T>(list: Dictionary<T>, propertyName: string): Dictionary<T[]>; }
->[1.3, 2.1, 2.4] : number[]
->1.3 : 1.3
->2.1 : 2.1
->2.4 : 2.4
->(num: number) => Math.floor(num) : (num: number) => number
->num : number
->Math.floor(num) : number
->Math.floor : (x: number) => number
->Math : Math
->floor : (x: number) => number
->num : number
-
-_.groupBy(['one', 'two', 'three'], 'length');
->_.groupBy(['one', 'two', 'three'], 'length') : Dictionary<string[]>
->_.groupBy : { <T>(list: T[], iterator?: IteratorCallback<T, any>, context?: any): Dictionary<T[]>; <T>(list: Dictionary<T>, iterator?: IteratorCallback<T, any>, context?: any): Dictionary<T[]>; <T>(list: T[], propertyName: string): Dictionary<T[]>; <T>(list: Dictionary<T>, propertyName: string): Dictionary<T[]>; }
->_ : Underscore.Static
->groupBy : { <T>(list: T[], iterator?: IteratorCallback<T, any>, context?: any): Dictionary<T[]>; <T>(list: Dictionary<T>, iterator?: IteratorCallback<T, any>, context?: any): Dictionary<T[]>; <T>(list: T[], propertyName: string): Dictionary<T[]>; <T>(list: Dictionary<T>, propertyName: string): Dictionary<T[]>; }
->['one', 'two', 'three'] : string[]
->'one' : "one"
->'two' : "two"
->'three' : "three"
->'length' : "length"
-
-_.countBy([1, 2, 3, 4, 5], (num) => num % 2 == 0 ? 'even' : 'odd');
->_.countBy([1, 2, 3, 4, 5], (num) => num % 2 == 0 ? 'even' : 'odd') : Dictionary<number>
->_.countBy : { <T>(list: T[], iterator?: IteratorCallback<T, any>, context?: any): Dictionary<number>; <T>(list: Dictionary<T>, iterator?: IteratorCallback<T, any>, context?: any): Dictionary<number>; <T>(list: T[], propertyName: string): Dictionary<number>; <T>(list: Dictionary<T>, propertyName: string): Dictionary<number>; }
->_ : Underscore.Static
->countBy : { <T>(list: T[], iterator?: IteratorCallback<T, any>, context?: any): Dictionary<number>; <T>(list: Dictionary<T>, iterator?: IteratorCallback<T, any>, context?: any): Dictionary<number>; <T>(list: T[], propertyName: string): Dictionary<number>; <T>(list: Dictionary<T>, propertyName: string): Dictionary<number>; }
->[1, 2, 3, 4, 5] : number[]
->1 : 1
->2 : 2
->3 : 3
->4 : 4
->5 : 5
->(num) => num % 2 == 0 ? 'even' : 'odd' : (num: number) => "even" | "odd"
->num : number
->num % 2 == 0 ? 'even' : 'odd' : "even" | "odd"
->num % 2 == 0 : boolean
->num % 2 : number
->num : number
->2 : 2
->0 : 0
->'even' : "even"
->'odd' : "odd"
-
-_.shuffle([1, 2, 3, 4, 5, 6]);
->_.shuffle([1, 2, 3, 4, 5, 6]) : number[]
->_.shuffle : { <T>(list: T[]): T[]; <T>(list: Dictionary<T>): T[]; }
->_ : Underscore.Static
->shuffle : { <T>(list: T[]): T[]; <T>(list: Dictionary<T>): T[]; }
->[1, 2, 3, 4, 5, 6] : number[]
->1 : 1
->2 : 2
->3 : 3
->4 : 4
->5 : 5
->6 : 6
-
-// (function(){ return _.toArray(arguments).slice(1); })(1, 2, 3, 4);
-
-_.size({ one: 1, two: 2, three: 3 });
->_.size({ one: 1, two: 2, three: 3 }) : number
->_.size : { <T>(list: T[]): number; <T>(list: Dictionary<T>): number; }
->_ : Underscore.Static
->size : { <T>(list: T[]): number; <T>(list: Dictionary<T>): number; }
->{ one: 1, two: 2, three: 3 } : { one: number; two: number; three: number; }
->one : number
->1 : 1
->two : number
->2 : 2
->three : number
->3 : 3
-
-///////////////////////////////////////////////////////////////////////////////////////
-
-_.first([5, 4, 3, 2, 1]);
->_.first([5, 4, 3, 2, 1]) : number
->_.first : { <T>(list: T[]): T; <T>(list: T[], count: number): T[]; }
->_ : Underscore.Static
->first : { <T>(list: T[]): T; <T>(list: T[], count: number): T[]; }
->[5, 4, 3, 2, 1] : number[]
->5 : 5
->4 : 4
->3 : 3
->2 : 2
->1 : 1
-
-_.initial([5, 4, 3, 2, 1]);
->_.initial([5, 4, 3, 2, 1]) : number
->_.initial : { <T>(list: T[]): T; <T>(list: T[], count: number): T[]; }
->_ : Underscore.Static
->initial : { <T>(list: T[]): T; <T>(list: T[], count: number): T[]; }
->[5, 4, 3, 2, 1] : number[]
->5 : 5
->4 : 4
->3 : 3
->2 : 2
->1 : 1
-
-_.last([5, 4, 3, 2, 1]);
->_.last([5, 4, 3, 2, 1]) : number
->_.last : { <T>(list: T[]): T; <T>(list: T[], count: number): T[]; }
->_ : Underscore.Static
->last : { <T>(list: T[]): T; <T>(list: T[], count: number): T[]; }
->[5, 4, 3, 2, 1] : number[]
->5 : 5
->4 : 4
->3 : 3
->2 : 2
->1 : 1
-
-_.rest([5, 4, 3, 2, 1]);
->_.rest([5, 4, 3, 2, 1]) : number[]
->_.rest : <T>(list: T[], index?: number) => T[]
->_ : Underscore.Static
->rest : <T>(list: T[], index?: number) => T[]
->[5, 4, 3, 2, 1] : number[]
->5 : 5
->4 : 4
->3 : 3
->2 : 2
->1 : 1
-
-_.compact([0, 1, false, 2, '', 3]);
->_.compact([0, 1, false, 2, '', 3]) : (string | number | boolean)[]
->_.compact : <T>(list: T[]) => T[]
->_ : Underscore.Static
->compact : <T>(list: T[]) => T[]
->[0, 1, false, 2, '', 3] : (false | "" | 0 | 1 | 2 | 3)[]
->0 : 0
->1 : 1
->false : false
->2 : 2
->'' : ""
->3 : 3
-
-_.flatten([1, 2, 3, 4]);
->_.flatten([1, 2, 3, 4]) : {}[]
->_.flatten : { <T>(list: T[][]): T[]; <T>(array: any[], shallow?: boolean): T[]; }
->_ : Underscore.Static
->flatten : { <T>(list: T[][]): T[]; <T>(array: any[], shallow?: boolean): T[]; }
->[1, 2, 3, 4] : number[]
->1 : 1
->2 : 2
->3 : 3
->4 : 4
-
-_.flatten([1, [2]]);
->_.flatten([1, [2]]) : {}[]
->_.flatten : { <T>(list: T[][]): T[]; <T>(array: any[], shallow?: boolean): T[]; }
->_ : Underscore.Static
->flatten : { <T>(list: T[][]): T[]; <T>(array: any[], shallow?: boolean): T[]; }
->[1, [2]] : (number | number[])[]
->1 : 1
->[2] : number[]
->2 : 2
-
-// typescript doesn't like the elements being different
-_.flatten([1, [2], [3, [[4]]]]);
->_.flatten([1, [2], [3, [[4]]]]) : {}[]
->_.flatten : { <T>(list: T[][]): T[]; <T>(array: any[], shallow?: boolean): T[]; }
->_ : Underscore.Static
->flatten : { <T>(list: T[][]): T[]; <T>(array: any[], shallow?: boolean): T[]; }
->[1, [2], [3, [[4]]]] : (number | (number | number[][])[])[]
->1 : 1
->[2] : number[]
->2 : 2
->[3, [[4]]] : (number | number[][])[]
->3 : 3
->[[4]] : number[][]
->[4] : number[]
->4 : 4
-
-_.flatten([1, [2], [3, [[4]]]], true);
->_.flatten([1, [2], [3, [[4]]]], true) : {}[]
->_.flatten : { <T>(list: T[][]): T[]; <T>(array: any[], shallow?: boolean): T[]; }
->_ : Underscore.Static
->flatten : { <T>(list: T[][]): T[]; <T>(array: any[], shallow?: boolean): T[]; }
->[1, [2], [3, [[4]]]] : (number | (number | number[][])[])[]
->1 : 1
->[2] : number[]
->2 : 2
->[3, [[4]]] : (number | number[][])[]
->3 : 3
->[[4]] : number[][]
->[4] : number[]
->4 : 4
->true : true
-
-_.without([1, 2, 1, 0, 3, 1, 4], 0, 1);
->_.without([1, 2, 1, 0, 3, 1, 4], 0, 1) : number[]
->_.without : <T>(list: T[], ...values: T[]) => T[]
->_ : Underscore.Static
->without : <T>(list: T[], ...values: T[]) => T[]
->[1, 2, 1, 0, 3, 1, 4] : number[]
->1 : 1
->2 : 2
->1 : 1
->0 : 0
->3 : 3
->1 : 1
->4 : 4
->0 : 0
->1 : 1
-
-_.union([1, 2, 3], [101, 2, 1, 10], [2, 1]);
->_.union([1, 2, 3], [101, 2, 1, 10], [2, 1]) : number[]
->_.union : <T>(...arrays: T[][]) => T[]
->_ : Underscore.Static
->union : <T>(...arrays: T[][]) => T[]
->[1, 2, 3] : number[]
->1 : 1
->2 : 2
->3 : 3
->[101, 2, 1, 10] : number[]
->101 : 101
->2 : 2
->1 : 1
->10 : 10
->[2, 1] : number[]
->2 : 2
->1 : 1
-
-_.intersection([1, 2, 3], [101, 2, 1, 10], [2, 1]);
->_.intersection([1, 2, 3], [101, 2, 1, 10], [2, 1]) : number[]
->_.intersection : <T>(...arrays: T[][]) => T[]
->_ : Underscore.Static
->intersection : <T>(...arrays: T[][]) => T[]
->[1, 2, 3] : number[]
->1 : 1
->2 : 2
->3 : 3
->[101, 2, 1, 10] : number[]
->101 : 101
->2 : 2
->1 : 1
->10 : 10
->[2, 1] : number[]
->2 : 2
->1 : 1
-
-_.difference([1, 2, 3, 4, 5], [5, 2, 10]);
->_.difference([1, 2, 3, 4, 5], [5, 2, 10]) : number[]
->_.difference : <T>(list: T[], ...others: T[][]) => T[]
->_ : Underscore.Static
->difference : <T>(list: T[], ...others: T[][]) => T[]
->[1, 2, 3, 4, 5] : number[]
->1 : 1
->2 : 2
->3 : 3
->4 : 4
->5 : 5
->[5, 2, 10] : number[]
->5 : 5
->2 : 2
->10 : 10
-
-_.uniq([1, 2, 1, 3, 1, 4]);
->_.uniq([1, 2, 1, 3, 1, 4]) : number[]
->_.uniq : { <T>(list: T[], isSorted?: boolean): T[]; <T, U>(list: T[], isSorted: boolean, iterator: IteratorCallback<T, U>, context?: any): U[]; }
->_ : Underscore.Static
->uniq : { <T>(list: T[], isSorted?: boolean): T[]; <T, U>(list: T[], isSorted: boolean, iterator: IteratorCallback<T, U>, context?: any): U[]; }
->[1, 2, 1, 3, 1, 4] : number[]
->1 : 1
->2 : 2
->1 : 1
->3 : 3
->1 : 1
->4 : 4
-
-_.zip(['moe', 'larry', 'curly'], [30, 40, 50], [true, false, false]);
->_.zip(['moe', 'larry', 'curly'], [30, 40, 50], [true, false, false]) : Tuple3<string, number, boolean>[]
->_.zip : { <T0, T1>(a0: T0[], a1: T1[]): Tuple2<T0, T1>[]; <T0, T1, T2>(a0: T0[], a1: T1[], a2: T2[]): Tuple3<T0, T1, T2>[]; <T0, T1, T2, T3>(a0: T0[], a1: T1[], a2: T2[], a3: T3[]): Tuple4<T0, T1, T2, T3>[]; (...arrays: any[][]): any[][]; }
->_ : Underscore.Static
->zip : { <T0, T1>(a0: T0[], a1: T1[]): Tuple2<T0, T1>[]; <T0, T1, T2>(a0: T0[], a1: T1[], a2: T2[]): Tuple3<T0, T1, T2>[]; <T0, T1, T2, T3>(a0: T0[], a1: T1[], a2: T2[], a3: T3[]): Tuple4<T0, T1, T2, T3>[]; (...arrays: any[][]): any[][]; }
->['moe', 'larry', 'curly'] : string[]
->'moe' : "moe"
->'larry' : "larry"
->'curly' : "curly"
->[30, 40, 50] : number[]
->30 : 30
->40 : 40
->50 : 50
->[true, false, false] : boolean[]
->true : true
->false : false
->false : false
-
-_.object(['moe', 'larry', 'curly'], [30, 40, 50]);
->_.object(['moe', 'larry', 'curly'], [30, 40, 50]) : any
->_.object : { (list: any[][]): any; (keys: string[], values: any[]): any; }
->_ : Underscore.Static
->object : { (list: any[][]): any; (keys: string[], values: any[]): any; }
->['moe', 'larry', 'curly'] : string[]
->'moe' : "moe"
->'larry' : "larry"
->'curly' : "curly"
->[30, 40, 50] : number[]
->30 : 30
->40 : 40
->50 : 50
-
-_.object([['moe', 30], ['larry', 40], ['curly', 50]]);
->_.object([['moe', 30], ['larry', 40], ['curly', 50]]) : any
->_.object : { (list: any[][]): any; (keys: string[], values: any[]): any; }
->_ : Underscore.Static
->object : { (list: any[][]): any; (keys: string[], values: any[]): any; }
->[['moe', 30], ['larry', 40], ['curly', 50]] : (string | number)[][]
->['moe', 30] : (string | number)[]
->'moe' : "moe"
->30 : 30
->['larry', 40] : (string | number)[]
->'larry' : "larry"
->40 : 40
->['curly', 50] : (string | number)[]
->'curly' : "curly"
->50 : 50
-
-_.indexOf([1, 2, 3], 2);
->_.indexOf([1, 2, 3], 2) : number
->_.indexOf : <T>(list: T[], value: T, isSorted?: boolean) => number
->_ : Underscore.Static
->indexOf : <T>(list: T[], value: T, isSorted?: boolean) => number
->[1, 2, 3] : number[]
->1 : 1
->2 : 2
->3 : 3
->2 : 2
-
-_.lastIndexOf([1, 2, 3, 1, 2, 3], 2);
->_.lastIndexOf([1, 2, 3, 1, 2, 3], 2) : number
->_.lastIndexOf : <T>(list: T[], value: T, fromIndex?: number) => number
->_ : Underscore.Static
->lastIndexOf : <T>(list: T[], value: T, fromIndex?: number) => number
->[1, 2, 3, 1, 2, 3] : number[]
->1 : 1
->2 : 2
->3 : 3
->1 : 1
->2 : 2
->3 : 3
->2 : 2
-
-_.sortedIndex([10, 20, 30, 40, 50], 35);
->_.sortedIndex([10, 20, 30, 40, 50], 35) : number
->_.sortedIndex : { <T>(list: T[], obj: T, propertyName: string): number; <T>(list: T[], obj: T, iterator?: IteratorCallback<T, any>, context?: any): number; }
->_ : Underscore.Static
->sortedIndex : { <T>(list: T[], obj: T, propertyName: string): number; <T>(list: T[], obj: T, iterator?: IteratorCallback<T, any>, context?: any): number; }
->[10, 20, 30, 40, 50] : number[]
->10 : 10
->20 : 20
->30 : 30
->40 : 40
->50 : 50
->35 : 35
-
-_.range(10);
->_.range(10) : number[]
->_.range : { (stop: number): number[]; (start: number, stop: number, step?: number): number[]; }
->_ : Underscore.Static
->range : { (stop: number): number[]; (start: number, stop: number, step?: number): number[]; }
->10 : 10
-
-_.range(1, 11);
->_.range(1, 11) : number[]
->_.range : { (stop: number): number[]; (start: number, stop: number, step?: number): number[]; }
->_ : Underscore.Static
->range : { (stop: number): number[]; (start: number, stop: number, step?: number): number[]; }
->1 : 1
->11 : 11
-
-_.range(0, 30, 5);
->_.range(0, 30, 5) : number[]
->_.range : { (stop: number): number[]; (start: number, stop: number, step?: number): number[]; }
->_ : Underscore.Static
->range : { (stop: number): number[]; (start: number, stop: number, step?: number): number[]; }
->0 : 0
->30 : 30
->5 : 5
-
-_.range(0, 30, 5);
->_.range(0, 30, 5) : number[]
->_.range : { (stop: number): number[]; (start: number, stop: number, step?: number): number[]; }
->_ : Underscore.Static
->range : { (stop: number): number[]; (start: number, stop: number, step?: number): number[]; }
->0 : 0
->30 : 30
->5 : 5
-
-_.range(0);
->_.range(0) : number[]
->_.range : { (stop: number): number[]; (start: number, stop: number, step?: number): number[]; }
->_ : Underscore.Static
->range : { (stop: number): number[]; (start: number, stop: number, step?: number): number[]; }
->0 : 0
-
-///////////////////////////////////////////////////////////////////////////////////////
-
-var func = function (greeting) { return greeting + ': ' + this.name };
->func : (greeting: any) => string
->function (greeting) { return greeting + ': ' + this.name } : (greeting: any) => string
->greeting : any
->greeting + ': ' + this.name : string
->greeting + ': ' : string
->greeting : any
->': ' : ": "
->this.name : any
->this : any
->name : any
-
-// need a second var otherwise typescript thinks func signature is the above func type,
-// instead of the newly returned _bind => func type.
-var func2 = _.bind(func, { name: 'moe' }, 'hi');
->func2 : Function
->_.bind(func, { name: 'moe' }, 'hi') : Function
->_.bind : { <T extends Function>(func: T, object: any): T; (func: Function, object: any, ...args: any[]): Function; }
->_ : Underscore.Static
->bind : { <T extends Function>(func: T, object: any): T; (func: Function, object: any, ...args: any[]): Function; }
->func : (greeting: any) => string
->{ name: 'moe' } : { name: string; }
->name : string
->'moe' : "moe"
->'hi' : "hi"
-
-func2();
->func2() : any
->func2 : Function
-
-var buttonView = {
->buttonView : { label: string; onClick: () => void; onHover: () => void; }
->{    label: 'underscore',    onClick: function () { alert('clicked: ' + this.label); },    onHover: function () { alert('hovering: ' + this.label); }} : { label: string; onClick: () => void; onHover: () => void; }
-
-    label: 'underscore',
->label : string
->'underscore' : "underscore"
-
-    onClick: function () { alert('clicked: ' + this.label); },
->onClick : () => void
->function () { alert('clicked: ' + this.label); } : () => void
->alert('clicked: ' + this.label) : void
->alert : (x: string) => void
->'clicked: ' + this.label : string
->'clicked: ' : "clicked: "
->this.label : any
->this : any
->label : any
-
-    onHover: function () { alert('hovering: ' + this.label); }
->onHover : () => void
->function () { alert('hovering: ' + this.label); } : () => void
->alert('hovering: ' + this.label) : void
->alert : (x: string) => void
->'hovering: ' + this.label : string
->'hovering: ' : "hovering: "
->this.label : any
->this : any
->label : any
-
-};
-_.bindAll(buttonView);
->_.bindAll(buttonView) : { label: string; onClick: () => void; onHover: () => void; }
->_.bindAll : <T>(object: T, ...methodNames: string[]) => T
->_ : Underscore.Static
->bindAll : <T>(object: T, ...methodNames: string[]) => T
->buttonView : { label: string; onClick: () => void; onHover: () => void; }
-
-$('#underscore_button').bind('click', buttonView.onClick);
->$('#underscore_button').bind('click', buttonView.onClick) : any
->$('#underscore_button').bind : any
->$('#underscore_button') : any
->$ : any
->'#underscore_button' : "#underscore_button"
->bind : any
->'click' : "click"
->buttonView.onClick : () => void
->buttonView : { label: string; onClick: () => void; onHover: () => void; }
->onClick : () => void
-
-var fibonacci = _.memoize(function (n) {
->fibonacci : (n: any) => any
->_.memoize(function (n) {    return n < 2 ? n : fibonacci(n - 1) + fibonacci(n - 2);}) : (n: any) => any
->_.memoize : <T extends Function>(func: T, hashFunction?: Function) => T
->_ : Underscore.Static
->memoize : <T extends Function>(func: T, hashFunction?: Function) => T
->function (n) {    return n < 2 ? n : fibonacci(n - 1) + fibonacci(n - 2);} : (n: any) => any
->n : any
-
-    return n < 2 ? n : fibonacci(n - 1) + fibonacci(n - 2);
->n < 2 ? n : fibonacci(n - 1) + fibonacci(n - 2) : any
->n < 2 : boolean
->n : any
->2 : 2
->n : any
->fibonacci(n - 1) + fibonacci(n - 2) : any
->fibonacci(n - 1) : any
->fibonacci : (n: any) => any
->n - 1 : number
->n : any
->1 : 1
->fibonacci(n - 2) : any
->fibonacci : (n: any) => any
->n - 2 : number
->n : any
->2 : 2
-
-});
-
-var log = _.bind((message?: string, ...rest: string[]) => { }, Date);
->log : (message?: string, ...rest: string[]) => void
->_.bind((message?: string, ...rest: string[]) => { }, Date) : (message?: string, ...rest: string[]) => void
->_.bind : { <T extends Function>(func: T, object: any): T; (func: Function, object: any, ...args: any[]): Function; }
->_ : Underscore.Static
->bind : { <T extends Function>(func: T, object: any): T; (func: Function, object: any, ...args: any[]): Function; }
->(message?: string, ...rest: string[]) => { } : (message?: string, ...rest: string[]) => void
->message : string
->rest : string[]
->Date : DateConstructor
-
-_.delay(log, 1000, 'logged later');
->_.delay(log, 1000, 'logged later') : number
->_.delay : (func: Function, wait: number, ...args: any[]) => number
->_ : Underscore.Static
->delay : (func: Function, wait: number, ...args: any[]) => number
->log : (message?: string, ...rest: string[]) => void
->1000 : 1000
->'logged later' : "logged later"
-
-_.defer(function () { alert('deferred'); });
->_.defer(function () { alert('deferred'); }) : number
->_.defer : (func: Function, ...args: any[]) => number
->_ : Underscore.Static
->defer : (func: Function, ...args: any[]) => number
->function () { alert('deferred'); } : () => void
->alert('deferred') : void
->alert : (x: string) => void
->'deferred' : "deferred"
-
-var updatePosition = () => alert('updating position...');
->updatePosition : () => void
->() => alert('updating position...') : () => void
->alert('updating position...') : void
->alert : (x: string) => void
->'updating position...' : "updating position..."
-
-var throttled = _.throttle(updatePosition, 100);
->throttled : () => void
->_.throttle(updatePosition, 100) : () => void
->_.throttle : <T extends Function>(func: T, wait: number) => T
->_ : Underscore.Static
->throttle : <T extends Function>(func: T, wait: number) => T
->updatePosition : () => void
->100 : 100
-
-$(null).scroll(throttled);
->$(null).scroll(throttled) : any
->$(null).scroll : any
->$(null) : any
->$ : any
->null : null
->scroll : any
->throttled : () => void
-
-var calculateLayout = () => alert('calculating layout...');
->calculateLayout : () => void
->() => alert('calculating layout...') : () => void
->alert('calculating layout...') : void
->alert : (x: string) => void
->'calculating layout...' : "calculating layout..."
-
-var lazyLayout = _.debounce(calculateLayout, 300);
->lazyLayout : () => void
->_.debounce(calculateLayout, 300) : () => void
->_.debounce : <T extends Function>(func: T, wait: number, immediate?: boolean) => T
->_ : Underscore.Static
->debounce : <T extends Function>(func: T, wait: number, immediate?: boolean) => T
->calculateLayout : () => void
->300 : 300
-
-$(null).resize(lazyLayout);
->$(null).resize(lazyLayout) : any
->$(null).resize : any
->$(null) : any
->$ : any
->null : null
->resize : any
->lazyLayout : () => void
-
-var createApplication = () => alert('creating application...');
->createApplication : () => void
->() => alert('creating application...') : () => void
->alert('creating application...') : void
->alert : (x: string) => void
->'creating application...' : "creating application..."
-
-var initialize = _.once(createApplication);
->initialize : () => void
->_.once(createApplication) : () => void
->_.once : <T extends Function>(func: T) => T
->_ : Underscore.Static
->once : <T extends Function>(func: T) => T
->createApplication : () => void
-
-initialize();
->initialize() : void
->initialize : () => void
-
-initialize();
->initialize() : void
->initialize : () => void
-
-var notes: any[];
->notes : any[]
-
-var render = () => alert("rendering...");
->render : () => void
->() => alert("rendering...") : () => void
->alert("rendering...") : void
->alert : (x: string) => void
->"rendering..." : "rendering..."
-
-var renderNotes = _.after(notes.length, render);
->renderNotes : () => void
->_.after(notes.length, render) : () => void
->_.after : <T extends Function>(count: number, func: T) => T
->_ : Underscore.Static
->after : <T extends Function>(count: number, func: T) => T
->notes.length : number
->notes : any[]
->length : number
->render : () => void
-
-_.each(notes, (note) => note.asyncSave({ success: renderNotes }));
->_.each(notes, (note) => note.asyncSave({ success: renderNotes })) : void
->_.each : { <T>(list: T[], iterator: IteratorCallback<T, void>, context?: any): void; <T>(list: Dictionary<T>, iterator: IteratorCallback<T, void>, context?: any): void; }
->_ : Underscore.Static
->each : { <T>(list: T[], iterator: IteratorCallback<T, void>, context?: any): void; <T>(list: Dictionary<T>, iterator: IteratorCallback<T, void>, context?: any): void; }
->notes : any[]
->(note) => note.asyncSave({ success: renderNotes }) : (note: any) => any
->note : any
->note.asyncSave({ success: renderNotes }) : any
->note.asyncSave : any
->note : any
->asyncSave : any
->{ success: renderNotes } : { success: () => void; }
->success : () => void
->renderNotes : () => void
-
-var hello = function (name) { return "hello: " + name; };
->hello : (name: any) => string
->function (name) { return "hello: " + name; } : (name: any) => string
->name : any
->"hello: " + name : string
->"hello: " : "hello: "
->name : any
-
-hello = _.wrap(hello, (func, arg) => { return "before, " + func(arg) + ", after"; });
->hello = _.wrap(hello, (func, arg) => { return "before, " + func(arg) + ", after"; }) : (name: any) => string
->hello : (name: any) => string
->_.wrap(hello, (func, arg) => { return "before, " + func(arg) + ", after"; }) : (name: any) => string
->_.wrap : <T extends Function>(func: T, wrapper: (func: T, ...args: any[]) => any) => T
->_ : Underscore.Static
->wrap : <T extends Function>(func: T, wrapper: (func: T, ...args: any[]) => any) => T
->hello : (name: any) => string
->(func, arg) => { return "before, " + func(arg) + ", after"; } : (func: (name: any) => string, arg: any) => string
->func : (name: any) => string
->arg : any
->"before, " + func(arg) + ", after" : string
->"before, " + func(arg) : string
->"before, " : "before, "
->func(arg) : string
->func : (name: any) => string
->arg : any
->", after" : ", after"
-
-hello("moe");
->hello("moe") : string
->hello : (name: any) => string
->"moe" : "moe"
-
-var greet = function (name) { return "hi: " + name; };
->greet : (name: any) => string
->function (name) { return "hi: " + name; } : (name: any) => string
->name : any
->"hi: " + name : string
->"hi: " : "hi: "
->name : any
-
-var exclaim = function (statement) { return statement + "!"; };
->exclaim : (statement: any) => string
->function (statement) { return statement + "!"; } : (statement: any) => string
->statement : any
->statement + "!" : string
->statement : any
->"!" : "!"
-
-var welcome = _.compose(exclaim, greet);
->welcome : Function
->_.compose(exclaim, greet) : Function
->_.compose : (...funcs: Function[]) => Function
->_ : Underscore.Static
->compose : (...funcs: Function[]) => Function
->exclaim : (statement: any) => string
->greet : (name: any) => string
-
-welcome('moe');
->welcome('moe') : any
->welcome : Function
->'moe' : "moe"
-
-///////////////////////////////////////////////////////////////////////////////////////
-
-_.keys({ one: 1, two: 2, three: 3 });
->_.keys({ one: 1, two: 2, three: 3 }) : string[]
->_.keys : (object: any) => string[]
->_ : Underscore.Static
->keys : (object: any) => string[]
->{ one: 1, two: 2, three: 3 } : { one: number; two: number; three: number; }
->one : number
->1 : 1
->two : number
->2 : 2
->three : number
->3 : 3
-
-_.values({ one: 1, two: 2, three: 3 });
->_.values({ one: 1, two: 2, three: 3 }) : any[]
->_.values : (object: any) => any[]
->_ : Underscore.Static
->values : (object: any) => any[]
->{ one: 1, two: 2, three: 3 } : { one: number; two: number; three: number; }
->one : number
->1 : 1
->two : number
->2 : 2
->three : number
->3 : 3
-
-_.pairs({ one: 1, two: 2, three: 3 });
->_.pairs({ one: 1, two: 2, three: 3 }) : any[][]
->_.pairs : (object: any) => any[][]
->_ : Underscore.Static
->pairs : (object: any) => any[][]
->{ one: 1, two: 2, three: 3 } : { one: number; two: number; three: number; }
->one : number
->1 : 1
->two : number
->2 : 2
->three : number
->3 : 3
-
-_.invert({ Moe: "Moses", Larry: "Louis", Curly: "Jerome" });
->_.invert({ Moe: "Moses", Larry: "Louis", Curly: "Jerome" }) : any
->_.invert : (object: any) => any
->_ : Underscore.Static
->invert : (object: any) => any
->{ Moe: "Moses", Larry: "Louis", Curly: "Jerome" } : { Moe: string; Larry: string; Curly: string; }
->Moe : string
->"Moses" : "Moses"
->Larry : string
->"Louis" : "Louis"
->Curly : string
->"Jerome" : "Jerome"
-
-_.functions(_);
->_.functions(_) : string[]
->_.functions : (object: any) => string[]
->_ : Underscore.Static
->functions : (object: any) => string[]
->_ : Underscore.Static
-
-_.extend({ name: 'moe' }, { age: 50 });
->_.extend({ name: 'moe' }, { age: 50 }) : { name: string; }
->_.extend : <T>(destination: T, ...sources: any[]) => T
->_ : Underscore.Static
->extend : <T>(destination: T, ...sources: any[]) => T
->{ name: 'moe' } : { name: string; }
->name : string
->'moe' : "moe"
->{ age: 50 } : { age: number; }
->age : number
->50 : 50
-
-_.pick({ name: 'moe', age: 50, userid: 'moe1' }, 'name', 'age');
->_.pick({ name: 'moe', age: 50, userid: 'moe1' }, 'name', 'age') : { name: string; age: number; userid: string; }
->_.pick : <T>(object: T, ...keys: string[]) => T
->_ : Underscore.Static
->pick : <T>(object: T, ...keys: string[]) => T
->{ name: 'moe', age: 50, userid: 'moe1' } : { name: string; age: number; userid: string; }
->name : string
->'moe' : "moe"
->age : number
->50 : 50
->userid : string
->'moe1' : "moe1"
->'name' : "name"
->'age' : "age"
-
-_.omit({ name: 'moe', age: 50, userid: 'moe1' }, 'userid');
->_.omit({ name: 'moe', age: 50, userid: 'moe1' }, 'userid') : { name: string; age: number; userid: string; }
->_.omit : <T>(object: T, ...keys: string[]) => T
->_ : Underscore.Static
->omit : <T>(object: T, ...keys: string[]) => T
->{ name: 'moe', age: 50, userid: 'moe1' } : { name: string; age: number; userid: string; }
->name : string
->'moe' : "moe"
->age : number
->50 : 50
->userid : string
->'moe1' : "moe1"
->'userid' : "userid"
-
-var iceCream = { flavor: "chocolate" };
->iceCream : { flavor: string; }
->{ flavor: "chocolate" } : { flavor: string; }
->flavor : string
->"chocolate" : "chocolate"
-
-_.defaults(iceCream, { flavor: "vanilla", sprinkles: "lots" });
->_.defaults(iceCream, { flavor: "vanilla", sprinkles: "lots" }) : { flavor: string; }
->_.defaults : <T>(object: T, ...defaults: any[]) => T
->_ : Underscore.Static
->defaults : <T>(object: T, ...defaults: any[]) => T
->iceCream : { flavor: string; }
->{ flavor: "vanilla", sprinkles: "lots" } : { flavor: string; sprinkles: string; }
->flavor : string
->"vanilla" : "vanilla"
->sprinkles : string
->"lots" : "lots"
-
-_.clone({ name: 'moe' });
->_.clone({ name: 'moe' }) : { name: string; }
->_.clone : <T>(object: T) => T
->_ : Underscore.Static
->clone : <T>(object: T) => T
->{ name: 'moe' } : { name: string; }
->name : string
->'moe' : "moe"
-
-_.chain([1, 2, 3, 200])
->_.chain([1, 2, 3, 200])    .filter(function (num) { return num % 2 == 0; })    .tap(<any>alert)    .map(function (num) { return num * num })    .value() : number[]
->_.chain([1, 2, 3, 200])    .filter(function (num) { return num % 2 == 0; })    .tap(<any>alert)    .map(function (num) { return num * num })    .value : () => number[]
->_.chain([1, 2, 3, 200])    .filter(function (num) { return num % 2 == 0; })    .tap(<any>alert)    .map(function (num) { return num * num }) : Underscore.ChainedArray<number>
->_.chain([1, 2, 3, 200])    .filter(function (num) { return num % 2 == 0; })    .tap(<any>alert)    .map : <U>(iterator: IteratorCallback<number, U>, context?: any) => Underscore.ChainedArray<U>
->_.chain([1, 2, 3, 200])    .filter(function (num) { return num % 2 == 0; })    .tap(<any>alert) : Underscore.ChainedArray<number>
->_.chain([1, 2, 3, 200])    .filter(function (num) { return num % 2 == 0; })    .tap : (interceptor: (object: number[]) => void) => Underscore.ChainedArray<number>
->_.chain([1, 2, 3, 200])    .filter(function (num) { return num % 2 == 0; }) : Underscore.ChainedArray<number>
->_.chain([1, 2, 3, 200])    .filter : (iterator: IteratorCallback<number, boolean>, context?: any) => Underscore.ChainedArray<number>
->_.chain([1, 2, 3, 200]) : Underscore.ChainedArray<number>
->_.chain : { <T>(list: T[]): Underscore.ChainedArray<T>; <T>(list: Dictionary<T>): Underscore.ChainedDictionary<T>; <T>(obj: T): Underscore.ChainedObject<T>; }
->_ : Underscore.Static
->chain : { <T>(list: T[]): Underscore.ChainedArray<T>; <T>(list: Dictionary<T>): Underscore.ChainedDictionary<T>; <T>(obj: T): Underscore.ChainedObject<T>; }
->[1, 2, 3, 200] : number[]
->1 : 1
->2 : 2
->3 : 3
->200 : 200
-
-    .filter(function (num) { return num % 2 == 0; })
->filter : (iterator: IteratorCallback<number, boolean>, context?: any) => Underscore.ChainedArray<number>
->function (num) { return num % 2 == 0; } : (num: number) => boolean
->num : number
->num % 2 == 0 : boolean
->num % 2 : number
->num : number
->2 : 2
->0 : 0
-
-    .tap(<any>alert)
->tap : (interceptor: (object: number[]) => void) => Underscore.ChainedArray<number>
-><any>alert : any
->alert : (x: string) => void
-
-    .map(function (num) { return num * num })
->map : <U>(iterator: IteratorCallback<number, U>, context?: any) => Underscore.ChainedArray<U>
->function (num) { return num * num } : (num: number) => number
->num : number
->num * num : number
->num : number
->num : number
-
-    .value();
->value : () => number[]
-
-_.has({ a: 1, b: 2, c: 3 }, "b");
->_.has({ a: 1, b: 2, c: 3 }, "b") : boolean
->_.has : (object: any, key: string) => boolean
->_ : Underscore.Static
->has : (object: any, key: string) => boolean
->{ a: 1, b: 2, c: 3 } : { a: number; b: number; c: number; }
->a : number
->1 : 1
->b : number
->2 : 2
->c : number
->3 : 3
->"b" : "b"
-
-var moe = { name: 'moe', luckyNumbers: [13, 27, 34] };
->moe : { name: string; luckyNumbers: number[]; }
->{ name: 'moe', luckyNumbers: [13, 27, 34] } : { name: string; luckyNumbers: number[]; }
->name : string
->'moe' : "moe"
->luckyNumbers : number[]
->[13, 27, 34] : number[]
->13 : 13
->27 : 27
->34 : 34
-
-var clone = { name: 'moe', luckyNumbers: [13, 27, 34] };
->clone : { name: string; luckyNumbers: number[]; }
->{ name: 'moe', luckyNumbers: [13, 27, 34] } : { name: string; luckyNumbers: number[]; }
->name : string
->'moe' : "moe"
->luckyNumbers : number[]
->[13, 27, 34] : number[]
->13 : 13
->27 : 27
->34 : 34
-
-moe == clone;
->moe == clone : boolean
->moe : { name: string; luckyNumbers: number[]; }
->clone : { name: string; luckyNumbers: number[]; }
-
-_.isEqual(moe, clone);
->_.isEqual(moe, clone) : boolean
->_.isEqual : <T>(object: T, other: T) => boolean
->_ : Underscore.Static
->isEqual : <T>(object: T, other: T) => boolean
->moe : { name: string; luckyNumbers: number[]; }
->clone : { name: string; luckyNumbers: number[]; }
-
-_.isEmpty([1, 2, 3]);
->_.isEmpty([1, 2, 3]) : boolean
->_.isEmpty : (object: any) => boolean
->_ : Underscore.Static
->isEmpty : (object: any) => boolean
->[1, 2, 3] : number[]
->1 : 1
->2 : 2
->3 : 3
-
-_.isEmpty({});
->_.isEmpty({}) : boolean
->_.isEmpty : (object: any) => boolean
->_ : Underscore.Static
->isEmpty : (object: any) => boolean
->{} : {}
-
-_.isElement($('body')[0]);
->_.isElement($('body')[0]) : boolean
->_.isElement : (object: any) => boolean
->_ : Underscore.Static
->isElement : (object: any) => boolean
->$('body')[0] : any
->$('body') : any
->$ : any
->'body' : "body"
->0 : 0
-
-(function () { return _.isArray(arguments); })();
->(function () { return _.isArray(arguments); })() : boolean
->(function () { return _.isArray(arguments); }) : () => boolean
->function () { return _.isArray(arguments); } : () => boolean
->_.isArray(arguments) : boolean
->_.isArray : (object: any) => boolean
->_ : Underscore.Static
->isArray : (object: any) => boolean
->arguments : IArguments
-
-_.isArray([1, 2, 3]);
->_.isArray([1, 2, 3]) : boolean
->_.isArray : (object: any) => boolean
->_ : Underscore.Static
->isArray : (object: any) => boolean
->[1, 2, 3] : number[]
->1 : 1
->2 : 2
->3 : 3
-
-_.isObject({});
->_.isObject({}) : boolean
->_.isObject : (value: any) => boolean
->_ : Underscore.Static
->isObject : (value: any) => boolean
->{} : {}
-
-_.isObject(1);
->_.isObject(1) : boolean
->_.isObject : (value: any) => boolean
->_ : Underscore.Static
->isObject : (value: any) => boolean
->1 : 1
-
-
-// (() => { return _.isArguments(arguments); })(1, 2, 3);
-_.isArguments([1, 2, 3]);
->_.isArguments([1, 2, 3]) : boolean
->_.isArguments : (object: any) => boolean
->_ : Underscore.Static
->isArguments : (object: any) => boolean
->[1, 2, 3] : number[]
->1 : 1
->2 : 2
->3 : 3
-
-_.isFunction(alert);
->_.isFunction(alert) : boolean
->_.isFunction : (object: any) => boolean
->_ : Underscore.Static
->isFunction : (object: any) => boolean
->alert : (x: string) => void
-
-_.isString("moe");
->_.isString("moe") : boolean
->_.isString : (object: any) => boolean
->_ : Underscore.Static
->isString : (object: any) => boolean
->"moe" : "moe"
-
-_.isNumber(8.4 * 5);
->_.isNumber(8.4 * 5) : boolean
->_.isNumber : (object: any) => boolean
->_ : Underscore.Static
->isNumber : (object: any) => boolean
->8.4 * 5 : number
->8.4 : 8.4
->5 : 5
-
-_.isFinite(-101);
->_.isFinite(-101) : boolean
->_.isFinite : (object: any) => boolean
->_ : Underscore.Static
->isFinite : (object: any) => boolean
->-101 : -101
->101 : 101
-
-_.isFinite(-Infinity);
->_.isFinite(-Infinity) : boolean
->_.isFinite : (object: any) => boolean
->_ : Underscore.Static
->isFinite : (object: any) => boolean
->-Infinity : number
->Infinity : number
-
-_.isBoolean(null);
->_.isBoolean(null) : boolean
->_.isBoolean : (object: any) => boolean
->_ : Underscore.Static
->isBoolean : (object: any) => boolean
->null : null
-
-_.isDate(new Date());
->_.isDate(new Date()) : boolean
->_.isDate : (object: any) => boolean
->_ : Underscore.Static
->isDate : (object: any) => boolean
->new Date() : Date
->Date : DateConstructor
-
-_.isRegExp(/moe/);
->_.isRegExp(/moe/) : boolean
->_.isRegExp : (object: any) => boolean
->_ : Underscore.Static
->isRegExp : (object: any) => boolean
->/moe/ : RegExp
-
-_.isNaN(NaN);
->_.isNaN(NaN) : boolean
->_.isNaN : (object: any) => boolean
->_ : Underscore.Static
->isNaN : (object: any) => boolean
->NaN : number
-
-isNaN(undefined);
->isNaN(undefined) : boolean
->isNaN : (number: number) => boolean
->undefined : undefined
-
-_.isNaN(undefined);
->_.isNaN(undefined) : boolean
->_.isNaN : (object: any) => boolean
->_ : Underscore.Static
->isNaN : (object: any) => boolean
->undefined : undefined
-
-_.isNull(null);
->_.isNull(null) : boolean
->_.isNull : (object: any) => boolean
->_ : Underscore.Static
->isNull : (object: any) => boolean
->null : null
-
-_.isNull(undefined);
->_.isNull(undefined) : boolean
->_.isNull : (object: any) => boolean
->_ : Underscore.Static
->isNull : (object: any) => boolean
->undefined : undefined
-
-_.isUndefined((<any>null).missingVariable);
->_.isUndefined((<any>null).missingVariable) : boolean
->_.isUndefined : (value: any) => boolean
->_ : Underscore.Static
->isUndefined : (value: any) => boolean
->(<any>null).missingVariable : any
->(<any>null) : any
-><any>null : any
->null : null
->missingVariable : any
-
-///////////////////////////////////////////////////////////////////////////////////////
-
-var underscore = _.noConflict();
->underscore : Underscore.Static
->_.noConflict() : Underscore.Static
->_.noConflict : () => Underscore.Static
->_ : Underscore.Static
->noConflict : () => Underscore.Static
-
-var moe2 = { name: 'moe' };
->moe2 : { name: string; }
->{ name: 'moe' } : { name: string; }
->name : string
->'moe' : "moe"
-
-moe2 === _.identity(moe);
->moe2 === _.identity(moe) : boolean
->moe2 : { name: string; }
->_.identity(moe) : { name: string; luckyNumbers: number[]; }
->_.identity : <T>(value: T) => T
->_ : Underscore.Static
->identity : <T>(value: T) => T
->moe : { name: string; luckyNumbers: number[]; }
-
-var genie;
->genie : any
-
-_.times(3, function (n) { genie.grantWishNumber(n); });
->_.times(3, function (n) { genie.grantWishNumber(n); }) : void[]
->_.times : <U>(n: number, iterator: IteratorCallback<number, U>, context?: any) => U[]
->_ : Underscore.Static
-<<<<<<< HEAD
->times : <U>(n: number, iterator: IteratorCallback<number, U>, context?: any) => U[]
->3 : number
-=======
->times : <U>(n: number, iterator: Iterator<number, U>, context?: any) => U[]
->3 : 3
->>>>>>> 02547fe6
->function (n) { genie.grantWishNumber(n); } : (n: number) => void
->n : number
->genie.grantWishNumber(n) : any
->genie.grantWishNumber : any
->genie : any
->grantWishNumber : any
->n : number
-
-_.random(0, 100);
->_.random(0, 100) : number
->_.random : { (max: number): number; (min: number, max: number): number; }
->_ : Underscore.Static
->random : { (max: number): number; (min: number, max: number): number; }
->0 : 0
->100 : 100
-
-_.mixin({
->_.mixin({    capitalize: function (string) {        return string.charAt(0).toUpperCase() + string.substring(1).toLowerCase();    }}) : void
->_.mixin : (object: any) => void
->_ : Underscore.Static
->mixin : (object: any) => void
->{    capitalize: function (string) {        return string.charAt(0).toUpperCase() + string.substring(1).toLowerCase();    }} : { capitalize: (string: any) => any; }
-
-    capitalize: function (string) {
->capitalize : (string: any) => any
->function (string) {        return string.charAt(0).toUpperCase() + string.substring(1).toLowerCase();    } : (string: any) => any
->string : any
-
-        return string.charAt(0).toUpperCase() + string.substring(1).toLowerCase();
->string.charAt(0).toUpperCase() + string.substring(1).toLowerCase() : any
->string.charAt(0).toUpperCase() : any
->string.charAt(0).toUpperCase : any
->string.charAt(0) : any
->string.charAt : any
->string : any
->charAt : any
->0 : 0
->toUpperCase : any
->string.substring(1).toLowerCase() : any
->string.substring(1).toLowerCase : any
->string.substring(1) : any
->string.substring : any
->string : any
->substring : any
->1 : 1
->toLowerCase : any
-    }
-});
-(<any>_("fabio")).capitalize();
->(<any>_("fabio")).capitalize() : any
->(<any>_("fabio")).capitalize : any
->(<any>_("fabio")) : any
-><any>_("fabio") : any
->_("fabio") : Underscore.WrappedObject<string>
->_ : Underscore.Static
->"fabio" : "fabio"
->capitalize : any
-
-_.uniqueId('contact_');
->_.uniqueId('contact_') : string
->_.uniqueId : { (): number; (prefix: string): string; }
->_ : Underscore.Static
->uniqueId : { (): number; (prefix: string): string; }
->'contact_' : "contact_"
-
-_.escape('Curly, Larry & Moe');
->_.escape('Curly, Larry & Moe') : string
->_.escape : (s: string) => string
->_ : Underscore.Static
->escape : (s: string) => string
->'Curly, Larry & Moe' : "Curly, Larry & Moe"
-
-var object = { cheese: 'crumpets', stuff: function () { return 'nonsense'; } };
->object : { cheese: string; stuff: () => string; }
->{ cheese: 'crumpets', stuff: function () { return 'nonsense'; } } : { cheese: string; stuff: () => string; }
->cheese : string
->'crumpets' : "crumpets"
->stuff : () => string
->function () { return 'nonsense'; } : () => string
->'nonsense' : "nonsense"
-
-_.result(object, 'cheese');
->_.result(object, 'cheese') : any
->_.result : (object: any, property: string) => any
->_ : Underscore.Static
->result : (object: any, property: string) => any
->object : { cheese: string; stuff: () => string; }
->'cheese' : "cheese"
-
-_.result(object, 'stuff');
->_.result(object, 'stuff') : any
->_.result : (object: any, property: string) => any
->_ : Underscore.Static
->result : (object: any, property: string) => any
->object : { cheese: string; stuff: () => string; }
->'stuff' : "stuff"
-
-var compiled = _.template("hello: <%= name %>");
->compiled : (data: any) => string
->_.template("hello: <%= name %>") : (data: any) => string
->_.template : { (templateString: string): (data: any) => string; (templateString: string, data: any, settings?: Underscore.TemplateSettings): string; }
->_ : Underscore.Static
->template : { (templateString: string): (data: any) => string; (templateString: string, data: any, settings?: Underscore.TemplateSettings): string; }
->"hello: <%= name %>" : "hello: <%= name %>"
-
-compiled({ name: 'moe' });
->compiled({ name: 'moe' }) : string
->compiled : (data: any) => string
->{ name: 'moe' } : { name: string; }
->name : string
->'moe' : "moe"
-
-var list2 = "<% _.each(people, function(name) { %> <li><%= name %></li> <% }); %>";
->list2 : string
->"<% _.each(people, function(name) { %> <li><%= name %></li> <% }); %>" : "<% _.each(people, function(name) { %> <li><%= name %></li> <% }); %>"
-
-_.template(list2, { people: ['moe', 'curly', 'larry'] });
->_.template(list2, { people: ['moe', 'curly', 'larry'] }) : string
->_.template : { (templateString: string): (data: any) => string; (templateString: string, data: any, settings?: Underscore.TemplateSettings): string; }
->_ : Underscore.Static
->template : { (templateString: string): (data: any) => string; (templateString: string, data: any, settings?: Underscore.TemplateSettings): string; }
->list2 : string
->{ people: ['moe', 'curly', 'larry'] } : { people: string[]; }
->people : string[]
->['moe', 'curly', 'larry'] : string[]
->'moe' : "moe"
->'curly' : "curly"
->'larry' : "larry"
-
-var template = _.template("<b><%- value %></b>");
->template : (data: any) => string
->_.template("<b><%- value %></b>") : (data: any) => string
->_.template : { (templateString: string): (data: any) => string; (templateString: string, data: any, settings?: Underscore.TemplateSettings): string; }
->_ : Underscore.Static
->template : { (templateString: string): (data: any) => string; (templateString: string, data: any, settings?: Underscore.TemplateSettings): string; }
->"<b><%- value %></b>" : "<b><%- value %></b>"
-
-template({ value: '<script>' });
->template({ value: '<script>' }) : string
->template : (data: any) => string
->{ value: '<script>' } : { value: string; }
->value : string
->'<script>' : "<script>"
-
-var compiled2 = _.template("<% print('Hello ' + epithet); %>");
->compiled2 : (data: any) => string
->_.template("<% print('Hello ' + epithet); %>") : (data: any) => string
->_.template : { (templateString: string): (data: any) => string; (templateString: string, data: any, settings?: Underscore.TemplateSettings): string; }
->_ : Underscore.Static
->template : { (templateString: string): (data: any) => string; (templateString: string, data: any, settings?: Underscore.TemplateSettings): string; }
->"<% print('Hello ' + epithet); %>" : "<% print('Hello ' + epithet); %>"
-
-compiled2({ epithet: "stooge" });
->compiled2({ epithet: "stooge" }) : string
->compiled2 : (data: any) => string
->{ epithet: "stooge" } : { epithet: string; }
->epithet : string
->"stooge" : "stooge"
-
-_.templateSettings = {
->_.templateSettings = {    interpolate: /\{\{(.+?)\}\}/g} : { interpolate: RegExp; }
->_.templateSettings : Underscore.TemplateSettings
->_ : Underscore.Static
->templateSettings : Underscore.TemplateSettings
->{    interpolate: /\{\{(.+?)\}\}/g} : { interpolate: RegExp; }
-
-    interpolate: /\{\{(.+?)\}\}/g
->interpolate : RegExp
->/\{\{(.+?)\}\}/g : RegExp
-
-};
-var template2 = _.template("Hello {{ name }}!");
->template2 : (data: any) => string
->_.template("Hello {{ name }}!") : (data: any) => string
->_.template : { (templateString: string): (data: any) => string; (templateString: string, data: any, settings?: Underscore.TemplateSettings): string; }
->_ : Underscore.Static
->template : { (templateString: string): (data: any) => string; (templateString: string, data: any, settings?: Underscore.TemplateSettings): string; }
->"Hello {{ name }}!" : "Hello {{ name }}!"
-
-template2({ name: "Mustache" });
->template2({ name: "Mustache" }) : string
->template2 : (data: any) => string
->{ name: "Mustache" } : { name: string; }
->name : string
->"Mustache" : "Mustache"
-
-_.template("Using 'with': <%= data.answer %>", { answer: 'no' }, { variable: 'data' });
->_.template("Using 'with': <%= data.answer %>", { answer: 'no' }, { variable: 'data' }) : string
->_.template : { (templateString: string): (data: any) => string; (templateString: string, data: any, settings?: Underscore.TemplateSettings): string; }
->_ : Underscore.Static
->template : { (templateString: string): (data: any) => string; (templateString: string, data: any, settings?: Underscore.TemplateSettings): string; }
->"Using 'with': <%= data.answer %>" : "Using 'with': <%= data.answer %>"
->{ answer: 'no' } : { answer: string; }
->answer : string
->'no' : "no"
->{ variable: 'data' } : { variable: string; }
->variable : string
->'data' : "data"
-
-=== tests/cases/compiler/underscoreTest1_underscore.ts ===
-interface Dictionary<T> {
->Dictionary : Dictionary<T>
->T : T
-
-    [x: string]: T;
->x : string
->T : T
-}
-
-interface IteratorCallback<T, U> {
->IteratorCallback : IteratorCallback<T, U>
->T : T
->U : U
-
-    (value: T, index: any, list: any): U;
->value : T
->T : T
->index : any
->list : any
->U : U
-}
-
-interface ReducerCallback<T, U> {
->ReducerCallback : ReducerCallback<T, U>
->T : T
->U : U
-
-    (accumulator: U, value: T, index: any, list: any): U;
->accumulator : U
->U : U
->value : T
->T : T
->index : any
->list : any
->U : U
-}
-
-interface Tuple2<T0, T1> extends Array<any> {
->Tuple2 : Tuple2<T0, T1>
->T0 : T0
->T1 : T1
->Array : T[]
-
-    0: T0;
->T0 : T0
-
-    1: T1;
->T1 : T1
-}
-
-interface Tuple3<T0, T1, T2> extends Array<any> {
->Tuple3 : Tuple3<T0, T1, T2>
->T0 : T0
->T1 : T1
->T2 : T2
->Array : T[]
-
-    0: T0;
->T0 : T0
-
-    1: T1;
->T1 : T1
-
-    2: T2;
->T2 : T2
-}
-
-interface Tuple4<T0, T1, T2, T3> extends Array<any> {
->Tuple4 : Tuple4<T0, T1, T2, T3>
->T0 : T0
->T1 : T1
->T2 : T2
->T3 : T3
->Array : T[]
-
-    0: T0;
->T0 : T0
-
-    1: T1;
->T1 : T1
-
-    2: T2;
->T2 : T2
-
-    3: T3;
->T3 : T3
-}
-
-module Underscore {
->Underscore : any
-
-    export interface WrappedObject<T> {
->WrappedObject : WrappedObject<T>
->T : T
-
-        keys(): string[];
->keys : () => string[]
-
-        values(): any[];
->values : () => any[]
-
-        pairs(): any[][];
->pairs : () => any[][]
-
-        invert(): any;
->invert : () => any
-
-        functions(): string[];
->functions : () => string[]
-
-        methods(): string[];
->methods : () => string[]
-
-        extend(...sources: any[]): T;
->extend : (...sources: any[]) => T
->sources : any[]
->T : T
-
-        pick(...keys: string[]): T;
->pick : (...keys: string[]) => T
->keys : string[]
->T : T
-
-        omit(...keys: string[]): T;
->omit : (...keys: string[]) => T
->keys : string[]
->T : T
-
-        defaults(...defaults: any[]): T;
->defaults : (...defaults: any[]) => T
->defaults : any[]
->T : T
-
-        clone(): T;
->clone : () => T
->T : T
-
-        tap(interceptor: (object: T) => void): T;
->tap : (interceptor: (object: T) => void) => T
->interceptor : (object: T) => void
->object : T
->T : T
->T : T
-
-        has(key: string): boolean;
->has : (key: string) => boolean
->key : string
-
-        isEqual(other: T): boolean;
->isEqual : (other: T) => boolean
->other : T
->T : T
-
-        isEmpty(): boolean;
->isEmpty : () => boolean
-
-        isElement(): boolean;
->isElement : () => boolean
-
-        isArray(): boolean;
->isArray : () => boolean
-
-        isObject(): boolean;
->isObject : () => boolean
-
-        isArguments(): boolean;
->isArguments : () => boolean
-
-        isFunction(): boolean;
->isFunction : () => boolean
-
-        isString(): boolean;
->isString : () => boolean
-
-        isNumber(): boolean;
->isNumber : () => boolean
-
-        isFinite(): boolean;
->isFinite : () => boolean
-
-        isBoolean(): boolean;
->isBoolean : () => boolean
-
-        isDate(): boolean;
->isDate : () => boolean
-
-        isRegExp(): boolean;
->isRegExp : () => boolean
-
-        isNaN(): boolean;
->isNaN : () => boolean
-
-        isNull(): boolean;
->isNull : () => boolean
-
-        isUndefined(): boolean;
->isUndefined : () => boolean
-
-        value(): T;
->value : () => T
->T : T
-    }
-
-    export interface WrappedFunction<T extends Function> extends WrappedObject<T> {
->WrappedFunction : WrappedFunction<T>
->T : T
->Function : Function
->WrappedObject : WrappedObject<T>
->T : T
-
-        bind(object: any): T;
->bind : { (object: any): T; (object: any, ...args: any[]): Function; }
->object : any
->T : T
-
-        bind(object: any, ...args: any[]): Function;
->bind : { (object: any): T; (object: any, ...args: any[]): Function; }
->object : any
->args : any[]
->Function : Function
-
-        bindAll(...methodNames: string[]): T;
->bindAll : (...methodNames: string[]) => T
->methodNames : string[]
->T : T
-
-        partial(...args: any[]): Function;
->partial : (...args: any[]) => Function
->args : any[]
->Function : Function
-
-        memoize(hashFunction?: Function): T;
->memoize : (hashFunction?: Function) => T
->hashFunction : Function
->Function : Function
->T : T
-
-        delay(wait: number, ...args: any[]): number;
->delay : (wait: number, ...args: any[]) => number
->wait : number
->args : any[]
-
-        defer(...args: any[]): number;
->defer : (...args: any[]) => number
->args : any[]
-
-        throttle(wait: number): T;
->throttle : (wait: number) => T
->wait : number
->T : T
-
-        debounce(wait: number, immediate?: boolean): T;
->debounce : (wait: number, immediate?: boolean) => T
->wait : number
->immediate : boolean
->T : T
-
-        once(): T;
->once : () => T
->T : T
-
-        wrap(wrapper: (func: T, ...args: any[]) => any): T;
->wrap : (wrapper: (func: T, ...args: any[]) => any) => T
->wrapper : (func: T, ...args: any[]) => any
->func : T
->T : T
->args : any[]
->T : T
-
-        compose(...funcs: Function[]): Function;
->compose : (...funcs: Function[]) => Function
->funcs : Function[]
->Function : Function
->Function : Function
-    }
-
-    export interface WrappedArray<T> extends WrappedObject<Array<T>> {
->WrappedArray : WrappedArray<T>
->T : T
->WrappedObject : WrappedObject<T>
->Array : T[]
->T : T
-
-        each(iterator: IteratorCallback<T, void>, context?: any): void;
->each : (iterator: IteratorCallback<T, void>, context?: any) => void
->iterator : IteratorCallback<T, void>
->IteratorCallback : IteratorCallback<T, U>
->T : T
->context : any
-
-        forEach(iterator: IteratorCallback<T, void>, context?: any): void;
->forEach : (iterator: IteratorCallback<T, void>, context?: any) => void
->iterator : IteratorCallback<T, void>
->IteratorCallback : IteratorCallback<T, U>
->T : T
->context : any
-
-        map<U>(iterator: IteratorCallback<T, U>, context?: any): U[];
->map : <U>(iterator: IteratorCallback<T, U>, context?: any) => U[]
->U : U
->iterator : IteratorCallback<T, U>
->IteratorCallback : IteratorCallback<T, U>
->T : T
->U : U
->context : any
->U : U
-
-        collect<U>(iterator: IteratorCallback<T, U>, context?: any): U[];
->collect : <U>(iterator: IteratorCallback<T, U>, context?: any) => U[]
->U : U
->iterator : IteratorCallback<T, U>
->IteratorCallback : IteratorCallback<T, U>
->T : T
->U : U
->context : any
->U : U
-
-        reduce(iterator: ReducerCallback<T, T>, initialValue?: T, context?: any): T;
->reduce : { (iterator: ReducerCallback<T, T>, initialValue?: T, context?: any): T; <U>(iterator: ReducerCallback<T, U>, initialValue: U, context?: any): U; }
->iterator : ReducerCallback<T, T>
->ReducerCallback : ReducerCallback<T, U>
->T : T
->T : T
->initialValue : T
->T : T
->context : any
->T : T
-
-        reduce<U>(iterator: ReducerCallback<T, U>, initialValue: U, context?: any): U;
->reduce : { (iterator: ReducerCallback<T, T>, initialValue?: T, context?: any): T; <U>(iterator: ReducerCallback<T, U>, initialValue: U, context?: any): U; }
->U : U
->iterator : ReducerCallback<T, U>
->ReducerCallback : ReducerCallback<T, U>
->T : T
->U : U
->initialValue : U
->U : U
->context : any
->U : U
-
-        foldl(iterator: ReducerCallback<T, T>, initialValue?: T, context?: any): T;
->foldl : { (iterator: ReducerCallback<T, T>, initialValue?: T, context?: any): T; <U>(iterator: ReducerCallback<T, U>, initialValue: U, context?: any): U; }
->iterator : ReducerCallback<T, T>
->ReducerCallback : ReducerCallback<T, U>
->T : T
->T : T
->initialValue : T
->T : T
->context : any
->T : T
-
-        foldl<U>(iterator: ReducerCallback<T, U>, initialValue: U, context?: any): U;
->foldl : { (iterator: ReducerCallback<T, T>, initialValue?: T, context?: any): T; <U>(iterator: ReducerCallback<T, U>, initialValue: U, context?: any): U; }
->U : U
->iterator : ReducerCallback<T, U>
->ReducerCallback : ReducerCallback<T, U>
->T : T
->U : U
->initialValue : U
->U : U
->context : any
->U : U
-
-        inject(iterator: ReducerCallback<T, T>, initialValue?: T, context?: any): T;
->inject : { (iterator: ReducerCallback<T, T>, initialValue?: T, context?: any): T; <U>(iterator: ReducerCallback<T, U>, initialValue: U, context?: any): U; }
->iterator : ReducerCallback<T, T>
->ReducerCallback : ReducerCallback<T, U>
->T : T
->T : T
->initialValue : T
->T : T
->context : any
->T : T
-
-        inject<U>(iterator: ReducerCallback<T, U>, initialValue: U, context?: any): U;
->inject : { (iterator: ReducerCallback<T, T>, initialValue?: T, context?: any): T; <U>(iterator: ReducerCallback<T, U>, initialValue: U, context?: any): U; }
->U : U
->iterator : ReducerCallback<T, U>
->ReducerCallback : ReducerCallback<T, U>
->T : T
->U : U
->initialValue : U
->U : U
->context : any
->U : U
-
-        reduceRight(iterator: ReducerCallback<T, T>, initialValue?: T, context?: any): T;
->reduceRight : { (iterator: ReducerCallback<T, T>, initialValue?: T, context?: any): T; <U>(iterator: ReducerCallback<T, U>, initialValue: U, context?: any): U; }
->iterator : ReducerCallback<T, T>
->ReducerCallback : ReducerCallback<T, U>
->T : T
->T : T
->initialValue : T
->T : T
->context : any
->T : T
-
-        reduceRight<U>(iterator: ReducerCallback<T, U>, initialValue: U, context?: any): U;
->reduceRight : { (iterator: ReducerCallback<T, T>, initialValue?: T, context?: any): T; <U>(iterator: ReducerCallback<T, U>, initialValue: U, context?: any): U; }
->U : U
->iterator : ReducerCallback<T, U>
->ReducerCallback : ReducerCallback<T, U>
->T : T
->U : U
->initialValue : U
->U : U
->context : any
->U : U
-
-        foldr(iterator: ReducerCallback<T, T>, initialValue?: T, context?: any): T;
->foldr : { (iterator: ReducerCallback<T, T>, initialValue?: T, context?: any): T; <U>(iterator: ReducerCallback<T, U>, initialValue: U, context?: any): U; }
->iterator : ReducerCallback<T, T>
->ReducerCallback : ReducerCallback<T, U>
->T : T
->T : T
->initialValue : T
->T : T
->context : any
->T : T
-
-        foldr<U>(iterator: ReducerCallback<T, U>, initialValue: U, context?: any): U;
->foldr : { (iterator: ReducerCallback<T, T>, initialValue?: T, context?: any): T; <U>(iterator: ReducerCallback<T, U>, initialValue: U, context?: any): U; }
->U : U
->iterator : ReducerCallback<T, U>
->ReducerCallback : ReducerCallback<T, U>
->T : T
->U : U
->initialValue : U
->U : U
->context : any
->U : U
-
-        find(iterator: IteratorCallback<T, boolean>, context?: any): T;
->find : (iterator: IteratorCallback<T, boolean>, context?: any) => T
->iterator : IteratorCallback<T, boolean>
->IteratorCallback : IteratorCallback<T, U>
->T : T
->context : any
->T : T
-
-        detect(iterator: IteratorCallback<T, boolean>, context?: any): T;
->detect : (iterator: IteratorCallback<T, boolean>, context?: any) => T
->iterator : IteratorCallback<T, boolean>
->IteratorCallback : IteratorCallback<T, U>
->T : T
->context : any
->T : T
-
-        filter(iterator: IteratorCallback<T, boolean>, context?: any): T[];
->filter : (iterator: IteratorCallback<T, boolean>, context?: any) => T[]
->iterator : IteratorCallback<T, boolean>
->IteratorCallback : IteratorCallback<T, U>
->T : T
->context : any
->T : T
-
-        select(iterator: IteratorCallback<T, boolean>, context?: any): T[];
->select : (iterator: IteratorCallback<T, boolean>, context?: any) => T[]
->iterator : IteratorCallback<T, boolean>
->IteratorCallback : IteratorCallback<T, U>
->T : T
->context : any
->T : T
-
-        where(properties: Object): T[];
->where : (properties: Object) => T[]
->properties : Object
->Object : Object
->T : T
-
-        findWhere(properties: Object): T;
->findWhere : (properties: Object) => T
->properties : Object
->Object : Object
->T : T
-
-        reject(iterator: IteratorCallback<T, boolean>, context?: any): T[];
->reject : (iterator: IteratorCallback<T, boolean>, context?: any) => T[]
->iterator : IteratorCallback<T, boolean>
->IteratorCallback : IteratorCallback<T, U>
->T : T
->context : any
->T : T
-
-        every(iterator?: IteratorCallback<T, boolean>, context?: any): boolean;
->every : (iterator?: IteratorCallback<T, boolean>, context?: any) => boolean
->iterator : IteratorCallback<T, boolean>
->IteratorCallback : IteratorCallback<T, U>
->T : T
->context : any
-
-        all(iterator?: IteratorCallback<T, boolean>, context?: any): boolean;
->all : (iterator?: IteratorCallback<T, boolean>, context?: any) => boolean
->iterator : IteratorCallback<T, boolean>
->IteratorCallback : IteratorCallback<T, U>
->T : T
->context : any
-
-        some(iterator?: IteratorCallback<T, boolean>, context?: any): boolean;
->some : (iterator?: IteratorCallback<T, boolean>, context?: any) => boolean
->iterator : IteratorCallback<T, boolean>
->IteratorCallback : IteratorCallback<T, U>
->T : T
->context : any
-
-        any(iterator?: IteratorCallback<T, boolean>, context?: any): boolean;
->any : (iterator?: IteratorCallback<T, boolean>, context?: any) => boolean
->iterator : IteratorCallback<T, boolean>
->IteratorCallback : IteratorCallback<T, U>
->T : T
->context : any
-
-        contains(value: T): boolean;
->contains : (value: T) => boolean
->value : T
->T : T
-
-        include(value: T): boolean;
->include : (value: T) => boolean
->value : T
->T : T
-
-        invoke(methodName: string, ...args: any[]): any[];
->invoke : (methodName: string, ...args: any[]) => any[]
->methodName : string
->args : any[]
-
-        pluck(propertyName: string): any[];
->pluck : (propertyName: string) => any[]
->propertyName : string
-
-        max(iterator?: IteratorCallback<T, any>, context?: any): T;
->max : (iterator?: IteratorCallback<T, any>, context?: any) => T
->iterator : IteratorCallback<T, any>
->IteratorCallback : IteratorCallback<T, U>
->T : T
->context : any
->T : T
-
-        min(iterator?: IteratorCallback<T, any>, context?: any): T;
->min : (iterator?: IteratorCallback<T, any>, context?: any) => T
->iterator : IteratorCallback<T, any>
->IteratorCallback : IteratorCallback<T, U>
->T : T
->context : any
->T : T
-
-        sortBy(iterator: IteratorCallback<T, any>, context?: any): T[];
->sortBy : { (iterator: IteratorCallback<T, any>, context?: any): T[]; (propertyName: string): T[]; }
->iterator : IteratorCallback<T, any>
->IteratorCallback : IteratorCallback<T, U>
->T : T
->context : any
->T : T
-
-        sortBy(propertyName: string): T[];
->sortBy : { (iterator: IteratorCallback<T, any>, context?: any): T[]; (propertyName: string): T[]; }
->propertyName : string
->T : T
-
-        groupBy(iterator?: IteratorCallback<T, any>, context?: any): Dictionary<T[]>;
->groupBy : { (iterator?: IteratorCallback<T, any>, context?: any): Dictionary<T[]>; (propertyName: string): Dictionary<T[]>; }
->iterator : IteratorCallback<T, any>
->IteratorCallback : IteratorCallback<T, U>
->T : T
->context : any
->Dictionary : Dictionary<T>
->T : T
-
-        groupBy(propertyName: string): Dictionary<T[]>;
->groupBy : { (iterator?: IteratorCallback<T, any>, context?: any): Dictionary<T[]>; (propertyName: string): Dictionary<T[]>; }
->propertyName : string
->Dictionary : Dictionary<T>
->T : T
-
-        countBy(iterator?: IteratorCallback<T, any>, context?: any): Dictionary<number>;
->countBy : { (iterator?: IteratorCallback<T, any>, context?: any): Dictionary<number>; (propertyName: string): Dictionary<number>; }
->iterator : IteratorCallback<T, any>
->IteratorCallback : IteratorCallback<T, U>
->T : T
->context : any
->Dictionary : Dictionary<T>
-
-        countBy(propertyName: string): Dictionary<number>;
->countBy : { (iterator?: IteratorCallback<T, any>, context?: any): Dictionary<number>; (propertyName: string): Dictionary<number>; }
->propertyName : string
->Dictionary : Dictionary<T>
-
-        shuffle(): T[];
->shuffle : () => T[]
->T : T
-
-        toArray(): T[];
->toArray : () => T[]
->T : T
-
-        size(): number;
->size : () => number
-
-        first(): T;
->first : { (): T; (count: number): T[]; }
->T : T
-
-        first(count: number): T[];
->first : { (): T; (count: number): T[]; }
->count : number
->T : T
-
-        head(): T;
->head : { (): T; (count: number): T[]; }
->T : T
-
-        head(count: number): T[];
->head : { (): T; (count: number): T[]; }
->count : number
->T : T
-
-        take(): T;
->take : { (): T; (count: number): T[]; }
->T : T
-
-        take(count: number): T[];
->take : { (): T; (count: number): T[]; }
->count : number
->T : T
-
-        initial(): T;
->initial : { (): T; (count: number): T[]; }
->T : T
-
-        initial(count: number): T[];
->initial : { (): T; (count: number): T[]; }
->count : number
->T : T
-
-        last(): T;
->last : { (): T; (count: number): T[]; }
->T : T
-
-        last(count: number): T[];
->last : { (): T; (count: number): T[]; }
->count : number
->T : T
-
-        rest(index?: number): T[];
->rest : (index?: number) => T[]
->index : number
->T : T
-
-        compact(): T[];
->compact : () => T[]
->T : T
-
-        flatten<U>(shallow?: boolean): U[];
->flatten : <U>(shallow?: boolean) => U[]
->U : U
->shallow : boolean
->U : U
-
-        without(...values: T[]): T[];
->without : (...values: T[]) => T[]
->values : T[]
->T : T
->T : T
-
-        union(...arrays: T[][]): T[];
->union : (...arrays: T[][]) => T[]
->arrays : T[][]
->T : T
->T : T
-
-        intersection(...arrays: T[][]): T[];
->intersection : (...arrays: T[][]) => T[]
->arrays : T[][]
->T : T
->T : T
-
-        difference(...others: T[][]): T[];
->difference : (...others: T[][]) => T[]
->others : T[][]
->T : T
->T : T
-
-        uniq(isSorted?: boolean): T[];
->uniq : { (isSorted?: boolean): T[]; <U>(isSorted: boolean, iterator: IteratorCallback<T, U>, context?: any): U[]; }
->isSorted : boolean
->T : T
-
-        uniq<U>(isSorted: boolean, iterator: IteratorCallback<T, U>, context?: any): U[];
->uniq : { (isSorted?: boolean): T[]; <U>(isSorted: boolean, iterator: IteratorCallback<T, U>, context?: any): U[]; }
->U : U
->isSorted : boolean
->iterator : IteratorCallback<T, U>
->IteratorCallback : IteratorCallback<T, U>
->T : T
->U : U
->context : any
->U : U
-
-        unique(isSorted?: boolean): T[];
->unique : { (isSorted?: boolean): T[]; <U>(isSorted: boolean, iterator: IteratorCallback<T, U>, context?: any): U[]; }
->isSorted : boolean
->T : T
-
-        unique<U>(isSorted: boolean, iterator: IteratorCallback<T, U>, context?: any): U[];
->unique : { (isSorted?: boolean): T[]; <U>(isSorted: boolean, iterator: IteratorCallback<T, U>, context?: any): U[]; }
->U : U
->isSorted : boolean
->iterator : IteratorCallback<T, U>
->IteratorCallback : IteratorCallback<T, U>
->T : T
->U : U
->context : any
->U : U
-
-        zip(...arrays: any[][]): any[][];
->zip : (...arrays: any[][]) => any[][]
->arrays : any[][]
-
-        object(): any;
->object : { (): any; (values: any[]): any; }
-
-        object(values: any[]): any;
->object : { (): any; (values: any[]): any; }
->values : any[]
-
-        indexOf(value: T, isSorted?: boolean): number;
->indexOf : (value: T, isSorted?: boolean) => number
->value : T
->T : T
->isSorted : boolean
-
-        lastIndexOf(value: T, fromIndex?: number): number;
->lastIndexOf : (value: T, fromIndex?: number) => number
->value : T
->T : T
->fromIndex : number
-
-        sortedIndex(obj: T, propertyName: string): number;
->sortedIndex : { (obj: T, propertyName: string): number; (obj: T, iterator?: IteratorCallback<T, any>, context?: any): number; }
->obj : T
->T : T
->propertyName : string
-
-        sortedIndex(obj: T, iterator?: IteratorCallback<T, any>, context?: any): number;
->sortedIndex : { (obj: T, propertyName: string): number; (obj: T, iterator?: IteratorCallback<T, any>, context?: any): number; }
->obj : T
->T : T
->iterator : IteratorCallback<T, any>
->IteratorCallback : IteratorCallback<T, U>
->T : T
->context : any
-
-        // Methods from Array
-        concat(...items: T[]): T[];
->concat : (...items: T[]) => T[]
->items : T[]
->T : T
->T : T
-
-        join(separator?: string): string;
->join : (separator?: string) => string
->separator : string
-
-        pop(): T;
->pop : () => T
->T : T
-
-        push(...items: T[]): number;
->push : (...items: T[]) => number
->items : T[]
->T : T
-
-        reverse(): T[];
->reverse : () => T[]
->T : T
-
-        shift(): T;
->shift : () => T
->T : T
-
-        slice(start: number, end?: number): T[];
->slice : (start: number, end?: number) => T[]
->start : number
->end : number
->T : T
-
-        sort(compareFn?: (a: T, b: T) => number): T[];
->sort : (compareFn?: (a: T, b: T) => number) => T[]
->compareFn : (a: T, b: T) => number
->a : T
->T : T
->b : T
->T : T
->T : T
-
-        splice(start: number): T[];
->splice : { (start: number): T[]; (start: number, deleteCount: number, ...items: T[]): T[]; }
->start : number
->T : T
-
-        splice(start: number, deleteCount: number, ...items: T[]): T[];
->splice : { (start: number): T[]; (start: number, deleteCount: number, ...items: T[]): T[]; }
->start : number
->deleteCount : number
->items : T[]
->T : T
->T : T
-
-        unshift(...items: T[]): number;
->unshift : (...items: T[]) => number
->items : T[]
->T : T
-    }
-
-    export interface WrappedDictionary<T> extends WrappedObject<Dictionary<T>> {
->WrappedDictionary : WrappedDictionary<T>
->T : T
->WrappedObject : WrappedObject<T>
->Dictionary : Dictionary<T>
->T : T
-
-        each(iterator: IteratorCallback<T, void>, context?: any): void;
->each : (iterator: IteratorCallback<T, void>, context?: any) => void
->iterator : IteratorCallback<T, void>
->IteratorCallback : IteratorCallback<T, U>
->T : T
->context : any
-
-        forEach(iterator: IteratorCallback<T, void>, context?: any): void;
->forEach : (iterator: IteratorCallback<T, void>, context?: any) => void
->iterator : IteratorCallback<T, void>
->IteratorCallback : IteratorCallback<T, U>
->T : T
->context : any
-
-        map<U>(iterator: IteratorCallback<T, U>, context?: any): U[];
->map : <U>(iterator: IteratorCallback<T, U>, context?: any) => U[]
->U : U
->iterator : IteratorCallback<T, U>
->IteratorCallback : IteratorCallback<T, U>
->T : T
->U : U
->context : any
->U : U
-
-        collect<U>(iterator: IteratorCallback<T, U>, context?: any): U[];
->collect : <U>(iterator: IteratorCallback<T, U>, context?: any) => U[]
->U : U
->iterator : IteratorCallback<T, U>
->IteratorCallback : IteratorCallback<T, U>
->T : T
->U : U
->context : any
->U : U
-
-        reduce(iterator: ReducerCallback<T, T>, initialValue?: T, context?: any): T;
->reduce : { (iterator: ReducerCallback<T, T>, initialValue?: T, context?: any): T; <U>(iterator: ReducerCallback<T, U>, initialValue: U, context?: any): U; }
->iterator : ReducerCallback<T, T>
->ReducerCallback : ReducerCallback<T, U>
->T : T
->T : T
->initialValue : T
->T : T
->context : any
->T : T
-
-        reduce<U>(iterator: ReducerCallback<T, U>, initialValue: U, context?: any): U;
->reduce : { (iterator: ReducerCallback<T, T>, initialValue?: T, context?: any): T; <U>(iterator: ReducerCallback<T, U>, initialValue: U, context?: any): U; }
->U : U
->iterator : ReducerCallback<T, U>
->ReducerCallback : ReducerCallback<T, U>
->T : T
->U : U
->initialValue : U
->U : U
->context : any
->U : U
-
-        foldl(iterator: ReducerCallback<T, T>, initialValue?: T, context?: any): T;
->foldl : { (iterator: ReducerCallback<T, T>, initialValue?: T, context?: any): T; <U>(iterator: ReducerCallback<T, U>, initialValue: U, context?: any): U; }
->iterator : ReducerCallback<T, T>
->ReducerCallback : ReducerCallback<T, U>
->T : T
->T : T
->initialValue : T
->T : T
->context : any
->T : T
-
-        foldl<U>(iterator: ReducerCallback<T, U>, initialValue: U, context?: any): U;
->foldl : { (iterator: ReducerCallback<T, T>, initialValue?: T, context?: any): T; <U>(iterator: ReducerCallback<T, U>, initialValue: U, context?: any): U; }
->U : U
->iterator : ReducerCallback<T, U>
->ReducerCallback : ReducerCallback<T, U>
->T : T
->U : U
->initialValue : U
->U : U
->context : any
->U : U
-
-        inject(iterator: ReducerCallback<T, T>, initialValue?: T, context?: any): T;
->inject : { (iterator: ReducerCallback<T, T>, initialValue?: T, context?: any): T; <U>(iterator: ReducerCallback<T, U>, initialValue: U, context?: any): U; }
->iterator : ReducerCallback<T, T>
->ReducerCallback : ReducerCallback<T, U>
->T : T
->T : T
->initialValue : T
->T : T
->context : any
->T : T
-
-        inject<U>(iterator: ReducerCallback<T, U>, initialValue: U, context?: any): U;
->inject : { (iterator: ReducerCallback<T, T>, initialValue?: T, context?: any): T; <U>(iterator: ReducerCallback<T, U>, initialValue: U, context?: any): U; }
->U : U
->iterator : ReducerCallback<T, U>
->ReducerCallback : ReducerCallback<T, U>
->T : T
->U : U
->initialValue : U
->U : U
->context : any
->U : U
-
-        reduceRight(iterator: ReducerCallback<T, T>, initialValue?: T, context?: any): T;
->reduceRight : { (iterator: ReducerCallback<T, T>, initialValue?: T, context?: any): T; <U>(iterator: ReducerCallback<T, U>, initialValue: U, context?: any): U; }
->iterator : ReducerCallback<T, T>
->ReducerCallback : ReducerCallback<T, U>
->T : T
->T : T
->initialValue : T
->T : T
->context : any
->T : T
-
-        reduceRight<U>(iterator: ReducerCallback<T, U>, initialValue: U, context?: any): U;
->reduceRight : { (iterator: ReducerCallback<T, T>, initialValue?: T, context?: any): T; <U>(iterator: ReducerCallback<T, U>, initialValue: U, context?: any): U; }
->U : U
->iterator : ReducerCallback<T, U>
->ReducerCallback : ReducerCallback<T, U>
->T : T
->U : U
->initialValue : U
->U : U
->context : any
->U : U
-
-        foldr(iterator: ReducerCallback<T, T>, initialValue?: T, context?: any): T;
->foldr : { (iterator: ReducerCallback<T, T>, initialValue?: T, context?: any): T; <U>(iterator: ReducerCallback<T, U>, initialValue: U, context?: any): U; }
->iterator : ReducerCallback<T, T>
->ReducerCallback : ReducerCallback<T, U>
->T : T
->T : T
->initialValue : T
->T : T
->context : any
->T : T
-
-        foldr<U>(iterator: ReducerCallback<T, U>, initialValue: U, context?: any): U;
->foldr : { (iterator: ReducerCallback<T, T>, initialValue?: T, context?: any): T; <U>(iterator: ReducerCallback<T, U>, initialValue: U, context?: any): U; }
->U : U
->iterator : ReducerCallback<T, U>
->ReducerCallback : ReducerCallback<T, U>
->T : T
->U : U
->initialValue : U
->U : U
->context : any
->U : U
-
-        find(iterator: IteratorCallback<T, boolean>, context?: any): T;
->find : (iterator: IteratorCallback<T, boolean>, context?: any) => T
->iterator : IteratorCallback<T, boolean>
->IteratorCallback : IteratorCallback<T, U>
->T : T
->context : any
->T : T
-
-        detect(iterator: IteratorCallback<T, boolean>, context?: any): T;
->detect : (iterator: IteratorCallback<T, boolean>, context?: any) => T
->iterator : IteratorCallback<T, boolean>
->IteratorCallback : IteratorCallback<T, U>
->T : T
->context : any
->T : T
-
-        filter(iterator: IteratorCallback<T, boolean>, context?: any): T[];
->filter : (iterator: IteratorCallback<T, boolean>, context?: any) => T[]
->iterator : IteratorCallback<T, boolean>
->IteratorCallback : IteratorCallback<T, U>
->T : T
->context : any
->T : T
-
-        select(iterator: IteratorCallback<T, boolean>, context?: any): T[];
->select : (iterator: IteratorCallback<T, boolean>, context?: any) => T[]
->iterator : IteratorCallback<T, boolean>
->IteratorCallback : IteratorCallback<T, U>
->T : T
->context : any
->T : T
-
-        where(properties: Object): T[];
->where : (properties: Object) => T[]
->properties : Object
->Object : Object
->T : T
-
-        findWhere(properties: Object): T;
->findWhere : (properties: Object) => T
->properties : Object
->Object : Object
->T : T
-
-        reject(iterator: IteratorCallback<T, boolean>, context?: any): T[];
->reject : (iterator: IteratorCallback<T, boolean>, context?: any) => T[]
->iterator : IteratorCallback<T, boolean>
->IteratorCallback : IteratorCallback<T, U>
->T : T
->context : any
->T : T
-
-        every(iterator?: IteratorCallback<T, boolean>, context?: any): boolean;
->every : (iterator?: IteratorCallback<T, boolean>, context?: any) => boolean
->iterator : IteratorCallback<T, boolean>
->IteratorCallback : IteratorCallback<T, U>
->T : T
->context : any
-
-        all(iterator?: IteratorCallback<T, boolean>, context?: any): boolean;
->all : (iterator?: IteratorCallback<T, boolean>, context?: any) => boolean
->iterator : IteratorCallback<T, boolean>
->IteratorCallback : IteratorCallback<T, U>
->T : T
->context : any
-
-        some(iterator?: IteratorCallback<T, boolean>, context?: any): boolean;
->some : (iterator?: IteratorCallback<T, boolean>, context?: any) => boolean
->iterator : IteratorCallback<T, boolean>
->IteratorCallback : IteratorCallback<T, U>
->T : T
->context : any
-
-        any(iterator?: IteratorCallback<T, boolean>, context?: any): boolean;
->any : (iterator?: IteratorCallback<T, boolean>, context?: any) => boolean
->iterator : IteratorCallback<T, boolean>
->IteratorCallback : IteratorCallback<T, U>
->T : T
->context : any
-
-        contains(value: T): boolean;
->contains : (value: T) => boolean
->value : T
->T : T
-
-        include(value: T): boolean;
->include : (value: T) => boolean
->value : T
->T : T
-
-        invoke(methodName: string, ...args: any[]): any[];
->invoke : (methodName: string, ...args: any[]) => any[]
->methodName : string
->args : any[]
-
-        pluck(propertyName: string): any[];
->pluck : (propertyName: string) => any[]
->propertyName : string
-
-        max(iterator?: IteratorCallback<T, any>, context?: any): T;
->max : (iterator?: IteratorCallback<T, any>, context?: any) => T
->iterator : IteratorCallback<T, any>
->IteratorCallback : IteratorCallback<T, U>
->T : T
->context : any
->T : T
-
-        min(iterator?: IteratorCallback<T, any>, context?: any): T;
->min : (iterator?: IteratorCallback<T, any>, context?: any) => T
->iterator : IteratorCallback<T, any>
->IteratorCallback : IteratorCallback<T, U>
->T : T
->context : any
->T : T
-
-        sortBy(iterator: IteratorCallback<T, any>, context?: any): T[];
->sortBy : { (iterator: IteratorCallback<T, any>, context?: any): T[]; (propertyName: string): T[]; }
->iterator : IteratorCallback<T, any>
->IteratorCallback : IteratorCallback<T, U>
->T : T
->context : any
->T : T
-
-        sortBy(propertyName: string): T[];
->sortBy : { (iterator: IteratorCallback<T, any>, context?: any): T[]; (propertyName: string): T[]; }
->propertyName : string
->T : T
-
-        groupBy(iterator?: IteratorCallback<T, any>, context?: any): Dictionary<T[]>;
->groupBy : { (iterator?: IteratorCallback<T, any>, context?: any): Dictionary<T[]>; (propertyName: string): Dictionary<T[]>; }
->iterator : IteratorCallback<T, any>
->IteratorCallback : IteratorCallback<T, U>
->T : T
->context : any
->Dictionary : Dictionary<T>
->T : T
-
-        groupBy(propertyName: string): Dictionary<T[]>;
->groupBy : { (iterator?: IteratorCallback<T, any>, context?: any): Dictionary<T[]>; (propertyName: string): Dictionary<T[]>; }
->propertyName : string
->Dictionary : Dictionary<T>
->T : T
-
-        countBy(iterator?: IteratorCallback<T, any>, context?: any): Dictionary<number>;
->countBy : { (iterator?: IteratorCallback<T, any>, context?: any): Dictionary<number>; (propertyName: string): Dictionary<number>; }
->iterator : IteratorCallback<T, any>
->IteratorCallback : IteratorCallback<T, U>
->T : T
->context : any
->Dictionary : Dictionary<T>
-
-        countBy(propertyName: string): Dictionary<number>;
->countBy : { (iterator?: IteratorCallback<T, any>, context?: any): Dictionary<number>; (propertyName: string): Dictionary<number>; }
->propertyName : string
->Dictionary : Dictionary<T>
-
-        shuffle(): T[];
->shuffle : () => T[]
->T : T
-
-        toArray(): T[];
->toArray : () => T[]
->T : T
-
-        size(): number;
->size : () => number
-    }
-
-    export interface ChainedObject<T> {
->ChainedObject : ChainedObject<T>
->T : T
-
-        keys(): ChainedArray<string>;
->keys : () => ChainedArray<string>
->ChainedArray : ChainedArray<T>
-
-        values(): ChainedArray<any>;
->values : () => ChainedArray<any>
->ChainedArray : ChainedArray<T>
-
-        pairs(): ChainedArray<any[]>;
->pairs : () => ChainedArray<any[]>
->ChainedArray : ChainedArray<T>
-
-        invert(): ChainedObject<any>;
->invert : () => ChainedObject<any>
->ChainedObject : ChainedObject<T>
-
-        functions(): ChainedArray<string>;
->functions : () => ChainedArray<string>
->ChainedArray : ChainedArray<T>
-
-        methods(): ChainedArray<string>;
->methods : () => ChainedArray<string>
->ChainedArray : ChainedArray<T>
-
-        extend(...sources: any[]): ChainedObject<T>;
->extend : (...sources: any[]) => ChainedObject<T>
->sources : any[]
->ChainedObject : ChainedObject<T>
->T : T
-
-        pick(...keys: string[]): ChainedObject<T>;
->pick : (...keys: string[]) => ChainedObject<T>
->keys : string[]
->ChainedObject : ChainedObject<T>
->T : T
-
-        omit(...keys: string[]): ChainedObject<T>;
->omit : (...keys: string[]) => ChainedObject<T>
->keys : string[]
->ChainedObject : ChainedObject<T>
->T : T
-
-        defaults(...defaults: any[]): ChainedObject<T>;
->defaults : (...defaults: any[]) => ChainedObject<T>
->defaults : any[]
->ChainedObject : ChainedObject<T>
->T : T
-
-        clone(): ChainedObject<T>;
->clone : () => ChainedObject<T>
->ChainedObject : ChainedObject<T>
->T : T
-
-        tap(interceptor: (object: T) => void): ChainedObject<T>;
->tap : (interceptor: (object: T) => void) => ChainedObject<T>
->interceptor : (object: T) => void
->object : T
->T : T
->ChainedObject : ChainedObject<T>
->T : T
-
-        has(key: string): ChainedObject<boolean>;
->has : (key: string) => ChainedObject<boolean>
->key : string
->ChainedObject : ChainedObject<T>
-
-        isEqual(other: T): ChainedObject<boolean>;
->isEqual : (other: T) => ChainedObject<boolean>
->other : T
->T : T
->ChainedObject : ChainedObject<T>
-
-        isEmpty(): ChainedObject<boolean>;
->isEmpty : () => ChainedObject<boolean>
->ChainedObject : ChainedObject<T>
-
-        isElement(): ChainedObject<boolean>;
->isElement : () => ChainedObject<boolean>
->ChainedObject : ChainedObject<T>
-
-        isArray(): ChainedObject<boolean>;
->isArray : () => ChainedObject<boolean>
->ChainedObject : ChainedObject<T>
-
-        isObject(): ChainedObject<boolean>;
->isObject : () => ChainedObject<boolean>
->ChainedObject : ChainedObject<T>
-
-        isArguments(): ChainedObject<boolean>;
->isArguments : () => ChainedObject<boolean>
->ChainedObject : ChainedObject<T>
-
-        isFunction(): ChainedObject<boolean>;
->isFunction : () => ChainedObject<boolean>
->ChainedObject : ChainedObject<T>
-
-        isString(): ChainedObject<boolean>;
->isString : () => ChainedObject<boolean>
->ChainedObject : ChainedObject<T>
-
-        isNumber(): ChainedObject<boolean>;
->isNumber : () => ChainedObject<boolean>
->ChainedObject : ChainedObject<T>
-
-        isFinite(): ChainedObject<boolean>;
->isFinite : () => ChainedObject<boolean>
->ChainedObject : ChainedObject<T>
-
-        isBoolean(): ChainedObject<boolean>;
->isBoolean : () => ChainedObject<boolean>
->ChainedObject : ChainedObject<T>
-
-        isDate(): ChainedObject<boolean>;
->isDate : () => ChainedObject<boolean>
->ChainedObject : ChainedObject<T>
-
-        isRegExp(): ChainedObject<boolean>;
->isRegExp : () => ChainedObject<boolean>
->ChainedObject : ChainedObject<T>
-
-        isNaN(): ChainedObject<boolean>;
->isNaN : () => ChainedObject<boolean>
->ChainedObject : ChainedObject<T>
-
-        isNull(): ChainedObject<boolean>;
->isNull : () => ChainedObject<boolean>
->ChainedObject : ChainedObject<T>
-
-        isUndefined(): ChainedObject<boolean>;
->isUndefined : () => ChainedObject<boolean>
->ChainedObject : ChainedObject<T>
-
-        value(): T;
->value : () => T
->T : T
-    }
-
-    export interface ChainedArray<T> extends ChainedObject<Array<T>> {
->ChainedArray : ChainedArray<T>
->T : T
->ChainedObject : ChainedObject<T>
->Array : T[]
->T : T
-
-        each(iterator: IteratorCallback<T, void>, context?: any): ChainedObject<void>;
->each : (iterator: IteratorCallback<T, void>, context?: any) => ChainedObject<void>
->iterator : IteratorCallback<T, void>
->IteratorCallback : IteratorCallback<T, U>
->T : T
->context : any
->ChainedObject : ChainedObject<T>
-
-        forEach(iterator: IteratorCallback<T, void>, context?: any): ChainedObject<void>;
->forEach : (iterator: IteratorCallback<T, void>, context?: any) => ChainedObject<void>
->iterator : IteratorCallback<T, void>
->IteratorCallback : IteratorCallback<T, U>
->T : T
->context : any
->ChainedObject : ChainedObject<T>
-
-        map<U>(iterator: IteratorCallback<T, U>, context?: any): ChainedArray<U>;
->map : <U>(iterator: IteratorCallback<T, U>, context?: any) => ChainedArray<U>
->U : U
->iterator : IteratorCallback<T, U>
->IteratorCallback : IteratorCallback<T, U>
->T : T
->U : U
->context : any
->ChainedArray : ChainedArray<T>
->U : U
-
-        collect<U>(iterator: IteratorCallback<T, U>, context?: any): ChainedArray<U>;
->collect : <U>(iterator: IteratorCallback<T, U>, context?: any) => ChainedArray<U>
->U : U
->iterator : IteratorCallback<T, U>
->IteratorCallback : IteratorCallback<T, U>
->T : T
->U : U
->context : any
->ChainedArray : ChainedArray<T>
->U : U
-
-        reduce(iterator: ReducerCallback<T, T>, initialValue?: T, context?: any): ChainedObject<T>;
->reduce : { (iterator: ReducerCallback<T, T>, initialValue?: T, context?: any): ChainedObject<T>; <U>(iterator: ReducerCallback<T, U>, initialValue: U, context?: any): ChainedObject<U>; }
->iterator : ReducerCallback<T, T>
->ReducerCallback : ReducerCallback<T, U>
->T : T
->T : T
->initialValue : T
->T : T
->context : any
->ChainedObject : ChainedObject<T>
->T : T
-
-        reduce<U>(iterator: ReducerCallback<T, U>, initialValue: U, context?: any): ChainedObject<U>;
->reduce : { (iterator: ReducerCallback<T, T>, initialValue?: T, context?: any): ChainedObject<T>; <U>(iterator: ReducerCallback<T, U>, initialValue: U, context?: any): ChainedObject<U>; }
->U : U
->iterator : ReducerCallback<T, U>
->ReducerCallback : ReducerCallback<T, U>
->T : T
->U : U
->initialValue : U
->U : U
->context : any
->ChainedObject : ChainedObject<T>
->U : U
-
-        foldl(iterator: ReducerCallback<T, T>, initialValue?: T, context?: any): ChainedObject<T>;
->foldl : { (iterator: ReducerCallback<T, T>, initialValue?: T, context?: any): ChainedObject<T>; <U>(iterator: ReducerCallback<T, U>, initialValue: U, context?: any): ChainedObject<U>; }
->iterator : ReducerCallback<T, T>
->ReducerCallback : ReducerCallback<T, U>
->T : T
->T : T
->initialValue : T
->T : T
->context : any
->ChainedObject : ChainedObject<T>
->T : T
-
-        foldl<U>(iterator: ReducerCallback<T, U>, initialValue: U, context?: any): ChainedObject<U>;
->foldl : { (iterator: ReducerCallback<T, T>, initialValue?: T, context?: any): ChainedObject<T>; <U>(iterator: ReducerCallback<T, U>, initialValue: U, context?: any): ChainedObject<U>; }
->U : U
->iterator : ReducerCallback<T, U>
->ReducerCallback : ReducerCallback<T, U>
->T : T
->U : U
->initialValue : U
->U : U
->context : any
->ChainedObject : ChainedObject<T>
->U : U
-
-        inject(iterator: ReducerCallback<T, T>, initialValue?: T, context?: any): ChainedObject<T>;
->inject : { (iterator: ReducerCallback<T, T>, initialValue?: T, context?: any): ChainedObject<T>; <U>(iterator: ReducerCallback<T, U>, initialValue: U, context?: any): ChainedObject<U>; }
->iterator : ReducerCallback<T, T>
->ReducerCallback : ReducerCallback<T, U>
->T : T
->T : T
->initialValue : T
->T : T
->context : any
->ChainedObject : ChainedObject<T>
->T : T
-
-        inject<U>(iterator: ReducerCallback<T, U>, initialValue: U, context?: any): ChainedObject<U>;
->inject : { (iterator: ReducerCallback<T, T>, initialValue?: T, context?: any): ChainedObject<T>; <U>(iterator: ReducerCallback<T, U>, initialValue: U, context?: any): ChainedObject<U>; }
->U : U
->iterator : ReducerCallback<T, U>
->ReducerCallback : ReducerCallback<T, U>
->T : T
->U : U
->initialValue : U
->U : U
->context : any
->ChainedObject : ChainedObject<T>
->U : U
-
-        reduceRight(iterator: ReducerCallback<T, T>, initialValue?: T, context?: any): ChainedObject<T>;
->reduceRight : { (iterator: ReducerCallback<T, T>, initialValue?: T, context?: any): ChainedObject<T>; <U>(iterator: ReducerCallback<T, U>, initialValue: U, context?: any): ChainedObject<U>; }
->iterator : ReducerCallback<T, T>
->ReducerCallback : ReducerCallback<T, U>
->T : T
->T : T
->initialValue : T
->T : T
->context : any
->ChainedObject : ChainedObject<T>
->T : T
-
-        reduceRight<U>(iterator: ReducerCallback<T, U>, initialValue: U, context?: any): ChainedObject<U>;
->reduceRight : { (iterator: ReducerCallback<T, T>, initialValue?: T, context?: any): ChainedObject<T>; <U>(iterator: ReducerCallback<T, U>, initialValue: U, context?: any): ChainedObject<U>; }
->U : U
->iterator : ReducerCallback<T, U>
->ReducerCallback : ReducerCallback<T, U>
->T : T
->U : U
->initialValue : U
->U : U
->context : any
->ChainedObject : ChainedObject<T>
->U : U
-
-        foldr(iterator: ReducerCallback<T, T>, initialValue?: T, context?: any): ChainedObject<T>;
->foldr : { (iterator: ReducerCallback<T, T>, initialValue?: T, context?: any): ChainedObject<T>; <U>(iterator: ReducerCallback<T, U>, initialValue: U, context?: any): ChainedObject<U>; }
->iterator : ReducerCallback<T, T>
->ReducerCallback : ReducerCallback<T, U>
->T : T
->T : T
->initialValue : T
->T : T
->context : any
->ChainedObject : ChainedObject<T>
->T : T
-
-        foldr<U>(iterator: ReducerCallback<T, U>, initialValue: U, context?: any): ChainedObject<U>;
->foldr : { (iterator: ReducerCallback<T, T>, initialValue?: T, context?: any): ChainedObject<T>; <U>(iterator: ReducerCallback<T, U>, initialValue: U, context?: any): ChainedObject<U>; }
->U : U
->iterator : ReducerCallback<T, U>
->ReducerCallback : ReducerCallback<T, U>
->T : T
->U : U
->initialValue : U
->U : U
->context : any
->ChainedObject : ChainedObject<T>
->U : U
-
-        find(iterator: IteratorCallback<T, boolean>, context?: any): ChainedObject<T>;
->find : (iterator: IteratorCallback<T, boolean>, context?: any) => ChainedObject<T>
->iterator : IteratorCallback<T, boolean>
->IteratorCallback : IteratorCallback<T, U>
->T : T
->context : any
->ChainedObject : ChainedObject<T>
->T : T
-
-        detect(iterator: IteratorCallback<T, boolean>, context?: any): ChainedObject<T>;
->detect : (iterator: IteratorCallback<T, boolean>, context?: any) => ChainedObject<T>
->iterator : IteratorCallback<T, boolean>
->IteratorCallback : IteratorCallback<T, U>
->T : T
->context : any
->ChainedObject : ChainedObject<T>
->T : T
-
-        filter(iterator: IteratorCallback<T, boolean>, context?: any): ChainedArray<T>;
->filter : (iterator: IteratorCallback<T, boolean>, context?: any) => ChainedArray<T>
->iterator : IteratorCallback<T, boolean>
->IteratorCallback : IteratorCallback<T, U>
->T : T
->context : any
->ChainedArray : ChainedArray<T>
->T : T
-
-        select(iterator: IteratorCallback<T, boolean>, context?: any): ChainedArray<T>;
->select : (iterator: IteratorCallback<T, boolean>, context?: any) => ChainedArray<T>
->iterator : IteratorCallback<T, boolean>
->IteratorCallback : IteratorCallback<T, U>
->T : T
->context : any
->ChainedArray : ChainedArray<T>
->T : T
-
-        where(properties: Object): ChainedArray<T>;
->where : (properties: Object) => ChainedArray<T>
->properties : Object
->Object : Object
->ChainedArray : ChainedArray<T>
->T : T
-
-        findWhere(properties: Object): ChainedObject<T>;
->findWhere : (properties: Object) => ChainedObject<T>
->properties : Object
->Object : Object
->ChainedObject : ChainedObject<T>
->T : T
-
-        reject(iterator: IteratorCallback<T, boolean>, context?: any): ChainedArray<T>;
->reject : (iterator: IteratorCallback<T, boolean>, context?: any) => ChainedArray<T>
->iterator : IteratorCallback<T, boolean>
->IteratorCallback : IteratorCallback<T, U>
->T : T
->context : any
->ChainedArray : ChainedArray<T>
->T : T
-
-        every(iterator?: IteratorCallback<T, boolean>, context?: any): ChainedObject<boolean>;
->every : (iterator?: IteratorCallback<T, boolean>, context?: any) => ChainedObject<boolean>
->iterator : IteratorCallback<T, boolean>
->IteratorCallback : IteratorCallback<T, U>
->T : T
->context : any
->ChainedObject : ChainedObject<T>
-
-        all(iterator?: IteratorCallback<T, boolean>, context?: any): ChainedObject<boolean>;
->all : (iterator?: IteratorCallback<T, boolean>, context?: any) => ChainedObject<boolean>
->iterator : IteratorCallback<T, boolean>
->IteratorCallback : IteratorCallback<T, U>
->T : T
->context : any
->ChainedObject : ChainedObject<T>
-
-        some(iterator?: IteratorCallback<T, boolean>, context?: any): ChainedObject<boolean>;
->some : (iterator?: IteratorCallback<T, boolean>, context?: any) => ChainedObject<boolean>
->iterator : IteratorCallback<T, boolean>
->IteratorCallback : IteratorCallback<T, U>
->T : T
->context : any
->ChainedObject : ChainedObject<T>
-
-        any(iterator?: IteratorCallback<T, boolean>, context?: any): ChainedObject<boolean>;
->any : (iterator?: IteratorCallback<T, boolean>, context?: any) => ChainedObject<boolean>
->iterator : IteratorCallback<T, boolean>
->IteratorCallback : IteratorCallback<T, U>
->T : T
->context : any
->ChainedObject : ChainedObject<T>
-
-        contains(value: T): ChainedObject<boolean>;
->contains : (value: T) => ChainedObject<boolean>
->value : T
->T : T
->ChainedObject : ChainedObject<T>
-
-        include(value: T): ChainedObject<boolean>;
->include : (value: T) => ChainedObject<boolean>
->value : T
->T : T
->ChainedObject : ChainedObject<T>
-
-        invoke(methodName: string, ...args: any[]): ChainedArray<any>;
->invoke : (methodName: string, ...args: any[]) => ChainedArray<any>
->methodName : string
->args : any[]
->ChainedArray : ChainedArray<T>
-
-        pluck(propertyName: string): ChainedArray<any>;
->pluck : (propertyName: string) => ChainedArray<any>
->propertyName : string
->ChainedArray : ChainedArray<T>
-
-        max(iterator?: IteratorCallback<T, any>, context?: any): ChainedObject<T>;
->max : (iterator?: IteratorCallback<T, any>, context?: any) => ChainedObject<T>
->iterator : IteratorCallback<T, any>
->IteratorCallback : IteratorCallback<T, U>
->T : T
->context : any
->ChainedObject : ChainedObject<T>
->T : T
-
-        min(iterator?: IteratorCallback<T, any>, context?: any): ChainedObject<T>;
->min : (iterator?: IteratorCallback<T, any>, context?: any) => ChainedObject<T>
->iterator : IteratorCallback<T, any>
->IteratorCallback : IteratorCallback<T, U>
->T : T
->context : any
->ChainedObject : ChainedObject<T>
->T : T
-
-        sortBy(iterator: IteratorCallback<T, any>, context?: any): ChainedArray<T>;
->sortBy : { (iterator: IteratorCallback<T, any>, context?: any): ChainedArray<T>; (propertyName: string): ChainedArray<T>; }
->iterator : IteratorCallback<T, any>
->IteratorCallback : IteratorCallback<T, U>
->T : T
->context : any
->ChainedArray : ChainedArray<T>
->T : T
-
-        sortBy(propertyName: string): ChainedArray<T>;
->sortBy : { (iterator: IteratorCallback<T, any>, context?: any): ChainedArray<T>; (propertyName: string): ChainedArray<T>; }
->propertyName : string
->ChainedArray : ChainedArray<T>
->T : T
-
-        // Should return ChainedDictionary<T[]>, but expansive recursion not allowed
-        groupBy(iterator?: IteratorCallback<T, any>, context?: any): ChainedDictionary<any[]>;
->groupBy : { (iterator?: IteratorCallback<T, any>, context?: any): ChainedDictionary<any[]>; (propertyName: string): ChainedDictionary<any[]>; }
->iterator : IteratorCallback<T, any>
->IteratorCallback : IteratorCallback<T, U>
->T : T
->context : any
->ChainedDictionary : ChainedDictionary<T>
-
-        groupBy(propertyName: string): ChainedDictionary<any[]>;
->groupBy : { (iterator?: IteratorCallback<T, any>, context?: any): ChainedDictionary<any[]>; (propertyName: string): ChainedDictionary<any[]>; }
->propertyName : string
->ChainedDictionary : ChainedDictionary<T>
-
-        countBy(iterator?: IteratorCallback<T, any>, context?: any): ChainedDictionary<number>;
->countBy : { (iterator?: IteratorCallback<T, any>, context?: any): ChainedDictionary<number>; (propertyName: string): ChainedDictionary<number>; }
->iterator : IteratorCallback<T, any>
->IteratorCallback : IteratorCallback<T, U>
->T : T
->context : any
->ChainedDictionary : ChainedDictionary<T>
-
-        countBy(propertyName: string): ChainedDictionary<number>;
->countBy : { (iterator?: IteratorCallback<T, any>, context?: any): ChainedDictionary<number>; (propertyName: string): ChainedDictionary<number>; }
->propertyName : string
->ChainedDictionary : ChainedDictionary<T>
-
-        shuffle(): ChainedArray<T>;
->shuffle : () => ChainedArray<T>
->ChainedArray : ChainedArray<T>
->T : T
-
-        toArray(): ChainedArray<T>;
->toArray : () => ChainedArray<T>
->ChainedArray : ChainedArray<T>
->T : T
-
-        size(): ChainedObject<number>;
->size : () => ChainedObject<number>
->ChainedObject : ChainedObject<T>
-
-        first(): ChainedObject<T>;
->first : { (): ChainedObject<T>; (count: number): ChainedArray<T>; }
->ChainedObject : ChainedObject<T>
->T : T
-
-        first(count: number): ChainedArray<T>;
->first : { (): ChainedObject<T>; (count: number): ChainedArray<T>; }
->count : number
->ChainedArray : ChainedArray<T>
->T : T
-
-        head(): ChainedObject<T>;
->head : { (): ChainedObject<T>; (count: number): ChainedArray<T>; }
->ChainedObject : ChainedObject<T>
->T : T
-
-        head(count: number): ChainedArray<T>;
->head : { (): ChainedObject<T>; (count: number): ChainedArray<T>; }
->count : number
->ChainedArray : ChainedArray<T>
->T : T
-
-        take(): ChainedObject<T>;
->take : { (): ChainedObject<T>; (count: number): ChainedArray<T>; }
->ChainedObject : ChainedObject<T>
->T : T
-
-        take(count: number): ChainedArray<T>;
->take : { (): ChainedObject<T>; (count: number): ChainedArray<T>; }
->count : number
->ChainedArray : ChainedArray<T>
->T : T
-
-        initial(): ChainedObject<T>;
->initial : { (): ChainedObject<T>; (count: number): ChainedArray<T>; }
->ChainedObject : ChainedObject<T>
->T : T
-
-        initial(count: number): ChainedArray<T>;
->initial : { (): ChainedObject<T>; (count: number): ChainedArray<T>; }
->count : number
->ChainedArray : ChainedArray<T>
->T : T
-
-        last(): ChainedObject<T>;
->last : { (): ChainedObject<T>; (count: number): ChainedArray<T>; }
->ChainedObject : ChainedObject<T>
->T : T
-
-        last(count: number): ChainedArray<T>;
->last : { (): ChainedObject<T>; (count: number): ChainedArray<T>; }
->count : number
->ChainedArray : ChainedArray<T>
->T : T
-
-        rest(index?: number): ChainedArray<T>;
->rest : (index?: number) => ChainedArray<T>
->index : number
->ChainedArray : ChainedArray<T>
->T : T
-
-        compact(): ChainedArray<T>;
->compact : () => ChainedArray<T>
->ChainedArray : ChainedArray<T>
->T : T
-
-        flatten<U>(shallow?: boolean): ChainedArray<U>;
->flatten : <U>(shallow?: boolean) => ChainedArray<U>
->U : U
->shallow : boolean
->ChainedArray : ChainedArray<T>
->U : U
-
-        without(...values: T[]): ChainedArray<T>;
->without : (...values: T[]) => ChainedArray<T>
->values : T[]
->T : T
->ChainedArray : ChainedArray<T>
->T : T
-
-        union(...arrays: T[][]): ChainedArray<T>;
->union : (...arrays: T[][]) => ChainedArray<T>
->arrays : T[][]
->T : T
->ChainedArray : ChainedArray<T>
->T : T
-
-        intersection(...arrays: T[][]): ChainedArray<T>;
->intersection : (...arrays: T[][]) => ChainedArray<T>
->arrays : T[][]
->T : T
->ChainedArray : ChainedArray<T>
->T : T
-
-        difference(...others: T[][]): ChainedArray<T>;
->difference : (...others: T[][]) => ChainedArray<T>
->others : T[][]
->T : T
->ChainedArray : ChainedArray<T>
->T : T
-
-        uniq(isSorted?: boolean): ChainedArray<T>;
->uniq : { (isSorted?: boolean): ChainedArray<T>; <U>(isSorted: boolean, iterator: IteratorCallback<T, U>, context?: any): ChainedArray<U>; }
->isSorted : boolean
->ChainedArray : ChainedArray<T>
->T : T
-
-        uniq<U>(isSorted: boolean, iterator: IteratorCallback<T, U>, context?: any): ChainedArray<U>;
->uniq : { (isSorted?: boolean): ChainedArray<T>; <U>(isSorted: boolean, iterator: IteratorCallback<T, U>, context?: any): ChainedArray<U>; }
->U : U
->isSorted : boolean
->iterator : IteratorCallback<T, U>
->IteratorCallback : IteratorCallback<T, U>
->T : T
->U : U
->context : any
->ChainedArray : ChainedArray<T>
->U : U
-
-        unique(isSorted?: boolean): ChainedArray<T>;
->unique : { (isSorted?: boolean): ChainedArray<T>; <U>(isSorted: boolean, iterator: IteratorCallback<T, U>, context?: any): ChainedArray<U>; }
->isSorted : boolean
->ChainedArray : ChainedArray<T>
->T : T
-
-        unique<U>(isSorted: boolean, iterator: IteratorCallback<T, U>, context?: any): ChainedArray<U>;
->unique : { (isSorted?: boolean): ChainedArray<T>; <U>(isSorted: boolean, iterator: IteratorCallback<T, U>, context?: any): ChainedArray<U>; }
->U : U
->isSorted : boolean
->iterator : IteratorCallback<T, U>
->IteratorCallback : IteratorCallback<T, U>
->T : T
->U : U
->context : any
->ChainedArray : ChainedArray<T>
->U : U
-
-        zip(...arrays: any[][]): ChainedArray<any[]>;
->zip : (...arrays: any[][]) => ChainedArray<any[]>
->arrays : any[][]
->ChainedArray : ChainedArray<T>
-
-        object(): ChainedObject<any>;
->object : { (): ChainedObject<any>; (values: any[]): ChainedObject<any>; }
->ChainedObject : ChainedObject<T>
-
-        object(values: any[]): ChainedObject<any>;
->object : { (): ChainedObject<any>; (values: any[]): ChainedObject<any>; }
->values : any[]
->ChainedObject : ChainedObject<T>
-
-        indexOf(value: T, isSorted?: boolean): ChainedObject<number>;
->indexOf : (value: T, isSorted?: boolean) => ChainedObject<number>
->value : T
->T : T
->isSorted : boolean
->ChainedObject : ChainedObject<T>
-
-        lastIndexOf(value: T, fromIndex?: number): ChainedObject<number>;
->lastIndexOf : (value: T, fromIndex?: number) => ChainedObject<number>
->value : T
->T : T
->fromIndex : number
->ChainedObject : ChainedObject<T>
-
-        sortedIndex(obj: T, propertyName: string): ChainedObject<number>;
->sortedIndex : { (obj: T, propertyName: string): ChainedObject<number>; (obj: T, iterator?: IteratorCallback<T, any>, context?: any): ChainedObject<number>; }
->obj : T
->T : T
->propertyName : string
->ChainedObject : ChainedObject<T>
-
-        sortedIndex(obj: T, iterator?: IteratorCallback<T, any>, context?: any): ChainedObject<number>;
->sortedIndex : { (obj: T, propertyName: string): ChainedObject<number>; (obj: T, iterator?: IteratorCallback<T, any>, context?: any): ChainedObject<number>; }
->obj : T
->T : T
->iterator : IteratorCallback<T, any>
->IteratorCallback : IteratorCallback<T, U>
->T : T
->context : any
->ChainedObject : ChainedObject<T>
-
-        // Methods from Array
-        concat(...items: T[]): ChainedArray<T>;
->concat : (...items: T[]) => ChainedArray<T>
->items : T[]
->T : T
->ChainedArray : ChainedArray<T>
->T : T
-
-        join(separator?: string): ChainedObject<string>;
->join : (separator?: string) => ChainedObject<string>
->separator : string
->ChainedObject : ChainedObject<T>
-
-        pop(): ChainedObject<T>;
->pop : () => ChainedObject<T>
->ChainedObject : ChainedObject<T>
->T : T
-
-        push(...items: T[]): ChainedObject<number>;
->push : (...items: T[]) => ChainedObject<number>
->items : T[]
->T : T
->ChainedObject : ChainedObject<T>
-
-        reverse(): ChainedArray<T>;
->reverse : () => ChainedArray<T>
->ChainedArray : ChainedArray<T>
->T : T
-
-        shift(): ChainedObject<T>;
->shift : () => ChainedObject<T>
->ChainedObject : ChainedObject<T>
->T : T
-
-        slice(start: number, end?: number): ChainedArray<T>;
->slice : (start: number, end?: number) => ChainedArray<T>
->start : number
->end : number
->ChainedArray : ChainedArray<T>
->T : T
-
-        sort(compareFn?: (a: T, b: T) => number): ChainedArray<T>;
->sort : (compareFn?: (a: T, b: T) => number) => ChainedArray<T>
->compareFn : (a: T, b: T) => number
->a : T
->T : T
->b : T
->T : T
->ChainedArray : ChainedArray<T>
->T : T
-
-        splice(start: number): ChainedArray<T>;
->splice : { (start: number): ChainedArray<T>; (start: number, deleteCount: number, ...items: T[]): ChainedArray<T>; }
->start : number
->ChainedArray : ChainedArray<T>
->T : T
-
-        splice(start: number, deleteCount: number, ...items: T[]): ChainedArray<T>;
->splice : { (start: number): ChainedArray<T>; (start: number, deleteCount: number, ...items: T[]): ChainedArray<T>; }
->start : number
->deleteCount : number
->items : T[]
->T : T
->ChainedArray : ChainedArray<T>
->T : T
-
-        unshift(...items: T[]): ChainedObject<number>;
->unshift : (...items: T[]) => ChainedObject<number>
->items : T[]
->T : T
->ChainedObject : ChainedObject<T>
-
-        // Methods from ChainedObject with promoted return types
-        extend(...sources: any[]): ChainedArray<T>;
->extend : (...sources: any[]) => ChainedArray<T>
->sources : any[]
->ChainedArray : ChainedArray<T>
->T : T
-
-        pick(...keys: string[]): ChainedArray<T>;
->pick : (...keys: string[]) => ChainedArray<T>
->keys : string[]
->ChainedArray : ChainedArray<T>
->T : T
-
-        omit(...keys: string[]): ChainedArray<T>;
->omit : (...keys: string[]) => ChainedArray<T>
->keys : string[]
->ChainedArray : ChainedArray<T>
->T : T
-
-        defaults(...defaults: any[]): ChainedArray<T>;
->defaults : (...defaults: any[]) => ChainedArray<T>
->defaults : any[]
->ChainedArray : ChainedArray<T>
->T : T
-
-        clone(): ChainedArray<T>;
->clone : () => ChainedArray<T>
->ChainedArray : ChainedArray<T>
->T : T
-
-        tap(interceptor: (object: T[]) => void): ChainedArray<T>;
->tap : (interceptor: (object: T[]) => void) => ChainedArray<T>
->interceptor : (object: T[]) => void
->object : T[]
->T : T
->ChainedArray : ChainedArray<T>
->T : T
-    }
-
-    export interface ChainedDictionary<T> extends ChainedObject<Dictionary<T>> {
->ChainedDictionary : ChainedDictionary<T>
->T : T
->ChainedObject : ChainedObject<T>
->Dictionary : Dictionary<T>
->T : T
-
-        each(iterator: IteratorCallback<T, void>, context?: any): ChainedObject<void>;
->each : (iterator: IteratorCallback<T, void>, context?: any) => ChainedObject<void>
->iterator : IteratorCallback<T, void>
->IteratorCallback : IteratorCallback<T, U>
->T : T
->context : any
->ChainedObject : ChainedObject<T>
-
-        forEach(iterator: IteratorCallback<T, void>, context?: any): ChainedObject<void>;
->forEach : (iterator: IteratorCallback<T, void>, context?: any) => ChainedObject<void>
->iterator : IteratorCallback<T, void>
->IteratorCallback : IteratorCallback<T, U>
->T : T
->context : any
->ChainedObject : ChainedObject<T>
-
-        map<U>(iterator: IteratorCallback<T, U>, context?: any): ChainedArray<U>;
->map : <U>(iterator: IteratorCallback<T, U>, context?: any) => ChainedArray<U>
->U : U
->iterator : IteratorCallback<T, U>
->IteratorCallback : IteratorCallback<T, U>
->T : T
->U : U
->context : any
->ChainedArray : ChainedArray<T>
->U : U
-
-        collect<U>(iterator: IteratorCallback<T, U>, context?: any): ChainedArray<U>;
->collect : <U>(iterator: IteratorCallback<T, U>, context?: any) => ChainedArray<U>
->U : U
->iterator : IteratorCallback<T, U>
->IteratorCallback : IteratorCallback<T, U>
->T : T
->U : U
->context : any
->ChainedArray : ChainedArray<T>
->U : U
-
-        reduce(iterator: ReducerCallback<T, T>, initialValue?: T, context?: any): ChainedObject<T>;
->reduce : { (iterator: ReducerCallback<T, T>, initialValue?: T, context?: any): ChainedObject<T>; <U>(iterator: ReducerCallback<T, U>, initialValue: U, context?: any): ChainedObject<U>; }
->iterator : ReducerCallback<T, T>
->ReducerCallback : ReducerCallback<T, U>
->T : T
->T : T
->initialValue : T
->T : T
->context : any
->ChainedObject : ChainedObject<T>
->T : T
-
-        reduce<U>(iterator: ReducerCallback<T, U>, initialValue: U, context?: any): ChainedObject<U>;
->reduce : { (iterator: ReducerCallback<T, T>, initialValue?: T, context?: any): ChainedObject<T>; <U>(iterator: ReducerCallback<T, U>, initialValue: U, context?: any): ChainedObject<U>; }
->U : U
->iterator : ReducerCallback<T, U>
->ReducerCallback : ReducerCallback<T, U>
->T : T
->U : U
->initialValue : U
->U : U
->context : any
->ChainedObject : ChainedObject<T>
->U : U
-
-        foldl(iterator: ReducerCallback<T, T>, initialValue?: T, context?: any): ChainedObject<T>;
->foldl : { (iterator: ReducerCallback<T, T>, initialValue?: T, context?: any): ChainedObject<T>; <U>(iterator: ReducerCallback<T, U>, initialValue: U, context?: any): ChainedObject<U>; }
->iterator : ReducerCallback<T, T>
->ReducerCallback : ReducerCallback<T, U>
->T : T
->T : T
->initialValue : T
->T : T
->context : any
->ChainedObject : ChainedObject<T>
->T : T
-
-        foldl<U>(iterator: ReducerCallback<T, U>, initialValue: U, context?: any): ChainedObject<U>;
->foldl : { (iterator: ReducerCallback<T, T>, initialValue?: T, context?: any): ChainedObject<T>; <U>(iterator: ReducerCallback<T, U>, initialValue: U, context?: any): ChainedObject<U>; }
->U : U
->iterator : ReducerCallback<T, U>
->ReducerCallback : ReducerCallback<T, U>
->T : T
->U : U
->initialValue : U
->U : U
->context : any
->ChainedObject : ChainedObject<T>
->U : U
-
-        inject(iterator: ReducerCallback<T, T>, initialValue?: T, context?: any): ChainedObject<T>;
->inject : { (iterator: ReducerCallback<T, T>, initialValue?: T, context?: any): ChainedObject<T>; <U>(iterator: ReducerCallback<T, U>, initialValue: U, context?: any): ChainedObject<U>; }
->iterator : ReducerCallback<T, T>
->ReducerCallback : ReducerCallback<T, U>
->T : T
->T : T
->initialValue : T
->T : T
->context : any
->ChainedObject : ChainedObject<T>
->T : T
-
-        inject<U>(iterator: ReducerCallback<T, U>, initialValue: U, context?: any): ChainedObject<U>;
->inject : { (iterator: ReducerCallback<T, T>, initialValue?: T, context?: any): ChainedObject<T>; <U>(iterator: ReducerCallback<T, U>, initialValue: U, context?: any): ChainedObject<U>; }
->U : U
->iterator : ReducerCallback<T, U>
->ReducerCallback : ReducerCallback<T, U>
->T : T
->U : U
->initialValue : U
->U : U
->context : any
->ChainedObject : ChainedObject<T>
->U : U
-
-        reduceRight(iterator: ReducerCallback<T, T>, initialValue?: T, context?: any): ChainedObject<T>;
->reduceRight : { (iterator: ReducerCallback<T, T>, initialValue?: T, context?: any): ChainedObject<T>; <U>(iterator: ReducerCallback<T, U>, initialValue: U, context?: any): ChainedObject<U>; }
->iterator : ReducerCallback<T, T>
->ReducerCallback : ReducerCallback<T, U>
->T : T
->T : T
->initialValue : T
->T : T
->context : any
->ChainedObject : ChainedObject<T>
->T : T
-
-        reduceRight<U>(iterator: ReducerCallback<T, U>, initialValue: U, context?: any): ChainedObject<U>;
->reduceRight : { (iterator: ReducerCallback<T, T>, initialValue?: T, context?: any): ChainedObject<T>; <U>(iterator: ReducerCallback<T, U>, initialValue: U, context?: any): ChainedObject<U>; }
->U : U
->iterator : ReducerCallback<T, U>
->ReducerCallback : ReducerCallback<T, U>
->T : T
->U : U
->initialValue : U
->U : U
->context : any
->ChainedObject : ChainedObject<T>
->U : U
-
-        foldr(iterator: ReducerCallback<T, T>, initialValue?: T, context?: any): ChainedObject<T>;
->foldr : { (iterator: ReducerCallback<T, T>, initialValue?: T, context?: any): ChainedObject<T>; <U>(iterator: ReducerCallback<T, U>, initialValue: U, context?: any): ChainedObject<U>; }
->iterator : ReducerCallback<T, T>
->ReducerCallback : ReducerCallback<T, U>
->T : T
->T : T
->initialValue : T
->T : T
->context : any
->ChainedObject : ChainedObject<T>
->T : T
-
-        foldr<U>(iterator: ReducerCallback<T, U>, initialValue: U, context?: any): ChainedObject<U>;
->foldr : { (iterator: ReducerCallback<T, T>, initialValue?: T, context?: any): ChainedObject<T>; <U>(iterator: ReducerCallback<T, U>, initialValue: U, context?: any): ChainedObject<U>; }
->U : U
->iterator : ReducerCallback<T, U>
->ReducerCallback : ReducerCallback<T, U>
->T : T
->U : U
->initialValue : U
->U : U
->context : any
->ChainedObject : ChainedObject<T>
->U : U
-
-        find(iterator: IteratorCallback<T, boolean>, context?: any): ChainedObject<T>;
->find : (iterator: IteratorCallback<T, boolean>, context?: any) => ChainedObject<T>
->iterator : IteratorCallback<T, boolean>
->IteratorCallback : IteratorCallback<T, U>
->T : T
->context : any
->ChainedObject : ChainedObject<T>
->T : T
-
-        detect(iterator: IteratorCallback<T, boolean>, context?: any): ChainedObject<T>;
->detect : (iterator: IteratorCallback<T, boolean>, context?: any) => ChainedObject<T>
->iterator : IteratorCallback<T, boolean>
->IteratorCallback : IteratorCallback<T, U>
->T : T
->context : any
->ChainedObject : ChainedObject<T>
->T : T
-
-        filter(iterator: IteratorCallback<T, boolean>, context?: any): ChainedArray<T>;
->filter : (iterator: IteratorCallback<T, boolean>, context?: any) => ChainedArray<T>
->iterator : IteratorCallback<T, boolean>
->IteratorCallback : IteratorCallback<T, U>
->T : T
->context : any
->ChainedArray : ChainedArray<T>
->T : T
-
-        select(iterator: IteratorCallback<T, boolean>, context?: any): ChainedArray<T>;
->select : (iterator: IteratorCallback<T, boolean>, context?: any) => ChainedArray<T>
->iterator : IteratorCallback<T, boolean>
->IteratorCallback : IteratorCallback<T, U>
->T : T
->context : any
->ChainedArray : ChainedArray<T>
->T : T
-
-        where(properties: Object): ChainedArray<T>;
->where : (properties: Object) => ChainedArray<T>
->properties : Object
->Object : Object
->ChainedArray : ChainedArray<T>
->T : T
-
-        findWhere(properties: Object): ChainedObject<T>;
->findWhere : (properties: Object) => ChainedObject<T>
->properties : Object
->Object : Object
->ChainedObject : ChainedObject<T>
->T : T
-
-        reject(iterator: IteratorCallback<T, boolean>, context?: any): ChainedArray<T>;
->reject : (iterator: IteratorCallback<T, boolean>, context?: any) => ChainedArray<T>
->iterator : IteratorCallback<T, boolean>
->IteratorCallback : IteratorCallback<T, U>
->T : T
->context : any
->ChainedArray : ChainedArray<T>
->T : T
-
-        every(iterator?: IteratorCallback<T, boolean>, context?: any): ChainedObject<boolean>;
->every : (iterator?: IteratorCallback<T, boolean>, context?: any) => ChainedObject<boolean>
->iterator : IteratorCallback<T, boolean>
->IteratorCallback : IteratorCallback<T, U>
->T : T
->context : any
->ChainedObject : ChainedObject<T>
-
-        all(iterator?: IteratorCallback<T, boolean>, context?: any): ChainedObject<boolean>;
->all : (iterator?: IteratorCallback<T, boolean>, context?: any) => ChainedObject<boolean>
->iterator : IteratorCallback<T, boolean>
->IteratorCallback : IteratorCallback<T, U>
->T : T
->context : any
->ChainedObject : ChainedObject<T>
-
-        some(iterator?: IteratorCallback<T, boolean>, context?: any): ChainedObject<boolean>;
->some : (iterator?: IteratorCallback<T, boolean>, context?: any) => ChainedObject<boolean>
->iterator : IteratorCallback<T, boolean>
->IteratorCallback : IteratorCallback<T, U>
->T : T
->context : any
->ChainedObject : ChainedObject<T>
-
-        any(iterator?: IteratorCallback<T, boolean>, context?: any): ChainedObject<boolean>;
->any : (iterator?: IteratorCallback<T, boolean>, context?: any) => ChainedObject<boolean>
->iterator : IteratorCallback<T, boolean>
->IteratorCallback : IteratorCallback<T, U>
->T : T
->context : any
->ChainedObject : ChainedObject<T>
-
-        contains(value: T): ChainedObject<boolean>;
->contains : (value: T) => ChainedObject<boolean>
->value : T
->T : T
->ChainedObject : ChainedObject<T>
-
-        include(value: T): ChainedObject<boolean>;
->include : (value: T) => ChainedObject<boolean>
->value : T
->T : T
->ChainedObject : ChainedObject<T>
-
-        invoke(methodName: string, ...args: any[]): ChainedArray<any>;
->invoke : (methodName: string, ...args: any[]) => ChainedArray<any>
->methodName : string
->args : any[]
->ChainedArray : ChainedArray<T>
-
-        pluck(propertyName: string): ChainedArray<any>;
->pluck : (propertyName: string) => ChainedArray<any>
->propertyName : string
->ChainedArray : ChainedArray<T>
-
-        max(iterator?: IteratorCallback<T, any>, context?: any): ChainedObject<T>;
->max : (iterator?: IteratorCallback<T, any>, context?: any) => ChainedObject<T>
->iterator : IteratorCallback<T, any>
->IteratorCallback : IteratorCallback<T, U>
->T : T
->context : any
->ChainedObject : ChainedObject<T>
->T : T
-
-        min(iterator?: IteratorCallback<T, any>, context?: any): ChainedObject<T>;
->min : (iterator?: IteratorCallback<T, any>, context?: any) => ChainedObject<T>
->iterator : IteratorCallback<T, any>
->IteratorCallback : IteratorCallback<T, U>
->T : T
->context : any
->ChainedObject : ChainedObject<T>
->T : T
-
-        sortBy(iterator: IteratorCallback<T, any>, context?: any): ChainedArray<T>;
->sortBy : { (iterator: IteratorCallback<T, any>, context?: any): ChainedArray<T>; (propertyName: string): ChainedArray<T>; }
->iterator : IteratorCallback<T, any>
->IteratorCallback : IteratorCallback<T, U>
->T : T
->context : any
->ChainedArray : ChainedArray<T>
->T : T
-
-        sortBy(propertyName: string): ChainedArray<T>;
->sortBy : { (iterator: IteratorCallback<T, any>, context?: any): ChainedArray<T>; (propertyName: string): ChainedArray<T>; }
->propertyName : string
->ChainedArray : ChainedArray<T>
->T : T
-
-        // Should return ChainedDictionary<T[]>, but expansive recursion not allowed
-        groupBy(iterator?: IteratorCallback<T, any>, context?: any): ChainedDictionary<any[]>;
->groupBy : { (iterator?: IteratorCallback<T, any>, context?: any): ChainedDictionary<any[]>; (propertyName: string): ChainedDictionary<any[]>; }
->iterator : IteratorCallback<T, any>
->IteratorCallback : IteratorCallback<T, U>
->T : T
->context : any
->ChainedDictionary : ChainedDictionary<T>
-
-        groupBy(propertyName: string): ChainedDictionary<any[]>;
->groupBy : { (iterator?: IteratorCallback<T, any>, context?: any): ChainedDictionary<any[]>; (propertyName: string): ChainedDictionary<any[]>; }
->propertyName : string
->ChainedDictionary : ChainedDictionary<T>
-
-        countBy(iterator?: IteratorCallback<T, any>, context?: any): ChainedDictionary<number>;
->countBy : { (iterator?: IteratorCallback<T, any>, context?: any): ChainedDictionary<number>; (propertyName: string): ChainedDictionary<number>; }
->iterator : IteratorCallback<T, any>
->IteratorCallback : IteratorCallback<T, U>
->T : T
->context : any
->ChainedDictionary : ChainedDictionary<T>
-
-        countBy(propertyName: string): ChainedDictionary<number>;
->countBy : { (iterator?: IteratorCallback<T, any>, context?: any): ChainedDictionary<number>; (propertyName: string): ChainedDictionary<number>; }
->propertyName : string
->ChainedDictionary : ChainedDictionary<T>
-
-        shuffle(): ChainedArray<T>;
->shuffle : () => ChainedArray<T>
->ChainedArray : ChainedArray<T>
->T : T
-
-        toArray(): ChainedArray<T>;
->toArray : () => ChainedArray<T>
->ChainedArray : ChainedArray<T>
->T : T
-
-        size(): ChainedObject<number>;
->size : () => ChainedObject<number>
->ChainedObject : ChainedObject<T>
-
-        // Methods from ChainedObject with promoted return types
-        extend(...sources: any[]): ChainedDictionary<T>;
->extend : (...sources: any[]) => ChainedDictionary<T>
->sources : any[]
->ChainedDictionary : ChainedDictionary<T>
->T : T
-
-        pick(...keys: string[]): ChainedDictionary<T>;
->pick : (...keys: string[]) => ChainedDictionary<T>
->keys : string[]
->ChainedDictionary : ChainedDictionary<T>
->T : T
-
-        omit(...keys: string[]): ChainedDictionary<T>;
->omit : (...keys: string[]) => ChainedDictionary<T>
->keys : string[]
->ChainedDictionary : ChainedDictionary<T>
->T : T
-
-        defaults(...defaults: any[]): ChainedDictionary<T>;
->defaults : (...defaults: any[]) => ChainedDictionary<T>
->defaults : any[]
->ChainedDictionary : ChainedDictionary<T>
->T : T
-
-        clone(): ChainedDictionary<T>;
->clone : () => ChainedDictionary<T>
->ChainedDictionary : ChainedDictionary<T>
->T : T
-
-        tap(interceptor: (object: Dictionary<T>) => void): ChainedDictionary<T>;
->tap : (interceptor: (object: Dictionary<T>) => void) => ChainedDictionary<T>
->interceptor : (object: Dictionary<T>) => void
->object : Dictionary<T>
->Dictionary : Dictionary<T>
->T : T
->ChainedDictionary : ChainedDictionary<T>
->T : T
-    }
-
-    export interface TemplateSettings {
->TemplateSettings : TemplateSettings
-
-        evaluate?: RegExp;
->evaluate : RegExp
->RegExp : RegExp
-
-        interpolate?: RegExp;
->interpolate : RegExp
->RegExp : RegExp
-
-        escape?: RegExp;
->escape : RegExp
->RegExp : RegExp
-
-        variable?: string;
->variable : string
-    }
-
-    export interface Static {
->Static : Static
-
-        <T>(list: T[]): WrappedArray<T>;
->T : T
->list : T[]
->T : T
->WrappedArray : WrappedArray<T>
->T : T
-
-        <T>(list: Dictionary<T>): WrappedDictionary<T>;
->T : T
->list : Dictionary<T>
->Dictionary : Dictionary<T>
->T : T
->WrappedDictionary : WrappedDictionary<T>
->T : T
-
-        <T extends Function>(func: T): WrappedFunction<T>;
->T : T
->Function : Function
->func : T
->T : T
->WrappedFunction : WrappedFunction<T>
->T : T
-
-        <T>(obj: T): WrappedObject<T>;
->T : T
->obj : T
->T : T
->WrappedObject : WrappedObject<T>
->T : T
-
-        chain<T>(list: T[]): ChainedArray<T>;
->chain : { <T>(list: T[]): ChainedArray<T>; <T>(list: Dictionary<T>): ChainedDictionary<T>; <T>(obj: T): ChainedObject<T>; }
->T : T
->list : T[]
->T : T
->ChainedArray : ChainedArray<T>
->T : T
-
-        chain<T>(list: Dictionary<T>): ChainedDictionary<T>;
->chain : { <T>(list: T[]): ChainedArray<T>; <T>(list: Dictionary<T>): ChainedDictionary<T>; <T>(obj: T): ChainedObject<T>; }
->T : T
->list : Dictionary<T>
->Dictionary : Dictionary<T>
->T : T
->ChainedDictionary : ChainedDictionary<T>
->T : T
-
-        chain<T>(obj: T): ChainedObject<T>;
->chain : { <T>(list: T[]): ChainedArray<T>; <T>(list: Dictionary<T>): ChainedDictionary<T>; <T>(obj: T): ChainedObject<T>; }
->T : T
->obj : T
->T : T
->ChainedObject : ChainedObject<T>
->T : T
-
-        each<T>(list: T[], iterator: IteratorCallback<T, void>, context?: any): void;
->each : { <T>(list: T[], iterator: IteratorCallback<T, void>, context?: any): void; <T>(list: Dictionary<T>, iterator: IteratorCallback<T, void>, context?: any): void; }
->T : T
->list : T[]
->T : T
->iterator : IteratorCallback<T, void>
->IteratorCallback : IteratorCallback<T, U>
->T : T
->context : any
-
-        each<T>(list: Dictionary<T>, iterator: IteratorCallback<T, void>, context?: any): void;
->each : { <T>(list: T[], iterator: IteratorCallback<T, void>, context?: any): void; <T>(list: Dictionary<T>, iterator: IteratorCallback<T, void>, context?: any): void; }
->T : T
->list : Dictionary<T>
->Dictionary : Dictionary<T>
->T : T
->iterator : IteratorCallback<T, void>
->IteratorCallback : IteratorCallback<T, U>
->T : T
->context : any
-
-        forEach<T>(list: T[], iterator: IteratorCallback<T, void>, context?: any): void;
->forEach : { <T>(list: T[], iterator: IteratorCallback<T, void>, context?: any): void; <T>(list: Dictionary<T>, iterator: IteratorCallback<T, void>, context?: any): void; }
->T : T
->list : T[]
->T : T
->iterator : IteratorCallback<T, void>
->IteratorCallback : IteratorCallback<T, U>
->T : T
->context : any
-
-        forEach<T>(list: Dictionary<T>, iterator: IteratorCallback<T, void>, context?: any): void;
->forEach : { <T>(list: T[], iterator: IteratorCallback<T, void>, context?: any): void; <T>(list: Dictionary<T>, iterator: IteratorCallback<T, void>, context?: any): void; }
->T : T
->list : Dictionary<T>
->Dictionary : Dictionary<T>
->T : T
->iterator : IteratorCallback<T, void>
->IteratorCallback : IteratorCallback<T, U>
->T : T
->context : any
-
-        map<T, U>(list: T[], iterator: IteratorCallback<T, U>, context?: any): U[];
->map : { <T, U>(list: T[], iterator: IteratorCallback<T, U>, context?: any): U[]; <T, U>(list: Dictionary<T>, iterator: IteratorCallback<T, U>, context?: any): U[]; }
->T : T
->U : U
->list : T[]
->T : T
->iterator : IteratorCallback<T, U>
->IteratorCallback : IteratorCallback<T, U>
->T : T
->U : U
->context : any
->U : U
-
-        map<T, U>(list: Dictionary<T>, iterator: IteratorCallback<T, U>, context?: any): U[];
->map : { <T, U>(list: T[], iterator: IteratorCallback<T, U>, context?: any): U[]; <T, U>(list: Dictionary<T>, iterator: IteratorCallback<T, U>, context?: any): U[]; }
->T : T
->U : U
->list : Dictionary<T>
->Dictionary : Dictionary<T>
->T : T
->iterator : IteratorCallback<T, U>
->IteratorCallback : IteratorCallback<T, U>
->T : T
->U : U
->context : any
->U : U
-
-        collect<T, U>(list: T[], iterator: IteratorCallback<T, U>, context?: any): U[];
->collect : { <T, U>(list: T[], iterator: IteratorCallback<T, U>, context?: any): U[]; <T, U>(list: Dictionary<T>, iterator: IteratorCallback<T, U>, context?: any): U[]; }
->T : T
->U : U
->list : T[]
->T : T
->iterator : IteratorCallback<T, U>
->IteratorCallback : IteratorCallback<T, U>
->T : T
->U : U
->context : any
->U : U
-
-        collect<T, U>(list: Dictionary<T>, iterator: IteratorCallback<T, U>, context?: any): U[];
->collect : { <T, U>(list: T[], iterator: IteratorCallback<T, U>, context?: any): U[]; <T, U>(list: Dictionary<T>, iterator: IteratorCallback<T, U>, context?: any): U[]; }
->T : T
->U : U
->list : Dictionary<T>
->Dictionary : Dictionary<T>
->T : T
->iterator : IteratorCallback<T, U>
->IteratorCallback : IteratorCallback<T, U>
->T : T
->U : U
->context : any
->U : U
-
-        reduce<T>(list: T[], iterator: ReducerCallback<T, T>, initialValue?: T, context?: any): T;
->reduce : { <T>(list: T[], iterator: ReducerCallback<T, T>, initialValue?: T, context?: any): T; <T, U>(list: T[], iterator: ReducerCallback<T, U>, initialValue: U, context?: any): U; <T>(list: Dictionary<T>, iterator: ReducerCallback<T, T>, initialValue?: T, context?: any): T; <T, U>(list: Dictionary<T>, iterator: ReducerCallback<T, U>, initialValue: U, context?: any): U; }
->T : T
->list : T[]
->T : T
->iterator : ReducerCallback<T, T>
->ReducerCallback : ReducerCallback<T, U>
->T : T
->T : T
->initialValue : T
->T : T
->context : any
->T : T
-
-        reduce<T, U>(list: T[], iterator: ReducerCallback<T, U>, initialValue: U, context?: any): U;
->reduce : { <T>(list: T[], iterator: ReducerCallback<T, T>, initialValue?: T, context?: any): T; <T, U>(list: T[], iterator: ReducerCallback<T, U>, initialValue: U, context?: any): U; <T>(list: Dictionary<T>, iterator: ReducerCallback<T, T>, initialValue?: T, context?: any): T; <T, U>(list: Dictionary<T>, iterator: ReducerCallback<T, U>, initialValue: U, context?: any): U; }
->T : T
->U : U
->list : T[]
->T : T
->iterator : ReducerCallback<T, U>
->ReducerCallback : ReducerCallback<T, U>
->T : T
->U : U
->initialValue : U
->U : U
->context : any
->U : U
-
-        reduce<T>(list: Dictionary<T>, iterator: ReducerCallback<T, T>, initialValue?: T, context?: any): T;
->reduce : { <T>(list: T[], iterator: ReducerCallback<T, T>, initialValue?: T, context?: any): T; <T, U>(list: T[], iterator: ReducerCallback<T, U>, initialValue: U, context?: any): U; <T>(list: Dictionary<T>, iterator: ReducerCallback<T, T>, initialValue?: T, context?: any): T; <T, U>(list: Dictionary<T>, iterator: ReducerCallback<T, U>, initialValue: U, context?: any): U; }
->T : T
->list : Dictionary<T>
->Dictionary : Dictionary<T>
->T : T
->iterator : ReducerCallback<T, T>
->ReducerCallback : ReducerCallback<T, U>
->T : T
->T : T
->initialValue : T
->T : T
->context : any
->T : T
-
-        reduce<T, U>(list: Dictionary<T>, iterator: ReducerCallback<T, U>, initialValue: U, context?: any): U;
->reduce : { <T>(list: T[], iterator: ReducerCallback<T, T>, initialValue?: T, context?: any): T; <T, U>(list: T[], iterator: ReducerCallback<T, U>, initialValue: U, context?: any): U; <T>(list: Dictionary<T>, iterator: ReducerCallback<T, T>, initialValue?: T, context?: any): T; <T, U>(list: Dictionary<T>, iterator: ReducerCallback<T, U>, initialValue: U, context?: any): U; }
->T : T
->U : U
->list : Dictionary<T>
->Dictionary : Dictionary<T>
->T : T
->iterator : ReducerCallback<T, U>
->ReducerCallback : ReducerCallback<T, U>
->T : T
->U : U
->initialValue : U
->U : U
->context : any
->U : U
-
-        foldl<T>(list: T[], iterator: ReducerCallback<T, T>, initialValue?: T, context?: any): T;
->foldl : { <T>(list: T[], iterator: ReducerCallback<T, T>, initialValue?: T, context?: any): T; <T, U>(list: T[], iterator: ReducerCallback<T, U>, initialValue: U, context?: any): U; <T>(list: Dictionary<T>, iterator: ReducerCallback<T, T>, initialValue?: T, context?: any): T; <T, U>(list: Dictionary<T>, iterator: ReducerCallback<T, U>, initialValue: U, context?: any): U; }
->T : T
->list : T[]
->T : T
->iterator : ReducerCallback<T, T>
->ReducerCallback : ReducerCallback<T, U>
->T : T
->T : T
->initialValue : T
->T : T
->context : any
->T : T
-
-        foldl<T, U>(list: T[], iterator: ReducerCallback<T, U>, initialValue: U, context?: any): U;
->foldl : { <T>(list: T[], iterator: ReducerCallback<T, T>, initialValue?: T, context?: any): T; <T, U>(list: T[], iterator: ReducerCallback<T, U>, initialValue: U, context?: any): U; <T>(list: Dictionary<T>, iterator: ReducerCallback<T, T>, initialValue?: T, context?: any): T; <T, U>(list: Dictionary<T>, iterator: ReducerCallback<T, U>, initialValue: U, context?: any): U; }
->T : T
->U : U
->list : T[]
->T : T
->iterator : ReducerCallback<T, U>
->ReducerCallback : ReducerCallback<T, U>
->T : T
->U : U
->initialValue : U
->U : U
->context : any
->U : U
-
-        foldl<T>(list: Dictionary<T>, iterator: ReducerCallback<T, T>, initialValue?: T, context?: any): T;
->foldl : { <T>(list: T[], iterator: ReducerCallback<T, T>, initialValue?: T, context?: any): T; <T, U>(list: T[], iterator: ReducerCallback<T, U>, initialValue: U, context?: any): U; <T>(list: Dictionary<T>, iterator: ReducerCallback<T, T>, initialValue?: T, context?: any): T; <T, U>(list: Dictionary<T>, iterator: ReducerCallback<T, U>, initialValue: U, context?: any): U; }
->T : T
->list : Dictionary<T>
->Dictionary : Dictionary<T>
->T : T
->iterator : ReducerCallback<T, T>
->ReducerCallback : ReducerCallback<T, U>
->T : T
->T : T
->initialValue : T
->T : T
->context : any
->T : T
-
-        foldl<T, U>(list: Dictionary<T>, iterator: ReducerCallback<T, U>, initialValue: U, context?: any): U;
->foldl : { <T>(list: T[], iterator: ReducerCallback<T, T>, initialValue?: T, context?: any): T; <T, U>(list: T[], iterator: ReducerCallback<T, U>, initialValue: U, context?: any): U; <T>(list: Dictionary<T>, iterator: ReducerCallback<T, T>, initialValue?: T, context?: any): T; <T, U>(list: Dictionary<T>, iterator: ReducerCallback<T, U>, initialValue: U, context?: any): U; }
->T : T
->U : U
->list : Dictionary<T>
->Dictionary : Dictionary<T>
->T : T
->iterator : ReducerCallback<T, U>
->ReducerCallback : ReducerCallback<T, U>
->T : T
->U : U
->initialValue : U
->U : U
->context : any
->U : U
-
-        inject<T>(list: T[], iterator: ReducerCallback<T, T>, initialValue?: T, context?: any): T;
->inject : { <T>(list: T[], iterator: ReducerCallback<T, T>, initialValue?: T, context?: any): T; <T, U>(list: T[], iterator: ReducerCallback<T, U>, initialValue: U, context?: any): U; <T>(list: Dictionary<T>, iterator: ReducerCallback<T, T>, initialValue?: T, context?: any): T; <T, U>(list: Dictionary<T>, iterator: ReducerCallback<T, U>, initialValue: U, context?: any): U; }
->T : T
->list : T[]
->T : T
->iterator : ReducerCallback<T, T>
->ReducerCallback : ReducerCallback<T, U>
->T : T
->T : T
->initialValue : T
->T : T
->context : any
->T : T
-
-        inject<T, U>(list: T[], iterator: ReducerCallback<T, U>, initialValue: U, context?: any): U;
->inject : { <T>(list: T[], iterator: ReducerCallback<T, T>, initialValue?: T, context?: any): T; <T, U>(list: T[], iterator: ReducerCallback<T, U>, initialValue: U, context?: any): U; <T>(list: Dictionary<T>, iterator: ReducerCallback<T, T>, initialValue?: T, context?: any): T; <T, U>(list: Dictionary<T>, iterator: ReducerCallback<T, U>, initialValue: U, context?: any): U; }
->T : T
->U : U
->list : T[]
->T : T
->iterator : ReducerCallback<T, U>
->ReducerCallback : ReducerCallback<T, U>
->T : T
->U : U
->initialValue : U
->U : U
->context : any
->U : U
-
-        inject<T>(list: Dictionary<T>, iterator: ReducerCallback<T, T>, initialValue?: T, context?: any): T;
->inject : { <T>(list: T[], iterator: ReducerCallback<T, T>, initialValue?: T, context?: any): T; <T, U>(list: T[], iterator: ReducerCallback<T, U>, initialValue: U, context?: any): U; <T>(list: Dictionary<T>, iterator: ReducerCallback<T, T>, initialValue?: T, context?: any): T; <T, U>(list: Dictionary<T>, iterator: ReducerCallback<T, U>, initialValue: U, context?: any): U; }
->T : T
->list : Dictionary<T>
->Dictionary : Dictionary<T>
->T : T
->iterator : ReducerCallback<T, T>
->ReducerCallback : ReducerCallback<T, U>
->T : T
->T : T
->initialValue : T
->T : T
->context : any
->T : T
-
-        inject<T, U>(list: Dictionary<T>, iterator: ReducerCallback<T, U>, initialValue: U, context?: any): U;
->inject : { <T>(list: T[], iterator: ReducerCallback<T, T>, initialValue?: T, context?: any): T; <T, U>(list: T[], iterator: ReducerCallback<T, U>, initialValue: U, context?: any): U; <T>(list: Dictionary<T>, iterator: ReducerCallback<T, T>, initialValue?: T, context?: any): T; <T, U>(list: Dictionary<T>, iterator: ReducerCallback<T, U>, initialValue: U, context?: any): U; }
->T : T
->U : U
->list : Dictionary<T>
->Dictionary : Dictionary<T>
->T : T
->iterator : ReducerCallback<T, U>
->ReducerCallback : ReducerCallback<T, U>
->T : T
->U : U
->initialValue : U
->U : U
->context : any
->U : U
-
-        reduceRight<T>(list: T[], iterator: ReducerCallback<T, T>, initialValue?: T, context?: any): T;
->reduceRight : { <T>(list: T[], iterator: ReducerCallback<T, T>, initialValue?: T, context?: any): T; <T, U>(list: T[], iterator: ReducerCallback<T, U>, initialValue: U, context?: any): U; <T>(list: Dictionary<T>, iterator: ReducerCallback<T, T>, initialValue?: T, context?: any): T; <T, U>(list: Dictionary<T>, iterator: ReducerCallback<T, U>, initialValue: U, context?: any): U; }
->T : T
->list : T[]
->T : T
->iterator : ReducerCallback<T, T>
->ReducerCallback : ReducerCallback<T, U>
->T : T
->T : T
->initialValue : T
->T : T
->context : any
->T : T
-
-        reduceRight<T, U>(list: T[], iterator: ReducerCallback<T, U>, initialValue: U, context?: any): U;
->reduceRight : { <T>(list: T[], iterator: ReducerCallback<T, T>, initialValue?: T, context?: any): T; <T, U>(list: T[], iterator: ReducerCallback<T, U>, initialValue: U, context?: any): U; <T>(list: Dictionary<T>, iterator: ReducerCallback<T, T>, initialValue?: T, context?: any): T; <T, U>(list: Dictionary<T>, iterator: ReducerCallback<T, U>, initialValue: U, context?: any): U; }
->T : T
->U : U
->list : T[]
->T : T
->iterator : ReducerCallback<T, U>
->ReducerCallback : ReducerCallback<T, U>
->T : T
->U : U
->initialValue : U
->U : U
->context : any
->U : U
-
-        reduceRight<T>(list: Dictionary<T>, iterator: ReducerCallback<T, T>, initialValue?: T, context?: any): T;
->reduceRight : { <T>(list: T[], iterator: ReducerCallback<T, T>, initialValue?: T, context?: any): T; <T, U>(list: T[], iterator: ReducerCallback<T, U>, initialValue: U, context?: any): U; <T>(list: Dictionary<T>, iterator: ReducerCallback<T, T>, initialValue?: T, context?: any): T; <T, U>(list: Dictionary<T>, iterator: ReducerCallback<T, U>, initialValue: U, context?: any): U; }
->T : T
->list : Dictionary<T>
->Dictionary : Dictionary<T>
->T : T
->iterator : ReducerCallback<T, T>
->ReducerCallback : ReducerCallback<T, U>
->T : T
->T : T
->initialValue : T
->T : T
->context : any
->T : T
-
-        reduceRight<T, U>(list: Dictionary<T>, iterator: ReducerCallback<T, U>, initialValue: U, context?: any): U;
->reduceRight : { <T>(list: T[], iterator: ReducerCallback<T, T>, initialValue?: T, context?: any): T; <T, U>(list: T[], iterator: ReducerCallback<T, U>, initialValue: U, context?: any): U; <T>(list: Dictionary<T>, iterator: ReducerCallback<T, T>, initialValue?: T, context?: any): T; <T, U>(list: Dictionary<T>, iterator: ReducerCallback<T, U>, initialValue: U, context?: any): U; }
->T : T
->U : U
->list : Dictionary<T>
->Dictionary : Dictionary<T>
->T : T
->iterator : ReducerCallback<T, U>
->ReducerCallback : ReducerCallback<T, U>
->T : T
->U : U
->initialValue : U
->U : U
->context : any
->U : U
-
-        foldr<T>(list: T[], iterator: ReducerCallback<T, T>, initialValue?: T, context?: any): T;
->foldr : { <T>(list: T[], iterator: ReducerCallback<T, T>, initialValue?: T, context?: any): T; <T, U>(list: T[], iterator: ReducerCallback<T, U>, initialValue: U, context?: any): U; <T>(list: Dictionary<T>, iterator: ReducerCallback<T, T>, initialValue?: T, context?: any): T; <T, U>(list: Dictionary<T>, iterator: ReducerCallback<T, U>, initialValue: U, context?: any): U; }
->T : T
->list : T[]
->T : T
->iterator : ReducerCallback<T, T>
->ReducerCallback : ReducerCallback<T, U>
->T : T
->T : T
->initialValue : T
->T : T
->context : any
->T : T
-
-        foldr<T, U>(list: T[], iterator: ReducerCallback<T, U>, initialValue: U, context?: any): U;
->foldr : { <T>(list: T[], iterator: ReducerCallback<T, T>, initialValue?: T, context?: any): T; <T, U>(list: T[], iterator: ReducerCallback<T, U>, initialValue: U, context?: any): U; <T>(list: Dictionary<T>, iterator: ReducerCallback<T, T>, initialValue?: T, context?: any): T; <T, U>(list: Dictionary<T>, iterator: ReducerCallback<T, U>, initialValue: U, context?: any): U; }
->T : T
->U : U
->list : T[]
->T : T
->iterator : ReducerCallback<T, U>
->ReducerCallback : ReducerCallback<T, U>
->T : T
->U : U
->initialValue : U
->U : U
->context : any
->U : U
-
-        foldr<T>(list: Dictionary<T>, iterator: ReducerCallback<T, T>, initialValue?: T, context?: any): T;
->foldr : { <T>(list: T[], iterator: ReducerCallback<T, T>, initialValue?: T, context?: any): T; <T, U>(list: T[], iterator: ReducerCallback<T, U>, initialValue: U, context?: any): U; <T>(list: Dictionary<T>, iterator: ReducerCallback<T, T>, initialValue?: T, context?: any): T; <T, U>(list: Dictionary<T>, iterator: ReducerCallback<T, U>, initialValue: U, context?: any): U; }
->T : T
->list : Dictionary<T>
->Dictionary : Dictionary<T>
->T : T
->iterator : ReducerCallback<T, T>
->ReducerCallback : ReducerCallback<T, U>
->T : T
->T : T
->initialValue : T
->T : T
->context : any
->T : T
-
-        foldr<T, U>(list: Dictionary<T>, iterator: ReducerCallback<T, U>, initialValue: U, context?: any): U;
->foldr : { <T>(list: T[], iterator: ReducerCallback<T, T>, initialValue?: T, context?: any): T; <T, U>(list: T[], iterator: ReducerCallback<T, U>, initialValue: U, context?: any): U; <T>(list: Dictionary<T>, iterator: ReducerCallback<T, T>, initialValue?: T, context?: any): T; <T, U>(list: Dictionary<T>, iterator: ReducerCallback<T, U>, initialValue: U, context?: any): U; }
->T : T
->U : U
->list : Dictionary<T>
->Dictionary : Dictionary<T>
->T : T
->iterator : ReducerCallback<T, U>
->ReducerCallback : ReducerCallback<T, U>
->T : T
->U : U
->initialValue : U
->U : U
->context : any
->U : U
-
-        find<T>(list: T[], iterator: IteratorCallback<T, boolean>, context?: any): T;
->find : { <T>(list: T[], iterator: IteratorCallback<T, boolean>, context?: any): T; <T>(list: Dictionary<T>, iterator: IteratorCallback<T, boolean>, context?: any): T; }
->T : T
->list : T[]
->T : T
->iterator : IteratorCallback<T, boolean>
->IteratorCallback : IteratorCallback<T, U>
->T : T
->context : any
->T : T
-
-        find<T>(list: Dictionary<T>, iterator: IteratorCallback<T, boolean>, context?: any): T;
->find : { <T>(list: T[], iterator: IteratorCallback<T, boolean>, context?: any): T; <T>(list: Dictionary<T>, iterator: IteratorCallback<T, boolean>, context?: any): T; }
->T : T
->list : Dictionary<T>
->Dictionary : Dictionary<T>
->T : T
->iterator : IteratorCallback<T, boolean>
->IteratorCallback : IteratorCallback<T, U>
->T : T
->context : any
->T : T
-
-        detect<T>(list: T[], iterator: IteratorCallback<T, boolean>, context?: any): T;
->detect : { <T>(list: T[], iterator: IteratorCallback<T, boolean>, context?: any): T; <T>(list: Dictionary<T>, iterator: IteratorCallback<T, boolean>, context?: any): T; }
->T : T
->list : T[]
->T : T
->iterator : IteratorCallback<T, boolean>
->IteratorCallback : IteratorCallback<T, U>
->T : T
->context : any
->T : T
-
-        detect<T>(list: Dictionary<T>, iterator: IteratorCallback<T, boolean>, context?: any): T;
->detect : { <T>(list: T[], iterator: IteratorCallback<T, boolean>, context?: any): T; <T>(list: Dictionary<T>, iterator: IteratorCallback<T, boolean>, context?: any): T; }
->T : T
->list : Dictionary<T>
->Dictionary : Dictionary<T>
->T : T
->iterator : IteratorCallback<T, boolean>
->IteratorCallback : IteratorCallback<T, U>
->T : T
->context : any
->T : T
-
-        filter<T>(list: T[], iterator: IteratorCallback<T, boolean>, context?: any): T[];
->filter : { <T>(list: T[], iterator: IteratorCallback<T, boolean>, context?: any): T[]; <T>(list: Dictionary<T>, iterator: IteratorCallback<T, boolean>, context?: any): T[]; }
->T : T
->list : T[]
->T : T
->iterator : IteratorCallback<T, boolean>
->IteratorCallback : IteratorCallback<T, U>
->T : T
->context : any
->T : T
-
-        filter<T>(list: Dictionary<T>, iterator: IteratorCallback<T, boolean>, context?: any): T[];
->filter : { <T>(list: T[], iterator: IteratorCallback<T, boolean>, context?: any): T[]; <T>(list: Dictionary<T>, iterator: IteratorCallback<T, boolean>, context?: any): T[]; }
->T : T
->list : Dictionary<T>
->Dictionary : Dictionary<T>
->T : T
->iterator : IteratorCallback<T, boolean>
->IteratorCallback : IteratorCallback<T, U>
->T : T
->context : any
->T : T
-
-        select<T>(list: T[], iterator: IteratorCallback<T, boolean>, context?: any): T[];
->select : { <T>(list: T[], iterator: IteratorCallback<T, boolean>, context?: any): T[]; <T>(list: Dictionary<T>, iterator: IteratorCallback<T, boolean>, context?: any): T[]; }
->T : T
->list : T[]
->T : T
->iterator : IteratorCallback<T, boolean>
->IteratorCallback : IteratorCallback<T, U>
->T : T
->context : any
->T : T
-
-        select<T>(list: Dictionary<T>, iterator: IteratorCallback<T, boolean>, context?: any): T[];
->select : { <T>(list: T[], iterator: IteratorCallback<T, boolean>, context?: any): T[]; <T>(list: Dictionary<T>, iterator: IteratorCallback<T, boolean>, context?: any): T[]; }
->T : T
->list : Dictionary<T>
->Dictionary : Dictionary<T>
->T : T
->iterator : IteratorCallback<T, boolean>
->IteratorCallback : IteratorCallback<T, U>
->T : T
->context : any
->T : T
-
-        where<T>(list: T[], properties: Object): T[];
->where : { <T>(list: T[], properties: Object): T[]; <T>(list: Dictionary<T>, properties: Object): T[]; }
->T : T
->list : T[]
->T : T
->properties : Object
->Object : Object
->T : T
-
-        where<T>(list: Dictionary<T>, properties: Object): T[];
->where : { <T>(list: T[], properties: Object): T[]; <T>(list: Dictionary<T>, properties: Object): T[]; }
->T : T
->list : Dictionary<T>
->Dictionary : Dictionary<T>
->T : T
->properties : Object
->Object : Object
->T : T
-
-        findWhere<T>(list: T[], properties: Object): T;
->findWhere : { <T>(list: T[], properties: Object): T; <T>(list: Dictionary<T>, properties: Object): T; }
->T : T
->list : T[]
->T : T
->properties : Object
->Object : Object
->T : T
-
-        findWhere<T>(list: Dictionary<T>, properties: Object): T;
->findWhere : { <T>(list: T[], properties: Object): T; <T>(list: Dictionary<T>, properties: Object): T; }
->T : T
->list : Dictionary<T>
->Dictionary : Dictionary<T>
->T : T
->properties : Object
->Object : Object
->T : T
-
-        reject<T>(list: T[], iterator: IteratorCallback<T, boolean>, context?: any): T[];
->reject : { <T>(list: T[], iterator: IteratorCallback<T, boolean>, context?: any): T[]; <T>(list: Dictionary<T>, iterator: IteratorCallback<T, boolean>, context?: any): T[]; }
->T : T
->list : T[]
->T : T
->iterator : IteratorCallback<T, boolean>
->IteratorCallback : IteratorCallback<T, U>
->T : T
->context : any
->T : T
-
-        reject<T>(list: Dictionary<T>, iterator: IteratorCallback<T, boolean>, context?: any): T[];
->reject : { <T>(list: T[], iterator: IteratorCallback<T, boolean>, context?: any): T[]; <T>(list: Dictionary<T>, iterator: IteratorCallback<T, boolean>, context?: any): T[]; }
->T : T
->list : Dictionary<T>
->Dictionary : Dictionary<T>
->T : T
->iterator : IteratorCallback<T, boolean>
->IteratorCallback : IteratorCallback<T, U>
->T : T
->context : any
->T : T
-
-        every<T>(list: T[], iterator?: IteratorCallback<T, boolean>, context?: any): boolean;
->every : { <T>(list: T[], iterator?: IteratorCallback<T, boolean>, context?: any): boolean; <T>(list: Dictionary<T>, iterator?: IteratorCallback<T, boolean>, context?: any): boolean; }
->T : T
->list : T[]
->T : T
->iterator : IteratorCallback<T, boolean>
->IteratorCallback : IteratorCallback<T, U>
->T : T
->context : any
-
-        every<T>(list: Dictionary<T>, iterator?: IteratorCallback<T, boolean>, context?: any): boolean;
->every : { <T>(list: T[], iterator?: IteratorCallback<T, boolean>, context?: any): boolean; <T>(list: Dictionary<T>, iterator?: IteratorCallback<T, boolean>, context?: any): boolean; }
->T : T
->list : Dictionary<T>
->Dictionary : Dictionary<T>
->T : T
->iterator : IteratorCallback<T, boolean>
->IteratorCallback : IteratorCallback<T, U>
->T : T
->context : any
-
-        all<T>(list: T[], iterator?: IteratorCallback<T, boolean>, context?: any): boolean;
->all : { <T>(list: T[], iterator?: IteratorCallback<T, boolean>, context?: any): boolean; <T>(list: Dictionary<T>, iterator?: IteratorCallback<T, boolean>, context?: any): boolean; }
->T : T
->list : T[]
->T : T
->iterator : IteratorCallback<T, boolean>
->IteratorCallback : IteratorCallback<T, U>
->T : T
->context : any
-
-        all<T>(list: Dictionary<T>, iterator?: IteratorCallback<T, boolean>, context?: any): boolean;
->all : { <T>(list: T[], iterator?: IteratorCallback<T, boolean>, context?: any): boolean; <T>(list: Dictionary<T>, iterator?: IteratorCallback<T, boolean>, context?: any): boolean; }
->T : T
->list : Dictionary<T>
->Dictionary : Dictionary<T>
->T : T
->iterator : IteratorCallback<T, boolean>
->IteratorCallback : IteratorCallback<T, U>
->T : T
->context : any
-
-        some<T>(list: T[], iterator?: IteratorCallback<T, boolean>, context?: any): boolean;
->some : { <T>(list: T[], iterator?: IteratorCallback<T, boolean>, context?: any): boolean; <T>(list: Dictionary<T>, iterator?: IteratorCallback<T, boolean>, context?: any): boolean; }
->T : T
->list : T[]
->T : T
->iterator : IteratorCallback<T, boolean>
->IteratorCallback : IteratorCallback<T, U>
->T : T
->context : any
-
-        some<T>(list: Dictionary<T>, iterator?: IteratorCallback<T, boolean>, context?: any): boolean;
->some : { <T>(list: T[], iterator?: IteratorCallback<T, boolean>, context?: any): boolean; <T>(list: Dictionary<T>, iterator?: IteratorCallback<T, boolean>, context?: any): boolean; }
->T : T
->list : Dictionary<T>
->Dictionary : Dictionary<T>
->T : T
->iterator : IteratorCallback<T, boolean>
->IteratorCallback : IteratorCallback<T, U>
->T : T
->context : any
-
-        any<T>(list: T[], iterator?: IteratorCallback<T, boolean>, context?: any): boolean;
->any : { <T>(list: T[], iterator?: IteratorCallback<T, boolean>, context?: any): boolean; <T>(list: Dictionary<T>, iterator?: IteratorCallback<T, boolean>, context?: any): boolean; }
->T : T
->list : T[]
->T : T
->iterator : IteratorCallback<T, boolean>
->IteratorCallback : IteratorCallback<T, U>
->T : T
->context : any
-
-        any<T>(list: Dictionary<T>, iterator?: IteratorCallback<T, boolean>, context?: any): boolean;
->any : { <T>(list: T[], iterator?: IteratorCallback<T, boolean>, context?: any): boolean; <T>(list: Dictionary<T>, iterator?: IteratorCallback<T, boolean>, context?: any): boolean; }
->T : T
->list : Dictionary<T>
->Dictionary : Dictionary<T>
->T : T
->iterator : IteratorCallback<T, boolean>
->IteratorCallback : IteratorCallback<T, U>
->T : T
->context : any
-
-        contains<T>(list: T[], value: T): boolean;
->contains : { <T>(list: T[], value: T): boolean; <T>(list: Dictionary<T>, value: T): boolean; }
->T : T
->list : T[]
->T : T
->value : T
->T : T
-
-        contains<T>(list: Dictionary<T>, value: T): boolean;
->contains : { <T>(list: T[], value: T): boolean; <T>(list: Dictionary<T>, value: T): boolean; }
->T : T
->list : Dictionary<T>
->Dictionary : Dictionary<T>
->T : T
->value : T
->T : T
-
-        include<T>(list: T[], value: T): boolean;
->include : { <T>(list: T[], value: T): boolean; <T>(list: Dictionary<T>, value: T): boolean; }
->T : T
->list : T[]
->T : T
->value : T
->T : T
-
-        include<T>(list: Dictionary<T>, value: T): boolean;
->include : { <T>(list: T[], value: T): boolean; <T>(list: Dictionary<T>, value: T): boolean; }
->T : T
->list : Dictionary<T>
->Dictionary : Dictionary<T>
->T : T
->value : T
->T : T
-
-        invoke(list: any[], methodName: string, ...args: any[]): any[];
->invoke : { (list: any[], methodName: string, ...args: any[]): any[]; (list: Dictionary<any>, methodName: string, ...args: any[]): any[]; }
->list : any[]
->methodName : string
->args : any[]
-
-        invoke(list: Dictionary<any>, methodName: string, ...args: any[]): any[];
->invoke : { (list: any[], methodName: string, ...args: any[]): any[]; (list: Dictionary<any>, methodName: string, ...args: any[]): any[]; }
->list : Dictionary<any>
->Dictionary : Dictionary<T>
->methodName : string
->args : any[]
-
-        pluck(list: any[], propertyName: string): any[];
->pluck : { (list: any[], propertyName: string): any[]; (list: Dictionary<any>, propertyName: string): any[]; }
->list : any[]
->propertyName : string
-
-        pluck(list: Dictionary<any>, propertyName: string): any[];
->pluck : { (list: any[], propertyName: string): any[]; (list: Dictionary<any>, propertyName: string): any[]; }
->list : Dictionary<any>
->Dictionary : Dictionary<T>
->propertyName : string
-
-        max<T>(list: T[], iterator?: IteratorCallback<T, any>, context?: any): T;
->max : { <T>(list: T[], iterator?: IteratorCallback<T, any>, context?: any): T; <T>(list: Dictionary<T>, iterator?: IteratorCallback<T, any>, context?: any): T; }
->T : T
->list : T[]
->T : T
->iterator : IteratorCallback<T, any>
->IteratorCallback : IteratorCallback<T, U>
->T : T
->context : any
->T : T
-
-        max<T>(list: Dictionary<T>, iterator?: IteratorCallback<T, any>, context?: any): T;
->max : { <T>(list: T[], iterator?: IteratorCallback<T, any>, context?: any): T; <T>(list: Dictionary<T>, iterator?: IteratorCallback<T, any>, context?: any): T; }
->T : T
->list : Dictionary<T>
->Dictionary : Dictionary<T>
->T : T
->iterator : IteratorCallback<T, any>
->IteratorCallback : IteratorCallback<T, U>
->T : T
->context : any
->T : T
-
-        min<T>(list: T[], iterator?: IteratorCallback<T, any>, context?: any): T;
->min : { <T>(list: T[], iterator?: IteratorCallback<T, any>, context?: any): T; <T>(list: Dictionary<T>, iterator?: IteratorCallback<T, any>, context?: any): T; }
->T : T
->list : T[]
->T : T
->iterator : IteratorCallback<T, any>
->IteratorCallback : IteratorCallback<T, U>
->T : T
->context : any
->T : T
-
-        min<T>(list: Dictionary<T>, iterator?: IteratorCallback<T, any>, context?: any): T;
->min : { <T>(list: T[], iterator?: IteratorCallback<T, any>, context?: any): T; <T>(list: Dictionary<T>, iterator?: IteratorCallback<T, any>, context?: any): T; }
->T : T
->list : Dictionary<T>
->Dictionary : Dictionary<T>
->T : T
->iterator : IteratorCallback<T, any>
->IteratorCallback : IteratorCallback<T, U>
->T : T
->context : any
->T : T
-
-        sortBy<T>(list: T[], iterator: IteratorCallback<T, any>, context?: any): T[];
->sortBy : { <T>(list: T[], iterator: IteratorCallback<T, any>, context?: any): T[]; <T>(list: Dictionary<T>, iterator: IteratorCallback<T, any>, context?: any): T[]; <T>(list: T[], propertyName: string): T[]; <T>(list: Dictionary<T>, propertyName: string): T[]; }
->T : T
->list : T[]
->T : T
->iterator : IteratorCallback<T, any>
->IteratorCallback : IteratorCallback<T, U>
->T : T
->context : any
->T : T
-
-        sortBy<T>(list: Dictionary<T>, iterator: IteratorCallback<T, any>, context?: any): T[];
->sortBy : { <T>(list: T[], iterator: IteratorCallback<T, any>, context?: any): T[]; <T>(list: Dictionary<T>, iterator: IteratorCallback<T, any>, context?: any): T[]; <T>(list: T[], propertyName: string): T[]; <T>(list: Dictionary<T>, propertyName: string): T[]; }
->T : T
->list : Dictionary<T>
->Dictionary : Dictionary<T>
->T : T
->iterator : IteratorCallback<T, any>
->IteratorCallback : IteratorCallback<T, U>
->T : T
->context : any
->T : T
-
-        sortBy<T>(list: T[], propertyName: string): T[];
->sortBy : { <T>(list: T[], iterator: IteratorCallback<T, any>, context?: any): T[]; <T>(list: Dictionary<T>, iterator: IteratorCallback<T, any>, context?: any): T[]; <T>(list: T[], propertyName: string): T[]; <T>(list: Dictionary<T>, propertyName: string): T[]; }
->T : T
->list : T[]
->T : T
->propertyName : string
->T : T
-
-        sortBy<T>(list: Dictionary<T>, propertyName: string): T[];
->sortBy : { <T>(list: T[], iterator: IteratorCallback<T, any>, context?: any): T[]; <T>(list: Dictionary<T>, iterator: IteratorCallback<T, any>, context?: any): T[]; <T>(list: T[], propertyName: string): T[]; <T>(list: Dictionary<T>, propertyName: string): T[]; }
->T : T
->list : Dictionary<T>
->Dictionary : Dictionary<T>
->T : T
->propertyName : string
->T : T
-
-        groupBy<T>(list: T[], iterator?: IteratorCallback<T, any>, context?: any): Dictionary<T[]>;
->groupBy : { <T>(list: T[], iterator?: IteratorCallback<T, any>, context?: any): Dictionary<T[]>; <T>(list: Dictionary<T>, iterator?: IteratorCallback<T, any>, context?: any): Dictionary<T[]>; <T>(list: T[], propertyName: string): Dictionary<T[]>; <T>(list: Dictionary<T>, propertyName: string): Dictionary<T[]>; }
->T : T
->list : T[]
->T : T
->iterator : IteratorCallback<T, any>
->IteratorCallback : IteratorCallback<T, U>
->T : T
->context : any
->Dictionary : Dictionary<T>
->T : T
-
-        groupBy<T>(list: Dictionary<T>, iterator?: IteratorCallback<T, any>, context?: any): Dictionary<T[]>;
->groupBy : { <T>(list: T[], iterator?: IteratorCallback<T, any>, context?: any): Dictionary<T[]>; <T>(list: Dictionary<T>, iterator?: IteratorCallback<T, any>, context?: any): Dictionary<T[]>; <T>(list: T[], propertyName: string): Dictionary<T[]>; <T>(list: Dictionary<T>, propertyName: string): Dictionary<T[]>; }
->T : T
->list : Dictionary<T>
->Dictionary : Dictionary<T>
->T : T
->iterator : IteratorCallback<T, any>
->IteratorCallback : IteratorCallback<T, U>
->T : T
->context : any
->Dictionary : Dictionary<T>
->T : T
-
-        groupBy<T>(list: T[], propertyName: string): Dictionary<T[]>;
->groupBy : { <T>(list: T[], iterator?: IteratorCallback<T, any>, context?: any): Dictionary<T[]>; <T>(list: Dictionary<T>, iterator?: IteratorCallback<T, any>, context?: any): Dictionary<T[]>; <T>(list: T[], propertyName: string): Dictionary<T[]>; <T>(list: Dictionary<T>, propertyName: string): Dictionary<T[]>; }
->T : T
->list : T[]
->T : T
->propertyName : string
->Dictionary : Dictionary<T>
->T : T
-
-        groupBy<T>(list: Dictionary<T>, propertyName: string): Dictionary<T[]>;
->groupBy : { <T>(list: T[], iterator?: IteratorCallback<T, any>, context?: any): Dictionary<T[]>; <T>(list: Dictionary<T>, iterator?: IteratorCallback<T, any>, context?: any): Dictionary<T[]>; <T>(list: T[], propertyName: string): Dictionary<T[]>; <T>(list: Dictionary<T>, propertyName: string): Dictionary<T[]>; }
->T : T
->list : Dictionary<T>
->Dictionary : Dictionary<T>
->T : T
->propertyName : string
->Dictionary : Dictionary<T>
->T : T
-
-        countBy<T>(list: T[], iterator?: IteratorCallback<T, any>, context?: any): Dictionary<number>;
->countBy : { <T>(list: T[], iterator?: IteratorCallback<T, any>, context?: any): Dictionary<number>; <T>(list: Dictionary<T>, iterator?: IteratorCallback<T, any>, context?: any): Dictionary<number>; <T>(list: T[], propertyName: string): Dictionary<number>; <T>(list: Dictionary<T>, propertyName: string): Dictionary<number>; }
->T : T
->list : T[]
->T : T
->iterator : IteratorCallback<T, any>
->IteratorCallback : IteratorCallback<T, U>
->T : T
->context : any
->Dictionary : Dictionary<T>
-
-        countBy<T>(list: Dictionary<T>, iterator?: IteratorCallback<T, any>, context?: any): Dictionary<number>;
->countBy : { <T>(list: T[], iterator?: IteratorCallback<T, any>, context?: any): Dictionary<number>; <T>(list: Dictionary<T>, iterator?: IteratorCallback<T, any>, context?: any): Dictionary<number>; <T>(list: T[], propertyName: string): Dictionary<number>; <T>(list: Dictionary<T>, propertyName: string): Dictionary<number>; }
->T : T
->list : Dictionary<T>
->Dictionary : Dictionary<T>
->T : T
->iterator : IteratorCallback<T, any>
->IteratorCallback : IteratorCallback<T, U>
->T : T
->context : any
->Dictionary : Dictionary<T>
-
-        countBy<T>(list: T[], propertyName: string): Dictionary<number>;
->countBy : { <T>(list: T[], iterator?: IteratorCallback<T, any>, context?: any): Dictionary<number>; <T>(list: Dictionary<T>, iterator?: IteratorCallback<T, any>, context?: any): Dictionary<number>; <T>(list: T[], propertyName: string): Dictionary<number>; <T>(list: Dictionary<T>, propertyName: string): Dictionary<number>; }
->T : T
->list : T[]
->T : T
->propertyName : string
->Dictionary : Dictionary<T>
-
-        countBy<T>(list: Dictionary<T>, propertyName: string): Dictionary<number>;
->countBy : { <T>(list: T[], iterator?: IteratorCallback<T, any>, context?: any): Dictionary<number>; <T>(list: Dictionary<T>, iterator?: IteratorCallback<T, any>, context?: any): Dictionary<number>; <T>(list: T[], propertyName: string): Dictionary<number>; <T>(list: Dictionary<T>, propertyName: string): Dictionary<number>; }
->T : T
->list : Dictionary<T>
->Dictionary : Dictionary<T>
->T : T
->propertyName : string
->Dictionary : Dictionary<T>
-
-        shuffle<T>(list: T[]): T[];
->shuffle : { <T>(list: T[]): T[]; <T>(list: Dictionary<T>): T[]; }
->T : T
->list : T[]
->T : T
->T : T
-
-        shuffle<T>(list: Dictionary<T>): T[];
->shuffle : { <T>(list: T[]): T[]; <T>(list: Dictionary<T>): T[]; }
->T : T
->list : Dictionary<T>
->Dictionary : Dictionary<T>
->T : T
->T : T
-
-        toArray<T>(list: T[]): T[];
->toArray : { <T>(list: T[]): T[]; <T>(list: Dictionary<T>): T[]; }
->T : T
->list : T[]
->T : T
->T : T
-
-        toArray<T>(list: Dictionary<T>): T[];
->toArray : { <T>(list: T[]): T[]; <T>(list: Dictionary<T>): T[]; }
->T : T
->list : Dictionary<T>
->Dictionary : Dictionary<T>
->T : T
->T : T
-
-        size<T>(list: T[]): number;
->size : { <T>(list: T[]): number; <T>(list: Dictionary<T>): number; }
->T : T
->list : T[]
->T : T
-
-        size<T>(list: Dictionary<T>): number;
->size : { <T>(list: T[]): number; <T>(list: Dictionary<T>): number; }
->T : T
->list : Dictionary<T>
->Dictionary : Dictionary<T>
->T : T
-
-        first<T>(list: T[]): T;
->first : { <T>(list: T[]): T; <T>(list: T[], count: number): T[]; }
->T : T
->list : T[]
->T : T
->T : T
-
-        first<T>(list: T[], count: number): T[];
->first : { <T>(list: T[]): T; <T>(list: T[], count: number): T[]; }
->T : T
->list : T[]
->T : T
->count : number
->T : T
-
-        head<T>(list: T[]): T;
->head : { <T>(list: T[]): T; <T>(list: T[], count: number): T[]; }
->T : T
->list : T[]
->T : T
->T : T
-
-        head<T>(list: T[], count: number): T[];
->head : { <T>(list: T[]): T; <T>(list: T[], count: number): T[]; }
->T : T
->list : T[]
->T : T
->count : number
->T : T
-
-        take<T>(list: T[]): T;
->take : { <T>(list: T[]): T; <T>(list: T[], count: number): T[]; }
->T : T
->list : T[]
->T : T
->T : T
-
-        take<T>(list: T[], count: number): T[];
->take : { <T>(list: T[]): T; <T>(list: T[], count: number): T[]; }
->T : T
->list : T[]
->T : T
->count : number
->T : T
-
-        initial<T>(list: T[]): T;
->initial : { <T>(list: T[]): T; <T>(list: T[], count: number): T[]; }
->T : T
->list : T[]
->T : T
->T : T
-
-        initial<T>(list: T[], count: number): T[];
->initial : { <T>(list: T[]): T; <T>(list: T[], count: number): T[]; }
->T : T
->list : T[]
->T : T
->count : number
->T : T
-
-        last<T>(list: T[]): T;
->last : { <T>(list: T[]): T; <T>(list: T[], count: number): T[]; }
->T : T
->list : T[]
->T : T
->T : T
-
-        last<T>(list: T[], count: number): T[];
->last : { <T>(list: T[]): T; <T>(list: T[], count: number): T[]; }
->T : T
->list : T[]
->T : T
->count : number
->T : T
-
-        rest<T>(list: T[], index?: number): T[];
->rest : <T>(list: T[], index?: number) => T[]
->T : T
->list : T[]
->T : T
->index : number
->T : T
-
-        compact<T>(list: T[]): T[];
->compact : <T>(list: T[]) => T[]
->T : T
->list : T[]
->T : T
->T : T
-
-        flatten<T>(list: T[][]): T[];
->flatten : { <T>(list: T[][]): T[]; <T>(array: any[], shallow?: boolean): T[]; }
->T : T
->list : T[][]
->T : T
->T : T
-
-        flatten<T>(array: any[], shallow?: boolean): T[];
->flatten : { <T>(list: T[][]): T[]; <T>(array: any[], shallow?: boolean): T[]; }
->T : T
->array : any[]
->shallow : boolean
->T : T
-
-        without<T>(list: T[], ...values: T[]): T[];
->without : <T>(list: T[], ...values: T[]) => T[]
->T : T
->list : T[]
->T : T
->values : T[]
->T : T
->T : T
-
-        union<T>(...arrays: T[][]): T[];
->union : <T>(...arrays: T[][]) => T[]
->T : T
->arrays : T[][]
->T : T
->T : T
-
-        intersection<T>(...arrays: T[][]): T[];
->intersection : <T>(...arrays: T[][]) => T[]
->T : T
->arrays : T[][]
->T : T
->T : T
-
-        difference<T>(list: T[], ...others: T[][]): T[];
->difference : <T>(list: T[], ...others: T[][]) => T[]
->T : T
->list : T[]
->T : T
->others : T[][]
->T : T
->T : T
-
-        uniq<T>(list: T[], isSorted?: boolean): T[];
->uniq : { <T>(list: T[], isSorted?: boolean): T[]; <T, U>(list: T[], isSorted: boolean, iterator: IteratorCallback<T, U>, context?: any): U[]; }
->T : T
->list : T[]
->T : T
->isSorted : boolean
->T : T
-
-        uniq<T, U>(list: T[], isSorted: boolean, iterator: IteratorCallback<T, U>, context?: any): U[];
->uniq : { <T>(list: T[], isSorted?: boolean): T[]; <T, U>(list: T[], isSorted: boolean, iterator: IteratorCallback<T, U>, context?: any): U[]; }
->T : T
->U : U
->list : T[]
->T : T
->isSorted : boolean
->iterator : IteratorCallback<T, U>
->IteratorCallback : IteratorCallback<T, U>
->T : T
->U : U
->context : any
->U : U
-
-        unique<T>(list: T[], isSorted?: boolean): T[];
->unique : { <T>(list: T[], isSorted?: boolean): T[]; <T, U>(list: T[], isSorted: boolean, iterator: IteratorCallback<T, U>, context?: any): U[]; }
->T : T
->list : T[]
->T : T
->isSorted : boolean
->T : T
-
-        unique<T, U>(list: T[], isSorted: boolean, iterator: IteratorCallback<T, U>, context?: any): U[];
->unique : { <T>(list: T[], isSorted?: boolean): T[]; <T, U>(list: T[], isSorted: boolean, iterator: IteratorCallback<T, U>, context?: any): U[]; }
->T : T
->U : U
->list : T[]
->T : T
->isSorted : boolean
->iterator : IteratorCallback<T, U>
->IteratorCallback : IteratorCallback<T, U>
->T : T
->U : U
->context : any
->U : U
-
-        zip<T0, T1>(a0: T0[], a1: T1[]): Tuple2<T0, T1>[];
->zip : { <T0, T1>(a0: T0[], a1: T1[]): Tuple2<T0, T1>[]; <T0, T1, T2>(a0: T0[], a1: T1[], a2: T2[]): Tuple3<T0, T1, T2>[]; <T0, T1, T2, T3>(a0: T0[], a1: T1[], a2: T2[], a3: T3[]): Tuple4<T0, T1, T2, T3>[]; (...arrays: any[][]): any[][]; }
->T0 : T0
->T1 : T1
->a0 : T0[]
->T0 : T0
->a1 : T1[]
->T1 : T1
->Tuple2 : Tuple2<T0, T1>
->T0 : T0
->T1 : T1
-
-        zip<T0, T1, T2>(a0: T0[], a1: T1[], a2: T2[]): Tuple3<T0, T1, T2>[];
->zip : { <T0, T1>(a0: T0[], a1: T1[]): Tuple2<T0, T1>[]; <T0, T1, T2>(a0: T0[], a1: T1[], a2: T2[]): Tuple3<T0, T1, T2>[]; <T0, T1, T2, T3>(a0: T0[], a1: T1[], a2: T2[], a3: T3[]): Tuple4<T0, T1, T2, T3>[]; (...arrays: any[][]): any[][]; }
->T0 : T0
->T1 : T1
->T2 : T2
->a0 : T0[]
->T0 : T0
->a1 : T1[]
->T1 : T1
->a2 : T2[]
->T2 : T2
->Tuple3 : Tuple3<T0, T1, T2>
->T0 : T0
->T1 : T1
->T2 : T2
-
-        zip<T0, T1, T2, T3>(a0: T0[], a1: T1[], a2: T2[], a3: T3[]): Tuple4<T0, T1, T2, T3>[];
->zip : { <T0, T1>(a0: T0[], a1: T1[]): Tuple2<T0, T1>[]; <T0, T1, T2>(a0: T0[], a1: T1[], a2: T2[]): Tuple3<T0, T1, T2>[]; <T0, T1, T2, T3>(a0: T0[], a1: T1[], a2: T2[], a3: T3[]): Tuple4<T0, T1, T2, T3>[]; (...arrays: any[][]): any[][]; }
->T0 : T0
->T1 : T1
->T2 : T2
->T3 : T3
->a0 : T0[]
->T0 : T0
->a1 : T1[]
->T1 : T1
->a2 : T2[]
->T2 : T2
->a3 : T3[]
->T3 : T3
->Tuple4 : Tuple4<T0, T1, T2, T3>
->T0 : T0
->T1 : T1
->T2 : T2
->T3 : T3
-
-        zip(...arrays: any[][]): any[][];
->zip : { <T0, T1>(a0: T0[], a1: T1[]): Tuple2<T0, T1>[]; <T0, T1, T2>(a0: T0[], a1: T1[], a2: T2[]): Tuple3<T0, T1, T2>[]; <T0, T1, T2, T3>(a0: T0[], a1: T1[], a2: T2[], a3: T3[]): Tuple4<T0, T1, T2, T3>[]; (...arrays: any[][]): any[][]; }
->arrays : any[][]
-
-        object(list: any[][]): any;
->object : { (list: any[][]): any; (keys: string[], values: any[]): any; }
->list : any[][]
-
-        object(keys: string[], values: any[]): any;
->object : { (list: any[][]): any; (keys: string[], values: any[]): any; }
->keys : string[]
->values : any[]
-
-        indexOf<T>(list: T[], value: T, isSorted?: boolean): number;
->indexOf : <T>(list: T[], value: T, isSorted?: boolean) => number
->T : T
->list : T[]
->T : T
->value : T
->T : T
->isSorted : boolean
-
-        lastIndexOf<T>(list: T[], value: T, fromIndex?: number): number;
->lastIndexOf : <T>(list: T[], value: T, fromIndex?: number) => number
->T : T
->list : T[]
->T : T
->value : T
->T : T
->fromIndex : number
-
-        sortedIndex<T>(list: T[], obj: T, propertyName: string): number;
->sortedIndex : { <T>(list: T[], obj: T, propertyName: string): number; <T>(list: T[], obj: T, iterator?: IteratorCallback<T, any>, context?: any): number; }
->T : T
->list : T[]
->T : T
->obj : T
->T : T
->propertyName : string
-
-        sortedIndex<T>(list: T[], obj: T, iterator?: IteratorCallback<T, any>, context?: any): number;
->sortedIndex : { <T>(list: T[], obj: T, propertyName: string): number; <T>(list: T[], obj: T, iterator?: IteratorCallback<T, any>, context?: any): number; }
->T : T
->list : T[]
->T : T
->obj : T
->T : T
->iterator : IteratorCallback<T, any>
->IteratorCallback : IteratorCallback<T, U>
->T : T
->context : any
-
-        range(stop: number): number[];
->range : { (stop: number): number[]; (start: number, stop: number, step?: number): number[]; }
->stop : number
-
-        range(start: number, stop: number, step?: number): number[];
->range : { (stop: number): number[]; (start: number, stop: number, step?: number): number[]; }
->start : number
->stop : number
->step : number
-
-        bind<T extends Function>(func: T, object: any): T;
->bind : { <T extends Function>(func: T, object: any): T; (func: Function, object: any, ...args: any[]): Function; }
->T : T
->Function : Function
->func : T
->T : T
->object : any
->T : T
-
-        bind(func: Function, object: any, ...args: any[]): Function;
->bind : { <T extends Function>(func: T, object: any): T; (func: Function, object: any, ...args: any[]): Function; }
->func : Function
->Function : Function
->object : any
->args : any[]
->Function : Function
-
-        bindAll<T>(object: T, ...methodNames: string[]): T;
->bindAll : <T>(object: T, ...methodNames: string[]) => T
->T : T
->object : T
->T : T
->methodNames : string[]
->T : T
-
-        partial(func: Function, ...args: any[]): Function;
->partial : (func: Function, ...args: any[]) => Function
->func : Function
->Function : Function
->args : any[]
->Function : Function
-
-        memoize<T extends Function>(func: T, hashFunction?: Function): T;
->memoize : <T extends Function>(func: T, hashFunction?: Function) => T
->T : T
->Function : Function
->func : T
->T : T
->hashFunction : Function
->Function : Function
->T : T
-
-        delay(func: Function, wait: number, ...args: any[]): number;
->delay : (func: Function, wait: number, ...args: any[]) => number
->func : Function
->Function : Function
->wait : number
->args : any[]
-
-        defer(func: Function, ...args: any[]): number;
->defer : (func: Function, ...args: any[]) => number
->func : Function
->Function : Function
->args : any[]
-
-        throttle<T extends Function>(func: T, wait: number): T;
->throttle : <T extends Function>(func: T, wait: number) => T
->T : T
->Function : Function
->func : T
->T : T
->wait : number
->T : T
-
-        debounce<T extends Function>(func: T, wait: number, immediate?: boolean): T;
->debounce : <T extends Function>(func: T, wait: number, immediate?: boolean) => T
->T : T
->Function : Function
->func : T
->T : T
->wait : number
->immediate : boolean
->T : T
-
-        once<T extends Function>(func: T): T;
->once : <T extends Function>(func: T) => T
->T : T
->Function : Function
->func : T
->T : T
->T : T
-
-        after<T extends Function>(count: number, func: T): T;
->after : <T extends Function>(count: number, func: T) => T
->T : T
->Function : Function
->count : number
->func : T
->T : T
->T : T
-
-        wrap<T extends Function>(func: T, wrapper: (func: T, ...args: any[]) => any): T;
->wrap : <T extends Function>(func: T, wrapper: (func: T, ...args: any[]) => any) => T
->T : T
->Function : Function
->func : T
->T : T
->wrapper : (func: T, ...args: any[]) => any
->func : T
->T : T
->args : any[]
->T : T
-
-        compose(...funcs: Function[]): Function;
->compose : (...funcs: Function[]) => Function
->funcs : Function[]
->Function : Function
->Function : Function
-
-        keys(object: any): string[];
->keys : (object: any) => string[]
->object : any
-
-        values(object: any): any[];
->values : (object: any) => any[]
->object : any
-
-        pairs(object: any): any[][];
->pairs : (object: any) => any[][]
->object : any
-
-        invert(object: any): any;
->invert : (object: any) => any
->object : any
-
-        functions(object: any): string[];
->functions : (object: any) => string[]
->object : any
-
-        methods(object: any): string[];
->methods : (object: any) => string[]
->object : any
-
-        extend<T>(destination: T, ...sources: any[]): T;
->extend : <T>(destination: T, ...sources: any[]) => T
->T : T
->destination : T
->T : T
->sources : any[]
->T : T
-
-        pick<T>(object: T, ...keys: string[]): T;
->pick : <T>(object: T, ...keys: string[]) => T
->T : T
->object : T
->T : T
->keys : string[]
->T : T
-
-        omit<T>(object: T, ...keys: string[]): T;
->omit : <T>(object: T, ...keys: string[]) => T
->T : T
->object : T
->T : T
->keys : string[]
->T : T
-
-        defaults<T>(object: T, ...defaults: any[]): T;
->defaults : <T>(object: T, ...defaults: any[]) => T
->T : T
->object : T
->T : T
->defaults : any[]
->T : T
-
-        clone<T>(object: T): T;
->clone : <T>(object: T) => T
->T : T
->object : T
->T : T
->T : T
-
-        tap<T>(object: T, interceptor: (object: T) => void): T;
->tap : <T>(object: T, interceptor: (object: T) => void) => T
->T : T
->object : T
->T : T
->interceptor : (object: T) => void
->object : T
->T : T
->T : T
-
-        has(object: any, key: string): boolean;
->has : (object: any, key: string) => boolean
->object : any
->key : string
-
-        isEqual<T>(object: T, other: T): boolean;
->isEqual : <T>(object: T, other: T) => boolean
->T : T
->object : T
->T : T
->other : T
->T : T
-
-        isEmpty(object: any): boolean;
->isEmpty : (object: any) => boolean
->object : any
-
-        isElement(object: any): boolean;
->isElement : (object: any) => boolean
->object : any
-
-        isArray(object: any): boolean;
->isArray : (object: any) => boolean
->object : any
-
-        isObject(value: any): boolean;
->isObject : (value: any) => boolean
->value : any
-
-        isArguments(object: any): boolean;
->isArguments : (object: any) => boolean
->object : any
-
-        isFunction(object: any): boolean;
->isFunction : (object: any) => boolean
->object : any
-
-        isString(object: any): boolean;
->isString : (object: any) => boolean
->object : any
-
-        isNumber(object: any): boolean;
->isNumber : (object: any) => boolean
->object : any
-
-        isFinite(object: any): boolean;
->isFinite : (object: any) => boolean
->object : any
-
-        isBoolean(object: any): boolean;
->isBoolean : (object: any) => boolean
->object : any
-
-        isDate(object: any): boolean;
->isDate : (object: any) => boolean
->object : any
-
-        isRegExp(object: any): boolean;
->isRegExp : (object: any) => boolean
->object : any
-
-        isNaN(object: any): boolean;
->isNaN : (object: any) => boolean
->object : any
-
-        isNull(object: any): boolean;
->isNull : (object: any) => boolean
->object : any
-
-        isUndefined(value: any): boolean;
->isUndefined : (value: any) => boolean
->value : any
-
-        noConflict(): Static;
->noConflict : () => Static
->Static : Static
-
-        identity<T>(value: T): T;
->identity : <T>(value: T) => T
->T : T
->value : T
->T : T
->T : T
-
-        times<U>(n: number, iterator: IteratorCallback<number, U>, context?: any): U[];
->times : <U>(n: number, iterator: IteratorCallback<number, U>, context?: any) => U[]
->U : U
->n : number
->iterator : IteratorCallback<number, U>
->IteratorCallback : IteratorCallback<T, U>
->U : U
->context : any
->U : U
-
-        random(max: number): number;
->random : { (max: number): number; (min: number, max: number): number; }
->max : number
-
-        random(min: number, max: number): number;
->random : { (max: number): number; (min: number, max: number): number; }
->min : number
->max : number
-
-        mixin(object: any): void;
->mixin : (object: any) => void
->object : any
-
-        uniqueId(): number;
->uniqueId : { (): number; (prefix: string): string; }
-
-        uniqueId(prefix: string): string;
->uniqueId : { (): number; (prefix: string): string; }
->prefix : string
-
-        escape(s: string): string;
->escape : (s: string) => string
->s : string
-
-        unescape(s: string): string;
->unescape : (s: string) => string
->s : string
-
-        result(object: any, property: string): any;
->result : (object: any, property: string) => any
->object : any
->property : string
-
-        templateSettings: TemplateSettings;
->templateSettings : TemplateSettings
->TemplateSettings : TemplateSettings
-
-        template(templateString: string): (data: any) => string;
->template : { (templateString: string): (data: any) => string; (templateString: string, data: any, settings?: TemplateSettings): string; }
->templateString : string
->data : any
-
-        template(templateString: string, data: any, settings?: TemplateSettings): string;
->template : { (templateString: string): (data: any) => string; (templateString: string, data: any, settings?: TemplateSettings): string; }
->templateString : string
->data : any
->settings : TemplateSettings
->TemplateSettings : TemplateSettings
-    }
-}
-
-declare var _: Underscore.Static;
->_ : Underscore.Static
->Underscore : any
->Static : Underscore.Static
-
+=== tests/cases/compiler/underscoreTest1_underscoreTests.ts ===
+/// <reference path="underscoreTest1_underscore.ts" />
+
+declare var $;
+>$ : any
+
+declare function alert(x: string): void;
+>alert : (x: string) => void
+>x : string
+
+_.each([1, 2, 3], (num) => alert(num.toString()));
+>_.each([1, 2, 3], (num) => alert(num.toString())) : void
+>_.each : { <T>(list: T[], iterator: Iterator<T, void>, context?: any): void; <T>(list: Dictionary<T>, iterator: Iterator<T, void>, context?: any): void; }
+>_ : Underscore.Static
+>each : { <T>(list: T[], iterator: Iterator<T, void>, context?: any): void; <T>(list: Dictionary<T>, iterator: Iterator<T, void>, context?: any): void; }
+>[1, 2, 3] : number[]
+>1 : 1
+>2 : 2
+>3 : 3
+>(num) => alert(num.toString()) : (num: number) => void
+>num : number
+>alert(num.toString()) : void
+>alert : (x: string) => void
+>num.toString() : string
+>num.toString : (radix?: number) => string
+>num : number
+>toString : (radix?: number) => string
+
+_.each({ one: 1, two: 2, three: 3 }, (value: number, key?: string) => alert(value.toString()));
+>_.each({ one: 1, two: 2, three: 3 }, (value: number, key?: string) => alert(value.toString())) : void
+>_.each : { <T>(list: T[], iterator: Iterator<T, void>, context?: any): void; <T>(list: Dictionary<T>, iterator: Iterator<T, void>, context?: any): void; }
+>_ : Underscore.Static
+>each : { <T>(list: T[], iterator: Iterator<T, void>, context?: any): void; <T>(list: Dictionary<T>, iterator: Iterator<T, void>, context?: any): void; }
+>{ one: 1, two: 2, three: 3 } : { one: number; two: number; three: number; }
+>one : number
+>1 : 1
+>two : number
+>2 : 2
+>three : number
+>3 : 3
+>(value: number, key?: string) => alert(value.toString()) : (value: number, key?: string) => void
+>value : number
+>key : string
+>alert(value.toString()) : void
+>alert : (x: string) => void
+>value.toString() : string
+>value.toString : (radix?: number) => string
+>value : number
+>toString : (radix?: number) => string
+
+_.map([1, 2, 3], (num) => num * 3);
+>_.map([1, 2, 3], (num) => num * 3) : number[]
+>_.map : { <T, U>(list: T[], iterator: Iterator<T, U>, context?: any): U[]; <T, U>(list: Dictionary<T>, iterator: Iterator<T, U>, context?: any): U[]; }
+>_ : Underscore.Static
+>map : { <T, U>(list: T[], iterator: Iterator<T, U>, context?: any): U[]; <T, U>(list: Dictionary<T>, iterator: Iterator<T, U>, context?: any): U[]; }
+>[1, 2, 3] : number[]
+>1 : 1
+>2 : 2
+>3 : 3
+>(num) => num * 3 : (num: number) => number
+>num : number
+>num * 3 : number
+>num : number
+>3 : 3
+
+_.map({ one: 1, two: 2, three: 3 }, (value: number, key?: string) => value * 3);
+>_.map({ one: 1, two: 2, three: 3 }, (value: number, key?: string) => value * 3) : number[]
+>_.map : { <T, U>(list: T[], iterator: Iterator<T, U>, context?: any): U[]; <T, U>(list: Dictionary<T>, iterator: Iterator<T, U>, context?: any): U[]; }
+>_ : Underscore.Static
+>map : { <T, U>(list: T[], iterator: Iterator<T, U>, context?: any): U[]; <T, U>(list: Dictionary<T>, iterator: Iterator<T, U>, context?: any): U[]; }
+>{ one: 1, two: 2, three: 3 } : { one: number; two: number; three: number; }
+>one : number
+>1 : 1
+>two : number
+>2 : 2
+>three : number
+>3 : 3
+>(value: number, key?: string) => value * 3 : (value: number, key?: string) => number
+>value : number
+>key : string
+>value * 3 : number
+>value : number
+>3 : 3
+
+var sum = _.reduce([1, 2, 3], (memo, num) => memo + num, 0);
+>sum : number
+>_.reduce([1, 2, 3], (memo, num) => memo + num, 0) : number
+>_.reduce : { <T>(list: T[], iterator: Reducer<T, T>, initialValue?: T, context?: any): T; <T, U>(list: T[], iterator: Reducer<T, U>, initialValue: U, context?: any): U; <T>(list: Dictionary<T>, iterator: Reducer<T, T>, initialValue?: T, context?: any): T; <T, U>(list: Dictionary<T>, iterator: Reducer<T, U>, initialValue: U, context?: any): U; }
+>_ : Underscore.Static
+>reduce : { <T>(list: T[], iterator: Reducer<T, T>, initialValue?: T, context?: any): T; <T, U>(list: T[], iterator: Reducer<T, U>, initialValue: U, context?: any): U; <T>(list: Dictionary<T>, iterator: Reducer<T, T>, initialValue?: T, context?: any): T; <T, U>(list: Dictionary<T>, iterator: Reducer<T, U>, initialValue: U, context?: any): U; }
+>[1, 2, 3] : number[]
+>1 : 1
+>2 : 2
+>3 : 3
+>(memo, num) => memo + num : (memo: number, num: number) => number
+>memo : number
+>num : number
+>memo + num : number
+>memo : number
+>num : number
+>0 : 0
+
+var list = [[0, 1], [2, 3], [4, 5]];
+>list : number[][]
+>[[0, 1], [2, 3], [4, 5]] : number[][]
+>[0, 1] : number[]
+>0 : 0
+>1 : 1
+>[2, 3] : number[]
+>2 : 2
+>3 : 3
+>[4, 5] : number[]
+>4 : 4
+>5 : 5
+
+var flat = _.reduceRight(list, (a, b) => a.concat(b), []);
+>flat : number[]
+>_.reduceRight(list, (a, b) => a.concat(b), []) : number[]
+>_.reduceRight : { <T>(list: T[], iterator: Reducer<T, T>, initialValue?: T, context?: any): T; <T, U>(list: T[], iterator: Reducer<T, U>, initialValue: U, context?: any): U; <T>(list: Dictionary<T>, iterator: Reducer<T, T>, initialValue?: T, context?: any): T; <T, U>(list: Dictionary<T>, iterator: Reducer<T, U>, initialValue: U, context?: any): U; }
+>_ : Underscore.Static
+>reduceRight : { <T>(list: T[], iterator: Reducer<T, T>, initialValue?: T, context?: any): T; <T, U>(list: T[], iterator: Reducer<T, U>, initialValue: U, context?: any): U; <T>(list: Dictionary<T>, iterator: Reducer<T, T>, initialValue?: T, context?: any): T; <T, U>(list: Dictionary<T>, iterator: Reducer<T, U>, initialValue: U, context?: any): U; }
+>list : number[][]
+>(a, b) => a.concat(b) : (a: number[], b: number[]) => number[]
+>a : number[]
+>b : number[]
+>a.concat(b) : number[]
+>a.concat : { (...items: number[][]): number[]; (...items: (number | number[])[]): number[]; }
+>a : number[]
+>concat : { (...items: number[][]): number[]; (...items: (number | number[])[]): number[]; }
+>b : number[]
+>[] : undefined[]
+
+var even = _.find([1, 2, 3, 4, 5, 6], (num) => num % 2 == 0);
+>even : number
+>_.find([1, 2, 3, 4, 5, 6], (num) => num % 2 == 0) : number
+>_.find : { <T>(list: T[], iterator: Iterator<T, boolean>, context?: any): T; <T>(list: Dictionary<T>, iterator: Iterator<T, boolean>, context?: any): T; }
+>_ : Underscore.Static
+>find : { <T>(list: T[], iterator: Iterator<T, boolean>, context?: any): T; <T>(list: Dictionary<T>, iterator: Iterator<T, boolean>, context?: any): T; }
+>[1, 2, 3, 4, 5, 6] : number[]
+>1 : 1
+>2 : 2
+>3 : 3
+>4 : 4
+>5 : 5
+>6 : 6
+>(num) => num % 2 == 0 : (num: number) => boolean
+>num : number
+>num % 2 == 0 : boolean
+>num % 2 : number
+>num : number
+>2 : 2
+>0 : 0
+
+var evens = _.filter([1, 2, 3, 4, 5, 6], (num) => num % 2 == 0);
+>evens : number[]
+>_.filter([1, 2, 3, 4, 5, 6], (num) => num % 2 == 0) : number[]
+>_.filter : { <T>(list: T[], iterator: Iterator<T, boolean>, context?: any): T[]; <T>(list: Dictionary<T>, iterator: Iterator<T, boolean>, context?: any): T[]; }
+>_ : Underscore.Static
+>filter : { <T>(list: T[], iterator: Iterator<T, boolean>, context?: any): T[]; <T>(list: Dictionary<T>, iterator: Iterator<T, boolean>, context?: any): T[]; }
+>[1, 2, 3, 4, 5, 6] : number[]
+>1 : 1
+>2 : 2
+>3 : 3
+>4 : 4
+>5 : 5
+>6 : 6
+>(num) => num % 2 == 0 : (num: number) => boolean
+>num : number
+>num % 2 == 0 : boolean
+>num % 2 : number
+>num : number
+>2 : 2
+>0 : 0
+
+var listOfPlays = [{ title: "Cymbeline", author: "Shakespeare", year: 1611 }, { title: "The Tempest", author: "Shakespeare", year: 1611 }, { title: "Other", author: "Not Shakespeare", year: 2012 }];
+>listOfPlays : { title: string; author: string; year: number; }[]
+>[{ title: "Cymbeline", author: "Shakespeare", year: 1611 }, { title: "The Tempest", author: "Shakespeare", year: 1611 }, { title: "Other", author: "Not Shakespeare", year: 2012 }] : { title: string; author: string; year: number; }[]
+>{ title: "Cymbeline", author: "Shakespeare", year: 1611 } : { title: string; author: string; year: number; }
+>title : string
+>"Cymbeline" : "Cymbeline"
+>author : string
+>"Shakespeare" : "Shakespeare"
+>year : number
+>1611 : 1611
+>{ title: "The Tempest", author: "Shakespeare", year: 1611 } : { title: string; author: string; year: number; }
+>title : string
+>"The Tempest" : "The Tempest"
+>author : string
+>"Shakespeare" : "Shakespeare"
+>year : number
+>1611 : 1611
+>{ title: "Other", author: "Not Shakespeare", year: 2012 } : { title: string; author: string; year: number; }
+>title : string
+>"Other" : "Other"
+>author : string
+>"Not Shakespeare" : "Not Shakespeare"
+>year : number
+>2012 : 2012
+
+_.where(listOfPlays, { author: "Shakespeare", year: 1611 });
+>_.where(listOfPlays, { author: "Shakespeare", year: 1611 }) : { title: string; author: string; year: number; }[]
+>_.where : { <T>(list: T[], properties: Object): T[]; <T>(list: Dictionary<T>, properties: Object): T[]; }
+>_ : Underscore.Static
+>where : { <T>(list: T[], properties: Object): T[]; <T>(list: Dictionary<T>, properties: Object): T[]; }
+>listOfPlays : { title: string; author: string; year: number; }[]
+>{ author: "Shakespeare", year: 1611 } : { author: string; year: number; }
+>author : string
+>"Shakespeare" : "Shakespeare"
+>year : number
+>1611 : 1611
+
+var odds = _.reject([1, 2, 3, 4, 5, 6], (num) => num % 2 == 0);
+>odds : number[]
+>_.reject([1, 2, 3, 4, 5, 6], (num) => num % 2 == 0) : number[]
+>_.reject : { <T>(list: T[], iterator: Iterator<T, boolean>, context?: any): T[]; <T>(list: Dictionary<T>, iterator: Iterator<T, boolean>, context?: any): T[]; }
+>_ : Underscore.Static
+>reject : { <T>(list: T[], iterator: Iterator<T, boolean>, context?: any): T[]; <T>(list: Dictionary<T>, iterator: Iterator<T, boolean>, context?: any): T[]; }
+>[1, 2, 3, 4, 5, 6] : number[]
+>1 : 1
+>2 : 2
+>3 : 3
+>4 : 4
+>5 : 5
+>6 : 6
+>(num) => num % 2 == 0 : (num: number) => boolean
+>num : number
+>num % 2 == 0 : boolean
+>num % 2 : number
+>num : number
+>2 : 2
+>0 : 0
+
+_.all([true, 1, null, 'yes'], _.identity);
+>_.all([true, 1, null, 'yes'], _.identity) : boolean
+>_.all : { <T>(list: T[], iterator?: Iterator<T, boolean>, context?: any): boolean; <T>(list: Dictionary<T>, iterator?: Iterator<T, boolean>, context?: any): boolean; }
+>_ : Underscore.Static
+>all : { <T>(list: T[], iterator?: Iterator<T, boolean>, context?: any): boolean; <T>(list: Dictionary<T>, iterator?: Iterator<T, boolean>, context?: any): boolean; }
+>[true, 1, null, 'yes'] : (true | 1 | "yes")[]
+>true : true
+>1 : 1
+>null : null
+>'yes' : "yes"
+>_.identity : <T>(value: T) => T
+>_ : Underscore.Static
+>identity : <T>(value: T) => T
+
+_.any([null, 0, 'yes', false]);
+>_.any([null, 0, 'yes', false]) : boolean
+>_.any : { <T>(list: T[], iterator?: Iterator<T, boolean>, context?: any): boolean; <T>(list: Dictionary<T>, iterator?: Iterator<T, boolean>, context?: any): boolean; }
+>_ : Underscore.Static
+>any : { <T>(list: T[], iterator?: Iterator<T, boolean>, context?: any): boolean; <T>(list: Dictionary<T>, iterator?: Iterator<T, boolean>, context?: any): boolean; }
+>[null, 0, 'yes', false] : (false | 0 | "yes")[]
+>null : null
+>0 : 0
+>'yes' : "yes"
+>false : false
+
+_.contains([1, 2, 3], 3);
+>_.contains([1, 2, 3], 3) : boolean
+>_.contains : { <T>(list: T[], value: T): boolean; <T>(list: Dictionary<T>, value: T): boolean; }
+>_ : Underscore.Static
+>contains : { <T>(list: T[], value: T): boolean; <T>(list: Dictionary<T>, value: T): boolean; }
+>[1, 2, 3] : number[]
+>1 : 1
+>2 : 2
+>3 : 3
+>3 : 3
+
+_.invoke([[5, 1, 7], [3, 2, 1]], 'sort');
+>_.invoke([[5, 1, 7], [3, 2, 1]], 'sort') : any[]
+>_.invoke : { (list: any[], methodName: string, ...args: any[]): any[]; (list: Dictionary<any>, methodName: string, ...args: any[]): any[]; }
+>_ : Underscore.Static
+>invoke : { (list: any[], methodName: string, ...args: any[]): any[]; (list: Dictionary<any>, methodName: string, ...args: any[]): any[]; }
+>[[5, 1, 7], [3, 2, 1]] : number[][]
+>[5, 1, 7] : number[]
+>5 : 5
+>1 : 1
+>7 : 7
+>[3, 2, 1] : number[]
+>3 : 3
+>2 : 2
+>1 : 1
+>'sort' : "sort"
+
+var stooges = [{ name: 'moe', age: 40 }, { name: 'larry', age: 50 }, { name: 'curly', age: 60 }];
+>stooges : { name: string; age: number; }[]
+>[{ name: 'moe', age: 40 }, { name: 'larry', age: 50 }, { name: 'curly', age: 60 }] : { name: string; age: number; }[]
+>{ name: 'moe', age: 40 } : { name: string; age: number; }
+>name : string
+>'moe' : "moe"
+>age : number
+>40 : 40
+>{ name: 'larry', age: 50 } : { name: string; age: number; }
+>name : string
+>'larry' : "larry"
+>age : number
+>50 : 50
+>{ name: 'curly', age: 60 } : { name: string; age: number; }
+>name : string
+>'curly' : "curly"
+>age : number
+>60 : 60
+
+_.pluck(stooges, 'name');
+>_.pluck(stooges, 'name') : any[]
+>_.pluck : { (list: any[], propertyName: string): any[]; (list: Dictionary<any>, propertyName: string): any[]; }
+>_ : Underscore.Static
+>pluck : { (list: any[], propertyName: string): any[]; (list: Dictionary<any>, propertyName: string): any[]; }
+>stooges : { name: string; age: number; }[]
+>'name' : "name"
+
+_.max(stooges, (stooge) => stooge.age);
+>_.max(stooges, (stooge) => stooge.age) : { name: string; age: number; }
+>_.max : { <T>(list: T[], iterator?: Iterator<T, any>, context?: any): T; <T>(list: Dictionary<T>, iterator?: Iterator<T, any>, context?: any): T; }
+>_ : Underscore.Static
+>max : { <T>(list: T[], iterator?: Iterator<T, any>, context?: any): T; <T>(list: Dictionary<T>, iterator?: Iterator<T, any>, context?: any): T; }
+>stooges : { name: string; age: number; }[]
+>(stooge) => stooge.age : (stooge: { name: string; age: number; }) => number
+>stooge : { name: string; age: number; }
+>stooge.age : number
+>stooge : { name: string; age: number; }
+>age : number
+
+var numbers = [10, 5, 100, 2, 1000];
+>numbers : number[]
+>[10, 5, 100, 2, 1000] : number[]
+>10 : 10
+>5 : 5
+>100 : 100
+>2 : 2
+>1000 : 1000
+
+_.min(numbers);
+>_.min(numbers) : number
+>_.min : { <T>(list: T[], iterator?: Iterator<T, any>, context?: any): T; <T>(list: Dictionary<T>, iterator?: Iterator<T, any>, context?: any): T; }
+>_ : Underscore.Static
+>min : { <T>(list: T[], iterator?: Iterator<T, any>, context?: any): T; <T>(list: Dictionary<T>, iterator?: Iterator<T, any>, context?: any): T; }
+>numbers : number[]
+
+_.sortBy([1, 2, 3, 4, 5, 6], (num) => Math.sin(num));
+>_.sortBy([1, 2, 3, 4, 5, 6], (num) => Math.sin(num)) : number[]
+>_.sortBy : { <T>(list: T[], iterator: Iterator<T, any>, context?: any): T[]; <T>(list: Dictionary<T>, iterator: Iterator<T, any>, context?: any): T[]; <T>(list: T[], propertyName: string): T[]; <T>(list: Dictionary<T>, propertyName: string): T[]; }
+>_ : Underscore.Static
+>sortBy : { <T>(list: T[], iterator: Iterator<T, any>, context?: any): T[]; <T>(list: Dictionary<T>, iterator: Iterator<T, any>, context?: any): T[]; <T>(list: T[], propertyName: string): T[]; <T>(list: Dictionary<T>, propertyName: string): T[]; }
+>[1, 2, 3, 4, 5, 6] : number[]
+>1 : 1
+>2 : 2
+>3 : 3
+>4 : 4
+>5 : 5
+>6 : 6
+>(num) => Math.sin(num) : (num: number) => number
+>num : number
+>Math.sin(num) : number
+>Math.sin : (x: number) => number
+>Math : Math
+>sin : (x: number) => number
+>num : number
+
+
+// not sure how this is typechecking at all.. Math.floor(e) is number not string..?
+_([1.3, 2.1, 2.4]).groupBy((e: number, i?: number, list?: number[]) => Math.floor(e));
+>_([1.3, 2.1, 2.4]).groupBy((e: number, i?: number, list?: number[]) => Math.floor(e)) : Dictionary<number[]>
+>_([1.3, 2.1, 2.4]).groupBy : { (iterator?: Iterator<number, any>, context?: any): Dictionary<number[]>; (propertyName: string): Dictionary<number[]>; }
+>_([1.3, 2.1, 2.4]) : Underscore.WrappedArray<number>
+>_ : Underscore.Static
+>[1.3, 2.1, 2.4] : number[]
+>1.3 : 1.3
+>2.1 : 2.1
+>2.4 : 2.4
+>groupBy : { (iterator?: Iterator<number, any>, context?: any): Dictionary<number[]>; (propertyName: string): Dictionary<number[]>; }
+>(e: number, i?: number, list?: number[]) => Math.floor(e) : (e: number, i?: number, list?: number[]) => number
+>e : number
+>i : number
+>list : number[]
+>Math.floor(e) : number
+>Math.floor : (x: number) => number
+>Math : Math
+>floor : (x: number) => number
+>e : number
+
+_.groupBy([1.3, 2.1, 2.4], (num: number) => Math.floor(num));
+>_.groupBy([1.3, 2.1, 2.4], (num: number) => Math.floor(num)) : Dictionary<number[]>
+>_.groupBy : { <T>(list: T[], iterator?: Iterator<T, any>, context?: any): Dictionary<T[]>; <T>(list: Dictionary<T>, iterator?: Iterator<T, any>, context?: any): Dictionary<T[]>; <T>(list: T[], propertyName: string): Dictionary<T[]>; <T>(list: Dictionary<T>, propertyName: string): Dictionary<T[]>; }
+>_ : Underscore.Static
+>groupBy : { <T>(list: T[], iterator?: Iterator<T, any>, context?: any): Dictionary<T[]>; <T>(list: Dictionary<T>, iterator?: Iterator<T, any>, context?: any): Dictionary<T[]>; <T>(list: T[], propertyName: string): Dictionary<T[]>; <T>(list: Dictionary<T>, propertyName: string): Dictionary<T[]>; }
+>[1.3, 2.1, 2.4] : number[]
+>1.3 : 1.3
+>2.1 : 2.1
+>2.4 : 2.4
+>(num: number) => Math.floor(num) : (num: number) => number
+>num : number
+>Math.floor(num) : number
+>Math.floor : (x: number) => number
+>Math : Math
+>floor : (x: number) => number
+>num : number
+
+_.groupBy(['one', 'two', 'three'], 'length');
+>_.groupBy(['one', 'two', 'three'], 'length') : Dictionary<string[]>
+>_.groupBy : { <T>(list: T[], iterator?: Iterator<T, any>, context?: any): Dictionary<T[]>; <T>(list: Dictionary<T>, iterator?: Iterator<T, any>, context?: any): Dictionary<T[]>; <T>(list: T[], propertyName: string): Dictionary<T[]>; <T>(list: Dictionary<T>, propertyName: string): Dictionary<T[]>; }
+>_ : Underscore.Static
+>groupBy : { <T>(list: T[], iterator?: Iterator<T, any>, context?: any): Dictionary<T[]>; <T>(list: Dictionary<T>, iterator?: Iterator<T, any>, context?: any): Dictionary<T[]>; <T>(list: T[], propertyName: string): Dictionary<T[]>; <T>(list: Dictionary<T>, propertyName: string): Dictionary<T[]>; }
+>['one', 'two', 'three'] : string[]
+>'one' : "one"
+>'two' : "two"
+>'three' : "three"
+>'length' : "length"
+
+_.countBy([1, 2, 3, 4, 5], (num) => num % 2 == 0 ? 'even' : 'odd');
+>_.countBy([1, 2, 3, 4, 5], (num) => num % 2 == 0 ? 'even' : 'odd') : Dictionary<number>
+>_.countBy : { <T>(list: T[], iterator?: Iterator<T, any>, context?: any): Dictionary<number>; <T>(list: Dictionary<T>, iterator?: Iterator<T, any>, context?: any): Dictionary<number>; <T>(list: T[], propertyName: string): Dictionary<number>; <T>(list: Dictionary<T>, propertyName: string): Dictionary<number>; }
+>_ : Underscore.Static
+>countBy : { <T>(list: T[], iterator?: Iterator<T, any>, context?: any): Dictionary<number>; <T>(list: Dictionary<T>, iterator?: Iterator<T, any>, context?: any): Dictionary<number>; <T>(list: T[], propertyName: string): Dictionary<number>; <T>(list: Dictionary<T>, propertyName: string): Dictionary<number>; }
+>[1, 2, 3, 4, 5] : number[]
+>1 : 1
+>2 : 2
+>3 : 3
+>4 : 4
+>5 : 5
+>(num) => num % 2 == 0 ? 'even' : 'odd' : (num: number) => "even" | "odd"
+>num : number
+>num % 2 == 0 ? 'even' : 'odd' : "even" | "odd"
+>num % 2 == 0 : boolean
+>num % 2 : number
+>num : number
+>2 : 2
+>0 : 0
+>'even' : "even"
+>'odd' : "odd"
+
+_.shuffle([1, 2, 3, 4, 5, 6]);
+>_.shuffle([1, 2, 3, 4, 5, 6]) : number[]
+>_.shuffle : { <T>(list: T[]): T[]; <T>(list: Dictionary<T>): T[]; }
+>_ : Underscore.Static
+>shuffle : { <T>(list: T[]): T[]; <T>(list: Dictionary<T>): T[]; }
+>[1, 2, 3, 4, 5, 6] : number[]
+>1 : 1
+>2 : 2
+>3 : 3
+>4 : 4
+>5 : 5
+>6 : 6
+
+// (function(){ return _.toArray(arguments).slice(1); })(1, 2, 3, 4);
+
+_.size({ one: 1, two: 2, three: 3 });
+>_.size({ one: 1, two: 2, three: 3 }) : number
+>_.size : { <T>(list: T[]): number; <T>(list: Dictionary<T>): number; }
+>_ : Underscore.Static
+>size : { <T>(list: T[]): number; <T>(list: Dictionary<T>): number; }
+>{ one: 1, two: 2, three: 3 } : { one: number; two: number; three: number; }
+>one : number
+>1 : 1
+>two : number
+>2 : 2
+>three : number
+>3 : 3
+
+///////////////////////////////////////////////////////////////////////////////////////
+
+_.first([5, 4, 3, 2, 1]);
+>_.first([5, 4, 3, 2, 1]) : number
+>_.first : { <T>(list: T[]): T; <T>(list: T[], count: number): T[]; }
+>_ : Underscore.Static
+>first : { <T>(list: T[]): T; <T>(list: T[], count: number): T[]; }
+>[5, 4, 3, 2, 1] : number[]
+>5 : 5
+>4 : 4
+>3 : 3
+>2 : 2
+>1 : 1
+
+_.initial([5, 4, 3, 2, 1]);
+>_.initial([5, 4, 3, 2, 1]) : number
+>_.initial : { <T>(list: T[]): T; <T>(list: T[], count: number): T[]; }
+>_ : Underscore.Static
+>initial : { <T>(list: T[]): T; <T>(list: T[], count: number): T[]; }
+>[5, 4, 3, 2, 1] : number[]
+>5 : 5
+>4 : 4
+>3 : 3
+>2 : 2
+>1 : 1
+
+_.last([5, 4, 3, 2, 1]);
+>_.last([5, 4, 3, 2, 1]) : number
+>_.last : { <T>(list: T[]): T; <T>(list: T[], count: number): T[]; }
+>_ : Underscore.Static
+>last : { <T>(list: T[]): T; <T>(list: T[], count: number): T[]; }
+>[5, 4, 3, 2, 1] : number[]
+>5 : 5
+>4 : 4
+>3 : 3
+>2 : 2
+>1 : 1
+
+_.rest([5, 4, 3, 2, 1]);
+>_.rest([5, 4, 3, 2, 1]) : number[]
+>_.rest : <T>(list: T[], index?: number) => T[]
+>_ : Underscore.Static
+>rest : <T>(list: T[], index?: number) => T[]
+>[5, 4, 3, 2, 1] : number[]
+>5 : 5
+>4 : 4
+>3 : 3
+>2 : 2
+>1 : 1
+
+_.compact([0, 1, false, 2, '', 3]);
+>_.compact([0, 1, false, 2, '', 3]) : (string | number | boolean)[]
+>_.compact : <T>(list: T[]) => T[]
+>_ : Underscore.Static
+>compact : <T>(list: T[]) => T[]
+>[0, 1, false, 2, '', 3] : (false | "" | 0 | 1 | 2 | 3)[]
+>0 : 0
+>1 : 1
+>false : false
+>2 : 2
+>'' : ""
+>3 : 3
+
+_.flatten([1, 2, 3, 4]);
+>_.flatten([1, 2, 3, 4]) : {}[]
+>_.flatten : { <T>(list: T[][]): T[]; <T>(array: any[], shallow?: boolean): T[]; }
+>_ : Underscore.Static
+>flatten : { <T>(list: T[][]): T[]; <T>(array: any[], shallow?: boolean): T[]; }
+>[1, 2, 3, 4] : number[]
+>1 : 1
+>2 : 2
+>3 : 3
+>4 : 4
+
+_.flatten([1, [2]]);
+>_.flatten([1, [2]]) : {}[]
+>_.flatten : { <T>(list: T[][]): T[]; <T>(array: any[], shallow?: boolean): T[]; }
+>_ : Underscore.Static
+>flatten : { <T>(list: T[][]): T[]; <T>(array: any[], shallow?: boolean): T[]; }
+>[1, [2]] : (number | number[])[]
+>1 : 1
+>[2] : number[]
+>2 : 2
+
+// typescript doesn't like the elements being different
+_.flatten([1, [2], [3, [[4]]]]);
+>_.flatten([1, [2], [3, [[4]]]]) : {}[]
+>_.flatten : { <T>(list: T[][]): T[]; <T>(array: any[], shallow?: boolean): T[]; }
+>_ : Underscore.Static
+>flatten : { <T>(list: T[][]): T[]; <T>(array: any[], shallow?: boolean): T[]; }
+>[1, [2], [3, [[4]]]] : (number | (number | number[][])[])[]
+>1 : 1
+>[2] : number[]
+>2 : 2
+>[3, [[4]]] : (number | number[][])[]
+>3 : 3
+>[[4]] : number[][]
+>[4] : number[]
+>4 : 4
+
+_.flatten([1, [2], [3, [[4]]]], true);
+>_.flatten([1, [2], [3, [[4]]]], true) : {}[]
+>_.flatten : { <T>(list: T[][]): T[]; <T>(array: any[], shallow?: boolean): T[]; }
+>_ : Underscore.Static
+>flatten : { <T>(list: T[][]): T[]; <T>(array: any[], shallow?: boolean): T[]; }
+>[1, [2], [3, [[4]]]] : (number | (number | number[][])[])[]
+>1 : 1
+>[2] : number[]
+>2 : 2
+>[3, [[4]]] : (number | number[][])[]
+>3 : 3
+>[[4]] : number[][]
+>[4] : number[]
+>4 : 4
+>true : true
+
+_.without([1, 2, 1, 0, 3, 1, 4], 0, 1);
+>_.without([1, 2, 1, 0, 3, 1, 4], 0, 1) : number[]
+>_.without : <T>(list: T[], ...values: T[]) => T[]
+>_ : Underscore.Static
+>without : <T>(list: T[], ...values: T[]) => T[]
+>[1, 2, 1, 0, 3, 1, 4] : number[]
+>1 : 1
+>2 : 2
+>1 : 1
+>0 : 0
+>3 : 3
+>1 : 1
+>4 : 4
+>0 : 0
+>1 : 1
+
+_.union([1, 2, 3], [101, 2, 1, 10], [2, 1]);
+>_.union([1, 2, 3], [101, 2, 1, 10], [2, 1]) : number[]
+>_.union : <T>(...arrays: T[][]) => T[]
+>_ : Underscore.Static
+>union : <T>(...arrays: T[][]) => T[]
+>[1, 2, 3] : number[]
+>1 : 1
+>2 : 2
+>3 : 3
+>[101, 2, 1, 10] : number[]
+>101 : 101
+>2 : 2
+>1 : 1
+>10 : 10
+>[2, 1] : number[]
+>2 : 2
+>1 : 1
+
+_.intersection([1, 2, 3], [101, 2, 1, 10], [2, 1]);
+>_.intersection([1, 2, 3], [101, 2, 1, 10], [2, 1]) : number[]
+>_.intersection : <T>(...arrays: T[][]) => T[]
+>_ : Underscore.Static
+>intersection : <T>(...arrays: T[][]) => T[]
+>[1, 2, 3] : number[]
+>1 : 1
+>2 : 2
+>3 : 3
+>[101, 2, 1, 10] : number[]
+>101 : 101
+>2 : 2
+>1 : 1
+>10 : 10
+>[2, 1] : number[]
+>2 : 2
+>1 : 1
+
+_.difference([1, 2, 3, 4, 5], [5, 2, 10]);
+>_.difference([1, 2, 3, 4, 5], [5, 2, 10]) : number[]
+>_.difference : <T>(list: T[], ...others: T[][]) => T[]
+>_ : Underscore.Static
+>difference : <T>(list: T[], ...others: T[][]) => T[]
+>[1, 2, 3, 4, 5] : number[]
+>1 : 1
+>2 : 2
+>3 : 3
+>4 : 4
+>5 : 5
+>[5, 2, 10] : number[]
+>5 : 5
+>2 : 2
+>10 : 10
+
+_.uniq([1, 2, 1, 3, 1, 4]);
+>_.uniq([1, 2, 1, 3, 1, 4]) : number[]
+>_.uniq : { <T>(list: T[], isSorted?: boolean): T[]; <T, U>(list: T[], isSorted: boolean, iterator: Iterator<T, U>, context?: any): U[]; }
+>_ : Underscore.Static
+>uniq : { <T>(list: T[], isSorted?: boolean): T[]; <T, U>(list: T[], isSorted: boolean, iterator: Iterator<T, U>, context?: any): U[]; }
+>[1, 2, 1, 3, 1, 4] : number[]
+>1 : 1
+>2 : 2
+>1 : 1
+>3 : 3
+>1 : 1
+>4 : 4
+
+_.zip(['moe', 'larry', 'curly'], [30, 40, 50], [true, false, false]);
+>_.zip(['moe', 'larry', 'curly'], [30, 40, 50], [true, false, false]) : Tuple3<string, number, boolean>[]
+>_.zip : { <T0, T1>(a0: T0[], a1: T1[]): Tuple2<T0, T1>[]; <T0, T1, T2>(a0: T0[], a1: T1[], a2: T2[]): Tuple3<T0, T1, T2>[]; <T0, T1, T2, T3>(a0: T0[], a1: T1[], a2: T2[], a3: T3[]): Tuple4<T0, T1, T2, T3>[]; (...arrays: any[][]): any[][]; }
+>_ : Underscore.Static
+>zip : { <T0, T1>(a0: T0[], a1: T1[]): Tuple2<T0, T1>[]; <T0, T1, T2>(a0: T0[], a1: T1[], a2: T2[]): Tuple3<T0, T1, T2>[]; <T0, T1, T2, T3>(a0: T0[], a1: T1[], a2: T2[], a3: T3[]): Tuple4<T0, T1, T2, T3>[]; (...arrays: any[][]): any[][]; }
+>['moe', 'larry', 'curly'] : string[]
+>'moe' : "moe"
+>'larry' : "larry"
+>'curly' : "curly"
+>[30, 40, 50] : number[]
+>30 : 30
+>40 : 40
+>50 : 50
+>[true, false, false] : boolean[]
+>true : true
+>false : false
+>false : false
+
+_.object(['moe', 'larry', 'curly'], [30, 40, 50]);
+>_.object(['moe', 'larry', 'curly'], [30, 40, 50]) : any
+>_.object : { (list: any[][]): any; (keys: string[], values: any[]): any; }
+>_ : Underscore.Static
+>object : { (list: any[][]): any; (keys: string[], values: any[]): any; }
+>['moe', 'larry', 'curly'] : string[]
+>'moe' : "moe"
+>'larry' : "larry"
+>'curly' : "curly"
+>[30, 40, 50] : number[]
+>30 : 30
+>40 : 40
+>50 : 50
+
+_.object([['moe', 30], ['larry', 40], ['curly', 50]]);
+>_.object([['moe', 30], ['larry', 40], ['curly', 50]]) : any
+>_.object : { (list: any[][]): any; (keys: string[], values: any[]): any; }
+>_ : Underscore.Static
+>object : { (list: any[][]): any; (keys: string[], values: any[]): any; }
+>[['moe', 30], ['larry', 40], ['curly', 50]] : (string | number)[][]
+>['moe', 30] : (string | number)[]
+>'moe' : "moe"
+>30 : 30
+>['larry', 40] : (string | number)[]
+>'larry' : "larry"
+>40 : 40
+>['curly', 50] : (string | number)[]
+>'curly' : "curly"
+>50 : 50
+
+_.indexOf([1, 2, 3], 2);
+>_.indexOf([1, 2, 3], 2) : number
+>_.indexOf : <T>(list: T[], value: T, isSorted?: boolean) => number
+>_ : Underscore.Static
+>indexOf : <T>(list: T[], value: T, isSorted?: boolean) => number
+>[1, 2, 3] : number[]
+>1 : 1
+>2 : 2
+>3 : 3
+>2 : 2
+
+_.lastIndexOf([1, 2, 3, 1, 2, 3], 2);
+>_.lastIndexOf([1, 2, 3, 1, 2, 3], 2) : number
+>_.lastIndexOf : <T>(list: T[], value: T, fromIndex?: number) => number
+>_ : Underscore.Static
+>lastIndexOf : <T>(list: T[], value: T, fromIndex?: number) => number
+>[1, 2, 3, 1, 2, 3] : number[]
+>1 : 1
+>2 : 2
+>3 : 3
+>1 : 1
+>2 : 2
+>3 : 3
+>2 : 2
+
+_.sortedIndex([10, 20, 30, 40, 50], 35);
+>_.sortedIndex([10, 20, 30, 40, 50], 35) : number
+>_.sortedIndex : { <T>(list: T[], obj: T, propertyName: string): number; <T>(list: T[], obj: T, iterator?: Iterator<T, any>, context?: any): number; }
+>_ : Underscore.Static
+>sortedIndex : { <T>(list: T[], obj: T, propertyName: string): number; <T>(list: T[], obj: T, iterator?: Iterator<T, any>, context?: any): number; }
+>[10, 20, 30, 40, 50] : number[]
+>10 : 10
+>20 : 20
+>30 : 30
+>40 : 40
+>50 : 50
+>35 : 35
+
+_.range(10);
+>_.range(10) : number[]
+>_.range : { (stop: number): number[]; (start: number, stop: number, step?: number): number[]; }
+>_ : Underscore.Static
+>range : { (stop: number): number[]; (start: number, stop: number, step?: number): number[]; }
+>10 : 10
+
+_.range(1, 11);
+>_.range(1, 11) : number[]
+>_.range : { (stop: number): number[]; (start: number, stop: number, step?: number): number[]; }
+>_ : Underscore.Static
+>range : { (stop: number): number[]; (start: number, stop: number, step?: number): number[]; }
+>1 : 1
+>11 : 11
+
+_.range(0, 30, 5);
+>_.range(0, 30, 5) : number[]
+>_.range : { (stop: number): number[]; (start: number, stop: number, step?: number): number[]; }
+>_ : Underscore.Static
+>range : { (stop: number): number[]; (start: number, stop: number, step?: number): number[]; }
+>0 : 0
+>30 : 30
+>5 : 5
+
+_.range(0, 30, 5);
+>_.range(0, 30, 5) : number[]
+>_.range : { (stop: number): number[]; (start: number, stop: number, step?: number): number[]; }
+>_ : Underscore.Static
+>range : { (stop: number): number[]; (start: number, stop: number, step?: number): number[]; }
+>0 : 0
+>30 : 30
+>5 : 5
+
+_.range(0);
+>_.range(0) : number[]
+>_.range : { (stop: number): number[]; (start: number, stop: number, step?: number): number[]; }
+>_ : Underscore.Static
+>range : { (stop: number): number[]; (start: number, stop: number, step?: number): number[]; }
+>0 : 0
+
+///////////////////////////////////////////////////////////////////////////////////////
+
+var func = function (greeting) { return greeting + ': ' + this.name };
+>func : (greeting: any) => string
+>function (greeting) { return greeting + ': ' + this.name } : (greeting: any) => string
+>greeting : any
+>greeting + ': ' + this.name : string
+>greeting + ': ' : string
+>greeting : any
+>': ' : ": "
+>this.name : any
+>this : any
+>name : any
+
+// need a second var otherwise typescript thinks func signature is the above func type,
+// instead of the newly returned _bind => func type.
+var func2 = _.bind(func, { name: 'moe' }, 'hi');
+>func2 : Function
+>_.bind(func, { name: 'moe' }, 'hi') : Function
+>_.bind : { <T extends Function>(func: T, object: any): T; (func: Function, object: any, ...args: any[]): Function; }
+>_ : Underscore.Static
+>bind : { <T extends Function>(func: T, object: any): T; (func: Function, object: any, ...args: any[]): Function; }
+>func : (greeting: any) => string
+>{ name: 'moe' } : { name: string; }
+>name : string
+>'moe' : "moe"
+>'hi' : "hi"
+
+func2();
+>func2() : any
+>func2 : Function
+
+var buttonView = {
+>buttonView : { label: string; onClick: () => void; onHover: () => void; }
+>{    label: 'underscore',    onClick: function () { alert('clicked: ' + this.label); },    onHover: function () { alert('hovering: ' + this.label); }} : { label: string; onClick: () => void; onHover: () => void; }
+
+    label: 'underscore',
+>label : string
+>'underscore' : "underscore"
+
+    onClick: function () { alert('clicked: ' + this.label); },
+>onClick : () => void
+>function () { alert('clicked: ' + this.label); } : () => void
+>alert('clicked: ' + this.label) : void
+>alert : (x: string) => void
+>'clicked: ' + this.label : string
+>'clicked: ' : "clicked: "
+>this.label : any
+>this : any
+>label : any
+
+    onHover: function () { alert('hovering: ' + this.label); }
+>onHover : () => void
+>function () { alert('hovering: ' + this.label); } : () => void
+>alert('hovering: ' + this.label) : void
+>alert : (x: string) => void
+>'hovering: ' + this.label : string
+>'hovering: ' : "hovering: "
+>this.label : any
+>this : any
+>label : any
+
+};
+_.bindAll(buttonView);
+>_.bindAll(buttonView) : { label: string; onClick: () => void; onHover: () => void; }
+>_.bindAll : <T>(object: T, ...methodNames: string[]) => T
+>_ : Underscore.Static
+>bindAll : <T>(object: T, ...methodNames: string[]) => T
+>buttonView : { label: string; onClick: () => void; onHover: () => void; }
+
+$('#underscore_button').bind('click', buttonView.onClick);
+>$('#underscore_button').bind('click', buttonView.onClick) : any
+>$('#underscore_button').bind : any
+>$('#underscore_button') : any
+>$ : any
+>'#underscore_button' : "#underscore_button"
+>bind : any
+>'click' : "click"
+>buttonView.onClick : () => void
+>buttonView : { label: string; onClick: () => void; onHover: () => void; }
+>onClick : () => void
+
+var fibonacci = _.memoize(function (n) {
+>fibonacci : (n: any) => any
+>_.memoize(function (n) {    return n < 2 ? n : fibonacci(n - 1) + fibonacci(n - 2);}) : (n: any) => any
+>_.memoize : <T extends Function>(func: T, hashFunction?: Function) => T
+>_ : Underscore.Static
+>memoize : <T extends Function>(func: T, hashFunction?: Function) => T
+>function (n) {    return n < 2 ? n : fibonacci(n - 1) + fibonacci(n - 2);} : (n: any) => any
+>n : any
+
+    return n < 2 ? n : fibonacci(n - 1) + fibonacci(n - 2);
+>n < 2 ? n : fibonacci(n - 1) + fibonacci(n - 2) : any
+>n < 2 : boolean
+>n : any
+>2 : 2
+>n : any
+>fibonacci(n - 1) + fibonacci(n - 2) : any
+>fibonacci(n - 1) : any
+>fibonacci : (n: any) => any
+>n - 1 : number
+>n : any
+>1 : 1
+>fibonacci(n - 2) : any
+>fibonacci : (n: any) => any
+>n - 2 : number
+>n : any
+>2 : 2
+
+});
+
+var log = _.bind((message?: string, ...rest: string[]) => { }, Date);
+>log : (message?: string, ...rest: string[]) => void
+>_.bind((message?: string, ...rest: string[]) => { }, Date) : (message?: string, ...rest: string[]) => void
+>_.bind : { <T extends Function>(func: T, object: any): T; (func: Function, object: any, ...args: any[]): Function; }
+>_ : Underscore.Static
+>bind : { <T extends Function>(func: T, object: any): T; (func: Function, object: any, ...args: any[]): Function; }
+>(message?: string, ...rest: string[]) => { } : (message?: string, ...rest: string[]) => void
+>message : string
+>rest : string[]
+>Date : DateConstructor
+
+_.delay(log, 1000, 'logged later');
+>_.delay(log, 1000, 'logged later') : number
+>_.delay : (func: Function, wait: number, ...args: any[]) => number
+>_ : Underscore.Static
+>delay : (func: Function, wait: number, ...args: any[]) => number
+>log : (message?: string, ...rest: string[]) => void
+>1000 : 1000
+>'logged later' : "logged later"
+
+_.defer(function () { alert('deferred'); });
+>_.defer(function () { alert('deferred'); }) : number
+>_.defer : (func: Function, ...args: any[]) => number
+>_ : Underscore.Static
+>defer : (func: Function, ...args: any[]) => number
+>function () { alert('deferred'); } : () => void
+>alert('deferred') : void
+>alert : (x: string) => void
+>'deferred' : "deferred"
+
+var updatePosition = () => alert('updating position...');
+>updatePosition : () => void
+>() => alert('updating position...') : () => void
+>alert('updating position...') : void
+>alert : (x: string) => void
+>'updating position...' : "updating position..."
+
+var throttled = _.throttle(updatePosition, 100);
+>throttled : () => void
+>_.throttle(updatePosition, 100) : () => void
+>_.throttle : <T extends Function>(func: T, wait: number) => T
+>_ : Underscore.Static
+>throttle : <T extends Function>(func: T, wait: number) => T
+>updatePosition : () => void
+>100 : 100
+
+$(null).scroll(throttled);
+>$(null).scroll(throttled) : any
+>$(null).scroll : any
+>$(null) : any
+>$ : any
+>null : null
+>scroll : any
+>throttled : () => void
+
+var calculateLayout = () => alert('calculating layout...');
+>calculateLayout : () => void
+>() => alert('calculating layout...') : () => void
+>alert('calculating layout...') : void
+>alert : (x: string) => void
+>'calculating layout...' : "calculating layout..."
+
+var lazyLayout = _.debounce(calculateLayout, 300);
+>lazyLayout : () => void
+>_.debounce(calculateLayout, 300) : () => void
+>_.debounce : <T extends Function>(func: T, wait: number, immediate?: boolean) => T
+>_ : Underscore.Static
+>debounce : <T extends Function>(func: T, wait: number, immediate?: boolean) => T
+>calculateLayout : () => void
+>300 : 300
+
+$(null).resize(lazyLayout);
+>$(null).resize(lazyLayout) : any
+>$(null).resize : any
+>$(null) : any
+>$ : any
+>null : null
+>resize : any
+>lazyLayout : () => void
+
+var createApplication = () => alert('creating application...');
+>createApplication : () => void
+>() => alert('creating application...') : () => void
+>alert('creating application...') : void
+>alert : (x: string) => void
+>'creating application...' : "creating application..."
+
+var initialize = _.once(createApplication);
+>initialize : () => void
+>_.once(createApplication) : () => void
+>_.once : <T extends Function>(func: T) => T
+>_ : Underscore.Static
+>once : <T extends Function>(func: T) => T
+>createApplication : () => void
+
+initialize();
+>initialize() : void
+>initialize : () => void
+
+initialize();
+>initialize() : void
+>initialize : () => void
+
+var notes: any[];
+>notes : any[]
+
+var render = () => alert("rendering...");
+>render : () => void
+>() => alert("rendering...") : () => void
+>alert("rendering...") : void
+>alert : (x: string) => void
+>"rendering..." : "rendering..."
+
+var renderNotes = _.after(notes.length, render);
+>renderNotes : () => void
+>_.after(notes.length, render) : () => void
+>_.after : <T extends Function>(count: number, func: T) => T
+>_ : Underscore.Static
+>after : <T extends Function>(count: number, func: T) => T
+>notes.length : number
+>notes : any[]
+>length : number
+>render : () => void
+
+_.each(notes, (note) => note.asyncSave({ success: renderNotes }));
+>_.each(notes, (note) => note.asyncSave({ success: renderNotes })) : void
+>_.each : { <T>(list: T[], iterator: Iterator<T, void>, context?: any): void; <T>(list: Dictionary<T>, iterator: Iterator<T, void>, context?: any): void; }
+>_ : Underscore.Static
+>each : { <T>(list: T[], iterator: Iterator<T, void>, context?: any): void; <T>(list: Dictionary<T>, iterator: Iterator<T, void>, context?: any): void; }
+>notes : any[]
+>(note) => note.asyncSave({ success: renderNotes }) : (note: any) => any
+>note : any
+>note.asyncSave({ success: renderNotes }) : any
+>note.asyncSave : any
+>note : any
+>asyncSave : any
+>{ success: renderNotes } : { success: () => void; }
+>success : () => void
+>renderNotes : () => void
+
+var hello = function (name) { return "hello: " + name; };
+>hello : (name: any) => string
+>function (name) { return "hello: " + name; } : (name: any) => string
+>name : any
+>"hello: " + name : string
+>"hello: " : "hello: "
+>name : any
+
+hello = _.wrap(hello, (func, arg) => { return "before, " + func(arg) + ", after"; });
+>hello = _.wrap(hello, (func, arg) => { return "before, " + func(arg) + ", after"; }) : (name: any) => string
+>hello : (name: any) => string
+>_.wrap(hello, (func, arg) => { return "before, " + func(arg) + ", after"; }) : (name: any) => string
+>_.wrap : <T extends Function>(func: T, wrapper: (func: T, ...args: any[]) => any) => T
+>_ : Underscore.Static
+>wrap : <T extends Function>(func: T, wrapper: (func: T, ...args: any[]) => any) => T
+>hello : (name: any) => string
+>(func, arg) => { return "before, " + func(arg) + ", after"; } : (func: (name: any) => string, arg: any) => string
+>func : (name: any) => string
+>arg : any
+>"before, " + func(arg) + ", after" : string
+>"before, " + func(arg) : string
+>"before, " : "before, "
+>func(arg) : string
+>func : (name: any) => string
+>arg : any
+>", after" : ", after"
+
+hello("moe");
+>hello("moe") : string
+>hello : (name: any) => string
+>"moe" : "moe"
+
+var greet = function (name) { return "hi: " + name; };
+>greet : (name: any) => string
+>function (name) { return "hi: " + name; } : (name: any) => string
+>name : any
+>"hi: " + name : string
+>"hi: " : "hi: "
+>name : any
+
+var exclaim = function (statement) { return statement + "!"; };
+>exclaim : (statement: any) => string
+>function (statement) { return statement + "!"; } : (statement: any) => string
+>statement : any
+>statement + "!" : string
+>statement : any
+>"!" : "!"
+
+var welcome = _.compose(exclaim, greet);
+>welcome : Function
+>_.compose(exclaim, greet) : Function
+>_.compose : (...funcs: Function[]) => Function
+>_ : Underscore.Static
+>compose : (...funcs: Function[]) => Function
+>exclaim : (statement: any) => string
+>greet : (name: any) => string
+
+welcome('moe');
+>welcome('moe') : any
+>welcome : Function
+>'moe' : "moe"
+
+///////////////////////////////////////////////////////////////////////////////////////
+
+_.keys({ one: 1, two: 2, three: 3 });
+>_.keys({ one: 1, two: 2, three: 3 }) : string[]
+>_.keys : (object: any) => string[]
+>_ : Underscore.Static
+>keys : (object: any) => string[]
+>{ one: 1, two: 2, three: 3 } : { one: number; two: number; three: number; }
+>one : number
+>1 : 1
+>two : number
+>2 : 2
+>three : number
+>3 : 3
+
+_.values({ one: 1, two: 2, three: 3 });
+>_.values({ one: 1, two: 2, three: 3 }) : any[]
+>_.values : (object: any) => any[]
+>_ : Underscore.Static
+>values : (object: any) => any[]
+>{ one: 1, two: 2, three: 3 } : { one: number; two: number; three: number; }
+>one : number
+>1 : 1
+>two : number
+>2 : 2
+>three : number
+>3 : 3
+
+_.pairs({ one: 1, two: 2, three: 3 });
+>_.pairs({ one: 1, two: 2, three: 3 }) : any[][]
+>_.pairs : (object: any) => any[][]
+>_ : Underscore.Static
+>pairs : (object: any) => any[][]
+>{ one: 1, two: 2, three: 3 } : { one: number; two: number; three: number; }
+>one : number
+>1 : 1
+>two : number
+>2 : 2
+>three : number
+>3 : 3
+
+_.invert({ Moe: "Moses", Larry: "Louis", Curly: "Jerome" });
+>_.invert({ Moe: "Moses", Larry: "Louis", Curly: "Jerome" }) : any
+>_.invert : (object: any) => any
+>_ : Underscore.Static
+>invert : (object: any) => any
+>{ Moe: "Moses", Larry: "Louis", Curly: "Jerome" } : { Moe: string; Larry: string; Curly: string; }
+>Moe : string
+>"Moses" : "Moses"
+>Larry : string
+>"Louis" : "Louis"
+>Curly : string
+>"Jerome" : "Jerome"
+
+_.functions(_);
+>_.functions(_) : string[]
+>_.functions : (object: any) => string[]
+>_ : Underscore.Static
+>functions : (object: any) => string[]
+>_ : Underscore.Static
+
+_.extend({ name: 'moe' }, { age: 50 });
+>_.extend({ name: 'moe' }, { age: 50 }) : { name: string; }
+>_.extend : <T>(destination: T, ...sources: any[]) => T
+>_ : Underscore.Static
+>extend : <T>(destination: T, ...sources: any[]) => T
+>{ name: 'moe' } : { name: string; }
+>name : string
+>'moe' : "moe"
+>{ age: 50 } : { age: number; }
+>age : number
+>50 : 50
+
+_.pick({ name: 'moe', age: 50, userid: 'moe1' }, 'name', 'age');
+>_.pick({ name: 'moe', age: 50, userid: 'moe1' }, 'name', 'age') : { name: string; age: number; userid: string; }
+>_.pick : <T>(object: T, ...keys: string[]) => T
+>_ : Underscore.Static
+>pick : <T>(object: T, ...keys: string[]) => T
+>{ name: 'moe', age: 50, userid: 'moe1' } : { name: string; age: number; userid: string; }
+>name : string
+>'moe' : "moe"
+>age : number
+>50 : 50
+>userid : string
+>'moe1' : "moe1"
+>'name' : "name"
+>'age' : "age"
+
+_.omit({ name: 'moe', age: 50, userid: 'moe1' }, 'userid');
+>_.omit({ name: 'moe', age: 50, userid: 'moe1' }, 'userid') : { name: string; age: number; userid: string; }
+>_.omit : <T>(object: T, ...keys: string[]) => T
+>_ : Underscore.Static
+>omit : <T>(object: T, ...keys: string[]) => T
+>{ name: 'moe', age: 50, userid: 'moe1' } : { name: string; age: number; userid: string; }
+>name : string
+>'moe' : "moe"
+>age : number
+>50 : 50
+>userid : string
+>'moe1' : "moe1"
+>'userid' : "userid"
+
+var iceCream = { flavor: "chocolate" };
+>iceCream : { flavor: string; }
+>{ flavor: "chocolate" } : { flavor: string; }
+>flavor : string
+>"chocolate" : "chocolate"
+
+_.defaults(iceCream, { flavor: "vanilla", sprinkles: "lots" });
+>_.defaults(iceCream, { flavor: "vanilla", sprinkles: "lots" }) : { flavor: string; }
+>_.defaults : <T>(object: T, ...defaults: any[]) => T
+>_ : Underscore.Static
+>defaults : <T>(object: T, ...defaults: any[]) => T
+>iceCream : { flavor: string; }
+>{ flavor: "vanilla", sprinkles: "lots" } : { flavor: string; sprinkles: string; }
+>flavor : string
+>"vanilla" : "vanilla"
+>sprinkles : string
+>"lots" : "lots"
+
+_.clone({ name: 'moe' });
+>_.clone({ name: 'moe' }) : { name: string; }
+>_.clone : <T>(object: T) => T
+>_ : Underscore.Static
+>clone : <T>(object: T) => T
+>{ name: 'moe' } : { name: string; }
+>name : string
+>'moe' : "moe"
+
+_.chain([1, 2, 3, 200])
+>_.chain([1, 2, 3, 200])    .filter(function (num) { return num % 2 == 0; })    .tap(<any>alert)    .map(function (num) { return num * num })    .value() : number[]
+>_.chain([1, 2, 3, 200])    .filter(function (num) { return num % 2 == 0; })    .tap(<any>alert)    .map(function (num) { return num * num })    .value : () => number[]
+>_.chain([1, 2, 3, 200])    .filter(function (num) { return num % 2 == 0; })    .tap(<any>alert)    .map(function (num) { return num * num }) : Underscore.ChainedArray<number>
+>_.chain([1, 2, 3, 200])    .filter(function (num) { return num % 2 == 0; })    .tap(<any>alert)    .map : <U>(iterator: Iterator<number, U>, context?: any) => Underscore.ChainedArray<U>
+>_.chain([1, 2, 3, 200])    .filter(function (num) { return num % 2 == 0; })    .tap(<any>alert) : Underscore.ChainedArray<number>
+>_.chain([1, 2, 3, 200])    .filter(function (num) { return num % 2 == 0; })    .tap : (interceptor: (object: number[]) => void) => Underscore.ChainedArray<number>
+>_.chain([1, 2, 3, 200])    .filter(function (num) { return num % 2 == 0; }) : Underscore.ChainedArray<number>
+>_.chain([1, 2, 3, 200])    .filter : (iterator: Iterator<number, boolean>, context?: any) => Underscore.ChainedArray<number>
+>_.chain([1, 2, 3, 200]) : Underscore.ChainedArray<number>
+>_.chain : { <T>(list: T[]): Underscore.ChainedArray<T>; <T>(list: Dictionary<T>): Underscore.ChainedDictionary<T>; <T>(obj: T): Underscore.ChainedObject<T>; }
+>_ : Underscore.Static
+>chain : { <T>(list: T[]): Underscore.ChainedArray<T>; <T>(list: Dictionary<T>): Underscore.ChainedDictionary<T>; <T>(obj: T): Underscore.ChainedObject<T>; }
+>[1, 2, 3, 200] : number[]
+>1 : 1
+>2 : 2
+>3 : 3
+>200 : 200
+
+    .filter(function (num) { return num % 2 == 0; })
+>filter : (iterator: Iterator<number, boolean>, context?: any) => Underscore.ChainedArray<number>
+>function (num) { return num % 2 == 0; } : (num: number) => boolean
+>num : number
+>num % 2 == 0 : boolean
+>num % 2 : number
+>num : number
+>2 : 2
+>0 : 0
+
+    .tap(<any>alert)
+>tap : (interceptor: (object: number[]) => void) => Underscore.ChainedArray<number>
+><any>alert : any
+>alert : (x: string) => void
+
+    .map(function (num) { return num * num })
+>map : <U>(iterator: Iterator<number, U>, context?: any) => Underscore.ChainedArray<U>
+>function (num) { return num * num } : (num: number) => number
+>num : number
+>num * num : number
+>num : number
+>num : number
+
+    .value();
+>value : () => number[]
+
+_.has({ a: 1, b: 2, c: 3 }, "b");
+>_.has({ a: 1, b: 2, c: 3 }, "b") : boolean
+>_.has : (object: any, key: string) => boolean
+>_ : Underscore.Static
+>has : (object: any, key: string) => boolean
+>{ a: 1, b: 2, c: 3 } : { a: number; b: number; c: number; }
+>a : number
+>1 : 1
+>b : number
+>2 : 2
+>c : number
+>3 : 3
+>"b" : "b"
+
+var moe = { name: 'moe', luckyNumbers: [13, 27, 34] };
+>moe : { name: string; luckyNumbers: number[]; }
+>{ name: 'moe', luckyNumbers: [13, 27, 34] } : { name: string; luckyNumbers: number[]; }
+>name : string
+>'moe' : "moe"
+>luckyNumbers : number[]
+>[13, 27, 34] : number[]
+>13 : 13
+>27 : 27
+>34 : 34
+
+var clone = { name: 'moe', luckyNumbers: [13, 27, 34] };
+>clone : { name: string; luckyNumbers: number[]; }
+>{ name: 'moe', luckyNumbers: [13, 27, 34] } : { name: string; luckyNumbers: number[]; }
+>name : string
+>'moe' : "moe"
+>luckyNumbers : number[]
+>[13, 27, 34] : number[]
+>13 : 13
+>27 : 27
+>34 : 34
+
+moe == clone;
+>moe == clone : boolean
+>moe : { name: string; luckyNumbers: number[]; }
+>clone : { name: string; luckyNumbers: number[]; }
+
+_.isEqual(moe, clone);
+>_.isEqual(moe, clone) : boolean
+>_.isEqual : <T>(object: T, other: T) => boolean
+>_ : Underscore.Static
+>isEqual : <T>(object: T, other: T) => boolean
+>moe : { name: string; luckyNumbers: number[]; }
+>clone : { name: string; luckyNumbers: number[]; }
+
+_.isEmpty([1, 2, 3]);
+>_.isEmpty([1, 2, 3]) : boolean
+>_.isEmpty : (object: any) => boolean
+>_ : Underscore.Static
+>isEmpty : (object: any) => boolean
+>[1, 2, 3] : number[]
+>1 : 1
+>2 : 2
+>3 : 3
+
+_.isEmpty({});
+>_.isEmpty({}) : boolean
+>_.isEmpty : (object: any) => boolean
+>_ : Underscore.Static
+>isEmpty : (object: any) => boolean
+>{} : {}
+
+_.isElement($('body')[0]);
+>_.isElement($('body')[0]) : boolean
+>_.isElement : (object: any) => boolean
+>_ : Underscore.Static
+>isElement : (object: any) => boolean
+>$('body')[0] : any
+>$('body') : any
+>$ : any
+>'body' : "body"
+>0 : 0
+
+(function () { return _.isArray(arguments); })();
+>(function () { return _.isArray(arguments); })() : boolean
+>(function () { return _.isArray(arguments); }) : () => boolean
+>function () { return _.isArray(arguments); } : () => boolean
+>_.isArray(arguments) : boolean
+>_.isArray : (object: any) => boolean
+>_ : Underscore.Static
+>isArray : (object: any) => boolean
+>arguments : IArguments
+
+_.isArray([1, 2, 3]);
+>_.isArray([1, 2, 3]) : boolean
+>_.isArray : (object: any) => boolean
+>_ : Underscore.Static
+>isArray : (object: any) => boolean
+>[1, 2, 3] : number[]
+>1 : 1
+>2 : 2
+>3 : 3
+
+_.isObject({});
+>_.isObject({}) : boolean
+>_.isObject : (value: any) => boolean
+>_ : Underscore.Static
+>isObject : (value: any) => boolean
+>{} : {}
+
+_.isObject(1);
+>_.isObject(1) : boolean
+>_.isObject : (value: any) => boolean
+>_ : Underscore.Static
+>isObject : (value: any) => boolean
+>1 : 1
+
+
+// (() => { return _.isArguments(arguments); })(1, 2, 3);
+_.isArguments([1, 2, 3]);
+>_.isArguments([1, 2, 3]) : boolean
+>_.isArguments : (object: any) => boolean
+>_ : Underscore.Static
+>isArguments : (object: any) => boolean
+>[1, 2, 3] : number[]
+>1 : 1
+>2 : 2
+>3 : 3
+
+_.isFunction(alert);
+>_.isFunction(alert) : boolean
+>_.isFunction : (object: any) => boolean
+>_ : Underscore.Static
+>isFunction : (object: any) => boolean
+>alert : (x: string) => void
+
+_.isString("moe");
+>_.isString("moe") : boolean
+>_.isString : (object: any) => boolean
+>_ : Underscore.Static
+>isString : (object: any) => boolean
+>"moe" : "moe"
+
+_.isNumber(8.4 * 5);
+>_.isNumber(8.4 * 5) : boolean
+>_.isNumber : (object: any) => boolean
+>_ : Underscore.Static
+>isNumber : (object: any) => boolean
+>8.4 * 5 : number
+>8.4 : 8.4
+>5 : 5
+
+_.isFinite(-101);
+>_.isFinite(-101) : boolean
+>_.isFinite : (object: any) => boolean
+>_ : Underscore.Static
+>isFinite : (object: any) => boolean
+>-101 : -101
+>101 : 101
+
+_.isFinite(-Infinity);
+>_.isFinite(-Infinity) : boolean
+>_.isFinite : (object: any) => boolean
+>_ : Underscore.Static
+>isFinite : (object: any) => boolean
+>-Infinity : number
+>Infinity : number
+
+_.isBoolean(null);
+>_.isBoolean(null) : boolean
+>_.isBoolean : (object: any) => boolean
+>_ : Underscore.Static
+>isBoolean : (object: any) => boolean
+>null : null
+
+_.isDate(new Date());
+>_.isDate(new Date()) : boolean
+>_.isDate : (object: any) => boolean
+>_ : Underscore.Static
+>isDate : (object: any) => boolean
+>new Date() : Date
+>Date : DateConstructor
+
+_.isRegExp(/moe/);
+>_.isRegExp(/moe/) : boolean
+>_.isRegExp : (object: any) => boolean
+>_ : Underscore.Static
+>isRegExp : (object: any) => boolean
+>/moe/ : RegExp
+
+_.isNaN(NaN);
+>_.isNaN(NaN) : boolean
+>_.isNaN : (object: any) => boolean
+>_ : Underscore.Static
+>isNaN : (object: any) => boolean
+>NaN : number
+
+isNaN(undefined);
+>isNaN(undefined) : boolean
+>isNaN : (number: number) => boolean
+>undefined : undefined
+
+_.isNaN(undefined);
+>_.isNaN(undefined) : boolean
+>_.isNaN : (object: any) => boolean
+>_ : Underscore.Static
+>isNaN : (object: any) => boolean
+>undefined : undefined
+
+_.isNull(null);
+>_.isNull(null) : boolean
+>_.isNull : (object: any) => boolean
+>_ : Underscore.Static
+>isNull : (object: any) => boolean
+>null : null
+
+_.isNull(undefined);
+>_.isNull(undefined) : boolean
+>_.isNull : (object: any) => boolean
+>_ : Underscore.Static
+>isNull : (object: any) => boolean
+>undefined : undefined
+
+_.isUndefined((<any>null).missingVariable);
+>_.isUndefined((<any>null).missingVariable) : boolean
+>_.isUndefined : (value: any) => boolean
+>_ : Underscore.Static
+>isUndefined : (value: any) => boolean
+>(<any>null).missingVariable : any
+>(<any>null) : any
+><any>null : any
+>null : null
+>missingVariable : any
+
+///////////////////////////////////////////////////////////////////////////////////////
+
+var underscore = _.noConflict();
+>underscore : Underscore.Static
+>_.noConflict() : Underscore.Static
+>_.noConflict : () => Underscore.Static
+>_ : Underscore.Static
+>noConflict : () => Underscore.Static
+
+var moe2 = { name: 'moe' };
+>moe2 : { name: string; }
+>{ name: 'moe' } : { name: string; }
+>name : string
+>'moe' : "moe"
+
+moe2 === _.identity(moe);
+>moe2 === _.identity(moe) : boolean
+>moe2 : { name: string; }
+>_.identity(moe) : { name: string; luckyNumbers: number[]; }
+>_.identity : <T>(value: T) => T
+>_ : Underscore.Static
+>identity : <T>(value: T) => T
+>moe : { name: string; luckyNumbers: number[]; }
+
+var genie;
+>genie : any
+
+_.times(3, function (n) { genie.grantWishNumber(n); });
+>_.times(3, function (n) { genie.grantWishNumber(n); }) : void[]
+>_.times : <U>(n: number, iterator: Iterator<number, U>, context?: any) => U[]
+>_ : Underscore.Static
+>times : <U>(n: number, iterator: Iterator<number, U>, context?: any) => U[]
+>3 : 3
+>function (n) { genie.grantWishNumber(n); } : (n: number) => void
+>n : number
+>genie.grantWishNumber(n) : any
+>genie.grantWishNumber : any
+>genie : any
+>grantWishNumber : any
+>n : number
+
+_.random(0, 100);
+>_.random(0, 100) : number
+>_.random : { (max: number): number; (min: number, max: number): number; }
+>_ : Underscore.Static
+>random : { (max: number): number; (min: number, max: number): number; }
+>0 : 0
+>100 : 100
+
+_.mixin({
+>_.mixin({    capitalize: function (string) {        return string.charAt(0).toUpperCase() + string.substring(1).toLowerCase();    }}) : void
+>_.mixin : (object: any) => void
+>_ : Underscore.Static
+>mixin : (object: any) => void
+>{    capitalize: function (string) {        return string.charAt(0).toUpperCase() + string.substring(1).toLowerCase();    }} : { capitalize: (string: any) => any; }
+
+    capitalize: function (string) {
+>capitalize : (string: any) => any
+>function (string) {        return string.charAt(0).toUpperCase() + string.substring(1).toLowerCase();    } : (string: any) => any
+>string : any
+
+        return string.charAt(0).toUpperCase() + string.substring(1).toLowerCase();
+>string.charAt(0).toUpperCase() + string.substring(1).toLowerCase() : any
+>string.charAt(0).toUpperCase() : any
+>string.charAt(0).toUpperCase : any
+>string.charAt(0) : any
+>string.charAt : any
+>string : any
+>charAt : any
+>0 : 0
+>toUpperCase : any
+>string.substring(1).toLowerCase() : any
+>string.substring(1).toLowerCase : any
+>string.substring(1) : any
+>string.substring : any
+>string : any
+>substring : any
+>1 : 1
+>toLowerCase : any
+    }
+});
+(<any>_("fabio")).capitalize();
+>(<any>_("fabio")).capitalize() : any
+>(<any>_("fabio")).capitalize : any
+>(<any>_("fabio")) : any
+><any>_("fabio") : any
+>_("fabio") : Underscore.WrappedObject<string>
+>_ : Underscore.Static
+>"fabio" : "fabio"
+>capitalize : any
+
+_.uniqueId('contact_');
+>_.uniqueId('contact_') : string
+>_.uniqueId : { (): number; (prefix: string): string; }
+>_ : Underscore.Static
+>uniqueId : { (): number; (prefix: string): string; }
+>'contact_' : "contact_"
+
+_.escape('Curly, Larry & Moe');
+>_.escape('Curly, Larry & Moe') : string
+>_.escape : (s: string) => string
+>_ : Underscore.Static
+>escape : (s: string) => string
+>'Curly, Larry & Moe' : "Curly, Larry & Moe"
+
+var object = { cheese: 'crumpets', stuff: function () { return 'nonsense'; } };
+>object : { cheese: string; stuff: () => string; }
+>{ cheese: 'crumpets', stuff: function () { return 'nonsense'; } } : { cheese: string; stuff: () => string; }
+>cheese : string
+>'crumpets' : "crumpets"
+>stuff : () => string
+>function () { return 'nonsense'; } : () => string
+>'nonsense' : "nonsense"
+
+_.result(object, 'cheese');
+>_.result(object, 'cheese') : any
+>_.result : (object: any, property: string) => any
+>_ : Underscore.Static
+>result : (object: any, property: string) => any
+>object : { cheese: string; stuff: () => string; }
+>'cheese' : "cheese"
+
+_.result(object, 'stuff');
+>_.result(object, 'stuff') : any
+>_.result : (object: any, property: string) => any
+>_ : Underscore.Static
+>result : (object: any, property: string) => any
+>object : { cheese: string; stuff: () => string; }
+>'stuff' : "stuff"
+
+var compiled = _.template("hello: <%= name %>");
+>compiled : (data: any) => string
+>_.template("hello: <%= name %>") : (data: any) => string
+>_.template : { (templateString: string): (data: any) => string; (templateString: string, data: any, settings?: Underscore.TemplateSettings): string; }
+>_ : Underscore.Static
+>template : { (templateString: string): (data: any) => string; (templateString: string, data: any, settings?: Underscore.TemplateSettings): string; }
+>"hello: <%= name %>" : "hello: <%= name %>"
+
+compiled({ name: 'moe' });
+>compiled({ name: 'moe' }) : string
+>compiled : (data: any) => string
+>{ name: 'moe' } : { name: string; }
+>name : string
+>'moe' : "moe"
+
+var list2 = "<% _.each(people, function(name) { %> <li><%= name %></li> <% }); %>";
+>list2 : string
+>"<% _.each(people, function(name) { %> <li><%= name %></li> <% }); %>" : "<% _.each(people, function(name) { %> <li><%= name %></li> <% }); %>"
+
+_.template(list2, { people: ['moe', 'curly', 'larry'] });
+>_.template(list2, { people: ['moe', 'curly', 'larry'] }) : string
+>_.template : { (templateString: string): (data: any) => string; (templateString: string, data: any, settings?: Underscore.TemplateSettings): string; }
+>_ : Underscore.Static
+>template : { (templateString: string): (data: any) => string; (templateString: string, data: any, settings?: Underscore.TemplateSettings): string; }
+>list2 : string
+>{ people: ['moe', 'curly', 'larry'] } : { people: string[]; }
+>people : string[]
+>['moe', 'curly', 'larry'] : string[]
+>'moe' : "moe"
+>'curly' : "curly"
+>'larry' : "larry"
+
+var template = _.template("<b><%- value %></b>");
+>template : (data: any) => string
+>_.template("<b><%- value %></b>") : (data: any) => string
+>_.template : { (templateString: string): (data: any) => string; (templateString: string, data: any, settings?: Underscore.TemplateSettings): string; }
+>_ : Underscore.Static
+>template : { (templateString: string): (data: any) => string; (templateString: string, data: any, settings?: Underscore.TemplateSettings): string; }
+>"<b><%- value %></b>" : "<b><%- value %></b>"
+
+template({ value: '<script>' });
+>template({ value: '<script>' }) : string
+>template : (data: any) => string
+>{ value: '<script>' } : { value: string; }
+>value : string
+>'<script>' : "<script>"
+
+var compiled2 = _.template("<% print('Hello ' + epithet); %>");
+>compiled2 : (data: any) => string
+>_.template("<% print('Hello ' + epithet); %>") : (data: any) => string
+>_.template : { (templateString: string): (data: any) => string; (templateString: string, data: any, settings?: Underscore.TemplateSettings): string; }
+>_ : Underscore.Static
+>template : { (templateString: string): (data: any) => string; (templateString: string, data: any, settings?: Underscore.TemplateSettings): string; }
+>"<% print('Hello ' + epithet); %>" : "<% print('Hello ' + epithet); %>"
+
+compiled2({ epithet: "stooge" });
+>compiled2({ epithet: "stooge" }) : string
+>compiled2 : (data: any) => string
+>{ epithet: "stooge" } : { epithet: string; }
+>epithet : string
+>"stooge" : "stooge"
+
+_.templateSettings = {
+>_.templateSettings = {    interpolate: /\{\{(.+?)\}\}/g} : { interpolate: RegExp; }
+>_.templateSettings : Underscore.TemplateSettings
+>_ : Underscore.Static
+>templateSettings : Underscore.TemplateSettings
+>{    interpolate: /\{\{(.+?)\}\}/g} : { interpolate: RegExp; }
+
+    interpolate: /\{\{(.+?)\}\}/g
+>interpolate : RegExp
+>/\{\{(.+?)\}\}/g : RegExp
+
+};
+var template2 = _.template("Hello {{ name }}!");
+>template2 : (data: any) => string
+>_.template("Hello {{ name }}!") : (data: any) => string
+>_.template : { (templateString: string): (data: any) => string; (templateString: string, data: any, settings?: Underscore.TemplateSettings): string; }
+>_ : Underscore.Static
+>template : { (templateString: string): (data: any) => string; (templateString: string, data: any, settings?: Underscore.TemplateSettings): string; }
+>"Hello {{ name }}!" : "Hello {{ name }}!"
+
+template2({ name: "Mustache" });
+>template2({ name: "Mustache" }) : string
+>template2 : (data: any) => string
+>{ name: "Mustache" } : { name: string; }
+>name : string
+>"Mustache" : "Mustache"
+
+_.template("Using 'with': <%= data.answer %>", { answer: 'no' }, { variable: 'data' });
+>_.template("Using 'with': <%= data.answer %>", { answer: 'no' }, { variable: 'data' }) : string
+>_.template : { (templateString: string): (data: any) => string; (templateString: string, data: any, settings?: Underscore.TemplateSettings): string; }
+>_ : Underscore.Static
+>template : { (templateString: string): (data: any) => string; (templateString: string, data: any, settings?: Underscore.TemplateSettings): string; }
+>"Using 'with': <%= data.answer %>" : "Using 'with': <%= data.answer %>"
+>{ answer: 'no' } : { answer: string; }
+>answer : string
+>'no' : "no"
+>{ variable: 'data' } : { variable: string; }
+>variable : string
+>'data' : "data"
+
+=== tests/cases/compiler/underscoreTest1_underscore.ts ===
+interface Dictionary<T> {
+>Dictionary : Dictionary<T>
+>T : T
+
+    [x: string]: T;
+>x : string
+>T : T
+}
+
+interface Iterator<T, U> {
+>Iterator : Iterator<T, U>
+>T : T
+>U : U
+
+    (value: T, index: any, list: any): U;
+>value : T
+>T : T
+>index : any
+>list : any
+>U : U
+}
+
+interface Reducer<T, U> {
+>Reducer : Reducer<T, U>
+>T : T
+>U : U
+
+    (accumulator: U, value: T, index: any, list: any): U;
+>accumulator : U
+>U : U
+>value : T
+>T : T
+>index : any
+>list : any
+>U : U
+}
+
+interface Tuple2<T0, T1> extends Array<any> {
+>Tuple2 : Tuple2<T0, T1>
+>T0 : T0
+>T1 : T1
+>Array : T[]
+
+    0: T0;
+>T0 : T0
+
+    1: T1;
+>T1 : T1
+}
+
+interface Tuple3<T0, T1, T2> extends Array<any> {
+>Tuple3 : Tuple3<T0, T1, T2>
+>T0 : T0
+>T1 : T1
+>T2 : T2
+>Array : T[]
+
+    0: T0;
+>T0 : T0
+
+    1: T1;
+>T1 : T1
+
+    2: T2;
+>T2 : T2
+}
+
+interface Tuple4<T0, T1, T2, T3> extends Array<any> {
+>Tuple4 : Tuple4<T0, T1, T2, T3>
+>T0 : T0
+>T1 : T1
+>T2 : T2
+>T3 : T3
+>Array : T[]
+
+    0: T0;
+>T0 : T0
+
+    1: T1;
+>T1 : T1
+
+    2: T2;
+>T2 : T2
+
+    3: T3;
+>T3 : T3
+}
+
+module Underscore {
+>Underscore : any
+
+    export interface WrappedObject<T> {
+>WrappedObject : WrappedObject<T>
+>T : T
+
+        keys(): string[];
+>keys : () => string[]
+
+        values(): any[];
+>values : () => any[]
+
+        pairs(): any[][];
+>pairs : () => any[][]
+
+        invert(): any;
+>invert : () => any
+
+        functions(): string[];
+>functions : () => string[]
+
+        methods(): string[];
+>methods : () => string[]
+
+        extend(...sources: any[]): T;
+>extend : (...sources: any[]) => T
+>sources : any[]
+>T : T
+
+        pick(...keys: string[]): T;
+>pick : (...keys: string[]) => T
+>keys : string[]
+>T : T
+
+        omit(...keys: string[]): T;
+>omit : (...keys: string[]) => T
+>keys : string[]
+>T : T
+
+        defaults(...defaults: any[]): T;
+>defaults : (...defaults: any[]) => T
+>defaults : any[]
+>T : T
+
+        clone(): T;
+>clone : () => T
+>T : T
+
+        tap(interceptor: (object: T) => void): T;
+>tap : (interceptor: (object: T) => void) => T
+>interceptor : (object: T) => void
+>object : T
+>T : T
+>T : T
+
+        has(key: string): boolean;
+>has : (key: string) => boolean
+>key : string
+
+        isEqual(other: T): boolean;
+>isEqual : (other: T) => boolean
+>other : T
+>T : T
+
+        isEmpty(): boolean;
+>isEmpty : () => boolean
+
+        isElement(): boolean;
+>isElement : () => boolean
+
+        isArray(): boolean;
+>isArray : () => boolean
+
+        isObject(): boolean;
+>isObject : () => boolean
+
+        isArguments(): boolean;
+>isArguments : () => boolean
+
+        isFunction(): boolean;
+>isFunction : () => boolean
+
+        isString(): boolean;
+>isString : () => boolean
+
+        isNumber(): boolean;
+>isNumber : () => boolean
+
+        isFinite(): boolean;
+>isFinite : () => boolean
+
+        isBoolean(): boolean;
+>isBoolean : () => boolean
+
+        isDate(): boolean;
+>isDate : () => boolean
+
+        isRegExp(): boolean;
+>isRegExp : () => boolean
+
+        isNaN(): boolean;
+>isNaN : () => boolean
+
+        isNull(): boolean;
+>isNull : () => boolean
+
+        isUndefined(): boolean;
+>isUndefined : () => boolean
+
+        value(): T;
+>value : () => T
+>T : T
+    }
+
+    export interface WrappedFunction<T extends Function> extends WrappedObject<T> {
+>WrappedFunction : WrappedFunction<T>
+>T : T
+>Function : Function
+>WrappedObject : WrappedObject<T>
+>T : T
+
+        bind(object: any): T;
+>bind : { (object: any): T; (object: any, ...args: any[]): Function; }
+>object : any
+>T : T
+
+        bind(object: any, ...args: any[]): Function;
+>bind : { (object: any): T; (object: any, ...args: any[]): Function; }
+>object : any
+>args : any[]
+>Function : Function
+
+        bindAll(...methodNames: string[]): T;
+>bindAll : (...methodNames: string[]) => T
+>methodNames : string[]
+>T : T
+
+        partial(...args: any[]): Function;
+>partial : (...args: any[]) => Function
+>args : any[]
+>Function : Function
+
+        memoize(hashFunction?: Function): T;
+>memoize : (hashFunction?: Function) => T
+>hashFunction : Function
+>Function : Function
+>T : T
+
+        delay(wait: number, ...args: any[]): number;
+>delay : (wait: number, ...args: any[]) => number
+>wait : number
+>args : any[]
+
+        defer(...args: any[]): number;
+>defer : (...args: any[]) => number
+>args : any[]
+
+        throttle(wait: number): T;
+>throttle : (wait: number) => T
+>wait : number
+>T : T
+
+        debounce(wait: number, immediate?: boolean): T;
+>debounce : (wait: number, immediate?: boolean) => T
+>wait : number
+>immediate : boolean
+>T : T
+
+        once(): T;
+>once : () => T
+>T : T
+
+        wrap(wrapper: (func: T, ...args: any[]) => any): T;
+>wrap : (wrapper: (func: T, ...args: any[]) => any) => T
+>wrapper : (func: T, ...args: any[]) => any
+>func : T
+>T : T
+>args : any[]
+>T : T
+
+        compose(...funcs: Function[]): Function;
+>compose : (...funcs: Function[]) => Function
+>funcs : Function[]
+>Function : Function
+>Function : Function
+    }
+
+    export interface WrappedArray<T> extends WrappedObject<Array<T>> {
+>WrappedArray : WrappedArray<T>
+>T : T
+>WrappedObject : WrappedObject<T>
+>Array : T[]
+>T : T
+
+        each(iterator: Iterator<T, void>, context?: any): void;
+>each : (iterator: Iterator<T, void>, context?: any) => void
+>iterator : Iterator<T, void>
+>Iterator : Iterator<T, U>
+>T : T
+>context : any
+
+        forEach(iterator: Iterator<T, void>, context?: any): void;
+>forEach : (iterator: Iterator<T, void>, context?: any) => void
+>iterator : Iterator<T, void>
+>Iterator : Iterator<T, U>
+>T : T
+>context : any
+
+        map<U>(iterator: Iterator<T, U>, context?: any): U[];
+>map : <U>(iterator: Iterator<T, U>, context?: any) => U[]
+>U : U
+>iterator : Iterator<T, U>
+>Iterator : Iterator<T, U>
+>T : T
+>U : U
+>context : any
+>U : U
+
+        collect<U>(iterator: Iterator<T, U>, context?: any): U[];
+>collect : <U>(iterator: Iterator<T, U>, context?: any) => U[]
+>U : U
+>iterator : Iterator<T, U>
+>Iterator : Iterator<T, U>
+>T : T
+>U : U
+>context : any
+>U : U
+
+        reduce(iterator: Reducer<T, T>, initialValue?: T, context?: any): T;
+>reduce : { (iterator: Reducer<T, T>, initialValue?: T, context?: any): T; <U>(iterator: Reducer<T, U>, initialValue: U, context?: any): U; }
+>iterator : Reducer<T, T>
+>Reducer : Reducer<T, U>
+>T : T
+>T : T
+>initialValue : T
+>T : T
+>context : any
+>T : T
+
+        reduce<U>(iterator: Reducer<T, U>, initialValue: U, context?: any): U;
+>reduce : { (iterator: Reducer<T, T>, initialValue?: T, context?: any): T; <U>(iterator: Reducer<T, U>, initialValue: U, context?: any): U; }
+>U : U
+>iterator : Reducer<T, U>
+>Reducer : Reducer<T, U>
+>T : T
+>U : U
+>initialValue : U
+>U : U
+>context : any
+>U : U
+
+        foldl(iterator: Reducer<T, T>, initialValue?: T, context?: any): T;
+>foldl : { (iterator: Reducer<T, T>, initialValue?: T, context?: any): T; <U>(iterator: Reducer<T, U>, initialValue: U, context?: any): U; }
+>iterator : Reducer<T, T>
+>Reducer : Reducer<T, U>
+>T : T
+>T : T
+>initialValue : T
+>T : T
+>context : any
+>T : T
+
+        foldl<U>(iterator: Reducer<T, U>, initialValue: U, context?: any): U;
+>foldl : { (iterator: Reducer<T, T>, initialValue?: T, context?: any): T; <U>(iterator: Reducer<T, U>, initialValue: U, context?: any): U; }
+>U : U
+>iterator : Reducer<T, U>
+>Reducer : Reducer<T, U>
+>T : T
+>U : U
+>initialValue : U
+>U : U
+>context : any
+>U : U
+
+        inject(iterator: Reducer<T, T>, initialValue?: T, context?: any): T;
+>inject : { (iterator: Reducer<T, T>, initialValue?: T, context?: any): T; <U>(iterator: Reducer<T, U>, initialValue: U, context?: any): U; }
+>iterator : Reducer<T, T>
+>Reducer : Reducer<T, U>
+>T : T
+>T : T
+>initialValue : T
+>T : T
+>context : any
+>T : T
+
+        inject<U>(iterator: Reducer<T, U>, initialValue: U, context?: any): U;
+>inject : { (iterator: Reducer<T, T>, initialValue?: T, context?: any): T; <U>(iterator: Reducer<T, U>, initialValue: U, context?: any): U; }
+>U : U
+>iterator : Reducer<T, U>
+>Reducer : Reducer<T, U>
+>T : T
+>U : U
+>initialValue : U
+>U : U
+>context : any
+>U : U
+
+        reduceRight(iterator: Reducer<T, T>, initialValue?: T, context?: any): T;
+>reduceRight : { (iterator: Reducer<T, T>, initialValue?: T, context?: any): T; <U>(iterator: Reducer<T, U>, initialValue: U, context?: any): U; }
+>iterator : Reducer<T, T>
+>Reducer : Reducer<T, U>
+>T : T
+>T : T
+>initialValue : T
+>T : T
+>context : any
+>T : T
+
+        reduceRight<U>(iterator: Reducer<T, U>, initialValue: U, context?: any): U;
+>reduceRight : { (iterator: Reducer<T, T>, initialValue?: T, context?: any): T; <U>(iterator: Reducer<T, U>, initialValue: U, context?: any): U; }
+>U : U
+>iterator : Reducer<T, U>
+>Reducer : Reducer<T, U>
+>T : T
+>U : U
+>initialValue : U
+>U : U
+>context : any
+>U : U
+
+        foldr(iterator: Reducer<T, T>, initialValue?: T, context?: any): T;
+>foldr : { (iterator: Reducer<T, T>, initialValue?: T, context?: any): T; <U>(iterator: Reducer<T, U>, initialValue: U, context?: any): U; }
+>iterator : Reducer<T, T>
+>Reducer : Reducer<T, U>
+>T : T
+>T : T
+>initialValue : T
+>T : T
+>context : any
+>T : T
+
+        foldr<U>(iterator: Reducer<T, U>, initialValue: U, context?: any): U;
+>foldr : { (iterator: Reducer<T, T>, initialValue?: T, context?: any): T; <U>(iterator: Reducer<T, U>, initialValue: U, context?: any): U; }
+>U : U
+>iterator : Reducer<T, U>
+>Reducer : Reducer<T, U>
+>T : T
+>U : U
+>initialValue : U
+>U : U
+>context : any
+>U : U
+
+        find(iterator: Iterator<T, boolean>, context?: any): T;
+>find : (iterator: Iterator<T, boolean>, context?: any) => T
+>iterator : Iterator<T, boolean>
+>Iterator : Iterator<T, U>
+>T : T
+>context : any
+>T : T
+
+        detect(iterator: Iterator<T, boolean>, context?: any): T;
+>detect : (iterator: Iterator<T, boolean>, context?: any) => T
+>iterator : Iterator<T, boolean>
+>Iterator : Iterator<T, U>
+>T : T
+>context : any
+>T : T
+
+        filter(iterator: Iterator<T, boolean>, context?: any): T[];
+>filter : (iterator: Iterator<T, boolean>, context?: any) => T[]
+>iterator : Iterator<T, boolean>
+>Iterator : Iterator<T, U>
+>T : T
+>context : any
+>T : T
+
+        select(iterator: Iterator<T, boolean>, context?: any): T[];
+>select : (iterator: Iterator<T, boolean>, context?: any) => T[]
+>iterator : Iterator<T, boolean>
+>Iterator : Iterator<T, U>
+>T : T
+>context : any
+>T : T
+
+        where(properties: Object): T[];
+>where : (properties: Object) => T[]
+>properties : Object
+>Object : Object
+>T : T
+
+        findWhere(properties: Object): T;
+>findWhere : (properties: Object) => T
+>properties : Object
+>Object : Object
+>T : T
+
+        reject(iterator: Iterator<T, boolean>, context?: any): T[];
+>reject : (iterator: Iterator<T, boolean>, context?: any) => T[]
+>iterator : Iterator<T, boolean>
+>Iterator : Iterator<T, U>
+>T : T
+>context : any
+>T : T
+
+        every(iterator?: Iterator<T, boolean>, context?: any): boolean;
+>every : (iterator?: Iterator<T, boolean>, context?: any) => boolean
+>iterator : Iterator<T, boolean>
+>Iterator : Iterator<T, U>
+>T : T
+>context : any
+
+        all(iterator?: Iterator<T, boolean>, context?: any): boolean;
+>all : (iterator?: Iterator<T, boolean>, context?: any) => boolean
+>iterator : Iterator<T, boolean>
+>Iterator : Iterator<T, U>
+>T : T
+>context : any
+
+        some(iterator?: Iterator<T, boolean>, context?: any): boolean;
+>some : (iterator?: Iterator<T, boolean>, context?: any) => boolean
+>iterator : Iterator<T, boolean>
+>Iterator : Iterator<T, U>
+>T : T
+>context : any
+
+        any(iterator?: Iterator<T, boolean>, context?: any): boolean;
+>any : (iterator?: Iterator<T, boolean>, context?: any) => boolean
+>iterator : Iterator<T, boolean>
+>Iterator : Iterator<T, U>
+>T : T
+>context : any
+
+        contains(value: T): boolean;
+>contains : (value: T) => boolean
+>value : T
+>T : T
+
+        include(value: T): boolean;
+>include : (value: T) => boolean
+>value : T
+>T : T
+
+        invoke(methodName: string, ...args: any[]): any[];
+>invoke : (methodName: string, ...args: any[]) => any[]
+>methodName : string
+>args : any[]
+
+        pluck(propertyName: string): any[];
+>pluck : (propertyName: string) => any[]
+>propertyName : string
+
+        max(iterator?: Iterator<T, any>, context?: any): T;
+>max : (iterator?: Iterator<T, any>, context?: any) => T
+>iterator : Iterator<T, any>
+>Iterator : Iterator<T, U>
+>T : T
+>context : any
+>T : T
+
+        min(iterator?: Iterator<T, any>, context?: any): T;
+>min : (iterator?: Iterator<T, any>, context?: any) => T
+>iterator : Iterator<T, any>
+>Iterator : Iterator<T, U>
+>T : T
+>context : any
+>T : T
+
+        sortBy(iterator: Iterator<T, any>, context?: any): T[];
+>sortBy : { (iterator: Iterator<T, any>, context?: any): T[]; (propertyName: string): T[]; }
+>iterator : Iterator<T, any>
+>Iterator : Iterator<T, U>
+>T : T
+>context : any
+>T : T
+
+        sortBy(propertyName: string): T[];
+>sortBy : { (iterator: Iterator<T, any>, context?: any): T[]; (propertyName: string): T[]; }
+>propertyName : string
+>T : T
+
+        groupBy(iterator?: Iterator<T, any>, context?: any): Dictionary<T[]>;
+>groupBy : { (iterator?: Iterator<T, any>, context?: any): Dictionary<T[]>; (propertyName: string): Dictionary<T[]>; }
+>iterator : Iterator<T, any>
+>Iterator : Iterator<T, U>
+>T : T
+>context : any
+>Dictionary : Dictionary<T>
+>T : T
+
+        groupBy(propertyName: string): Dictionary<T[]>;
+>groupBy : { (iterator?: Iterator<T, any>, context?: any): Dictionary<T[]>; (propertyName: string): Dictionary<T[]>; }
+>propertyName : string
+>Dictionary : Dictionary<T>
+>T : T
+
+        countBy(iterator?: Iterator<T, any>, context?: any): Dictionary<number>;
+>countBy : { (iterator?: Iterator<T, any>, context?: any): Dictionary<number>; (propertyName: string): Dictionary<number>; }
+>iterator : Iterator<T, any>
+>Iterator : Iterator<T, U>
+>T : T
+>context : any
+>Dictionary : Dictionary<T>
+
+        countBy(propertyName: string): Dictionary<number>;
+>countBy : { (iterator?: Iterator<T, any>, context?: any): Dictionary<number>; (propertyName: string): Dictionary<number>; }
+>propertyName : string
+>Dictionary : Dictionary<T>
+
+        shuffle(): T[];
+>shuffle : () => T[]
+>T : T
+
+        toArray(): T[];
+>toArray : () => T[]
+>T : T
+
+        size(): number;
+>size : () => number
+
+        first(): T;
+>first : { (): T; (count: number): T[]; }
+>T : T
+
+        first(count: number): T[];
+>first : { (): T; (count: number): T[]; }
+>count : number
+>T : T
+
+        head(): T;
+>head : { (): T; (count: number): T[]; }
+>T : T
+
+        head(count: number): T[];
+>head : { (): T; (count: number): T[]; }
+>count : number
+>T : T
+
+        take(): T;
+>take : { (): T; (count: number): T[]; }
+>T : T
+
+        take(count: number): T[];
+>take : { (): T; (count: number): T[]; }
+>count : number
+>T : T
+
+        initial(): T;
+>initial : { (): T; (count: number): T[]; }
+>T : T
+
+        initial(count: number): T[];
+>initial : { (): T; (count: number): T[]; }
+>count : number
+>T : T
+
+        last(): T;
+>last : { (): T; (count: number): T[]; }
+>T : T
+
+        last(count: number): T[];
+>last : { (): T; (count: number): T[]; }
+>count : number
+>T : T
+
+        rest(index?: number): T[];
+>rest : (index?: number) => T[]
+>index : number
+>T : T
+
+        compact(): T[];
+>compact : () => T[]
+>T : T
+
+        flatten<U>(shallow?: boolean): U[];
+>flatten : <U>(shallow?: boolean) => U[]
+>U : U
+>shallow : boolean
+>U : U
+
+        without(...values: T[]): T[];
+>without : (...values: T[]) => T[]
+>values : T[]
+>T : T
+>T : T
+
+        union(...arrays: T[][]): T[];
+>union : (...arrays: T[][]) => T[]
+>arrays : T[][]
+>T : T
+>T : T
+
+        intersection(...arrays: T[][]): T[];
+>intersection : (...arrays: T[][]) => T[]
+>arrays : T[][]
+>T : T
+>T : T
+
+        difference(...others: T[][]): T[];
+>difference : (...others: T[][]) => T[]
+>others : T[][]
+>T : T
+>T : T
+
+        uniq(isSorted?: boolean): T[];
+>uniq : { (isSorted?: boolean): T[]; <U>(isSorted: boolean, iterator: Iterator<T, U>, context?: any): U[]; }
+>isSorted : boolean
+>T : T
+
+        uniq<U>(isSorted: boolean, iterator: Iterator<T, U>, context?: any): U[];
+>uniq : { (isSorted?: boolean): T[]; <U>(isSorted: boolean, iterator: Iterator<T, U>, context?: any): U[]; }
+>U : U
+>isSorted : boolean
+>iterator : Iterator<T, U>
+>Iterator : Iterator<T, U>
+>T : T
+>U : U
+>context : any
+>U : U
+
+        unique(isSorted?: boolean): T[];
+>unique : { (isSorted?: boolean): T[]; <U>(isSorted: boolean, iterator: Iterator<T, U>, context?: any): U[]; }
+>isSorted : boolean
+>T : T
+
+        unique<U>(isSorted: boolean, iterator: Iterator<T, U>, context?: any): U[];
+>unique : { (isSorted?: boolean): T[]; <U>(isSorted: boolean, iterator: Iterator<T, U>, context?: any): U[]; }
+>U : U
+>isSorted : boolean
+>iterator : Iterator<T, U>
+>Iterator : Iterator<T, U>
+>T : T
+>U : U
+>context : any
+>U : U
+
+        zip(...arrays: any[][]): any[][];
+>zip : (...arrays: any[][]) => any[][]
+>arrays : any[][]
+
+        object(): any;
+>object : { (): any; (values: any[]): any; }
+
+        object(values: any[]): any;
+>object : { (): any; (values: any[]): any; }
+>values : any[]
+
+        indexOf(value: T, isSorted?: boolean): number;
+>indexOf : (value: T, isSorted?: boolean) => number
+>value : T
+>T : T
+>isSorted : boolean
+
+        lastIndexOf(value: T, fromIndex?: number): number;
+>lastIndexOf : (value: T, fromIndex?: number) => number
+>value : T
+>T : T
+>fromIndex : number
+
+        sortedIndex(obj: T, propertyName: string): number;
+>sortedIndex : { (obj: T, propertyName: string): number; (obj: T, iterator?: Iterator<T, any>, context?: any): number; }
+>obj : T
+>T : T
+>propertyName : string
+
+        sortedIndex(obj: T, iterator?: Iterator<T, any>, context?: any): number;
+>sortedIndex : { (obj: T, propertyName: string): number; (obj: T, iterator?: Iterator<T, any>, context?: any): number; }
+>obj : T
+>T : T
+>iterator : Iterator<T, any>
+>Iterator : Iterator<T, U>
+>T : T
+>context : any
+
+        // Methods from Array
+        concat(...items: T[]): T[];
+>concat : (...items: T[]) => T[]
+>items : T[]
+>T : T
+>T : T
+
+        join(separator?: string): string;
+>join : (separator?: string) => string
+>separator : string
+
+        pop(): T;
+>pop : () => T
+>T : T
+
+        push(...items: T[]): number;
+>push : (...items: T[]) => number
+>items : T[]
+>T : T
+
+        reverse(): T[];
+>reverse : () => T[]
+>T : T
+
+        shift(): T;
+>shift : () => T
+>T : T
+
+        slice(start: number, end?: number): T[];
+>slice : (start: number, end?: number) => T[]
+>start : number
+>end : number
+>T : T
+
+        sort(compareFn?: (a: T, b: T) => number): T[];
+>sort : (compareFn?: (a: T, b: T) => number) => T[]
+>compareFn : (a: T, b: T) => number
+>a : T
+>T : T
+>b : T
+>T : T
+>T : T
+
+        splice(start: number): T[];
+>splice : { (start: number): T[]; (start: number, deleteCount: number, ...items: T[]): T[]; }
+>start : number
+>T : T
+
+        splice(start: number, deleteCount: number, ...items: T[]): T[];
+>splice : { (start: number): T[]; (start: number, deleteCount: number, ...items: T[]): T[]; }
+>start : number
+>deleteCount : number
+>items : T[]
+>T : T
+>T : T
+
+        unshift(...items: T[]): number;
+>unshift : (...items: T[]) => number
+>items : T[]
+>T : T
+    }
+
+    export interface WrappedDictionary<T> extends WrappedObject<Dictionary<T>> {
+>WrappedDictionary : WrappedDictionary<T>
+>T : T
+>WrappedObject : WrappedObject<T>
+>Dictionary : Dictionary<T>
+>T : T
+
+        each(iterator: Iterator<T, void>, context?: any): void;
+>each : (iterator: Iterator<T, void>, context?: any) => void
+>iterator : Iterator<T, void>
+>Iterator : Iterator<T, U>
+>T : T
+>context : any
+
+        forEach(iterator: Iterator<T, void>, context?: any): void;
+>forEach : (iterator: Iterator<T, void>, context?: any) => void
+>iterator : Iterator<T, void>
+>Iterator : Iterator<T, U>
+>T : T
+>context : any
+
+        map<U>(iterator: Iterator<T, U>, context?: any): U[];
+>map : <U>(iterator: Iterator<T, U>, context?: any) => U[]
+>U : U
+>iterator : Iterator<T, U>
+>Iterator : Iterator<T, U>
+>T : T
+>U : U
+>context : any
+>U : U
+
+        collect<U>(iterator: Iterator<T, U>, context?: any): U[];
+>collect : <U>(iterator: Iterator<T, U>, context?: any) => U[]
+>U : U
+>iterator : Iterator<T, U>
+>Iterator : Iterator<T, U>
+>T : T
+>U : U
+>context : any
+>U : U
+
+        reduce(iterator: Reducer<T, T>, initialValue?: T, context?: any): T;
+>reduce : { (iterator: Reducer<T, T>, initialValue?: T, context?: any): T; <U>(iterator: Reducer<T, U>, initialValue: U, context?: any): U; }
+>iterator : Reducer<T, T>
+>Reducer : Reducer<T, U>
+>T : T
+>T : T
+>initialValue : T
+>T : T
+>context : any
+>T : T
+
+        reduce<U>(iterator: Reducer<T, U>, initialValue: U, context?: any): U;
+>reduce : { (iterator: Reducer<T, T>, initialValue?: T, context?: any): T; <U>(iterator: Reducer<T, U>, initialValue: U, context?: any): U; }
+>U : U
+>iterator : Reducer<T, U>
+>Reducer : Reducer<T, U>
+>T : T
+>U : U
+>initialValue : U
+>U : U
+>context : any
+>U : U
+
+        foldl(iterator: Reducer<T, T>, initialValue?: T, context?: any): T;
+>foldl : { (iterator: Reducer<T, T>, initialValue?: T, context?: any): T; <U>(iterator: Reducer<T, U>, initialValue: U, context?: any): U; }
+>iterator : Reducer<T, T>
+>Reducer : Reducer<T, U>
+>T : T
+>T : T
+>initialValue : T
+>T : T
+>context : any
+>T : T
+
+        foldl<U>(iterator: Reducer<T, U>, initialValue: U, context?: any): U;
+>foldl : { (iterator: Reducer<T, T>, initialValue?: T, context?: any): T; <U>(iterator: Reducer<T, U>, initialValue: U, context?: any): U; }
+>U : U
+>iterator : Reducer<T, U>
+>Reducer : Reducer<T, U>
+>T : T
+>U : U
+>initialValue : U
+>U : U
+>context : any
+>U : U
+
+        inject(iterator: Reducer<T, T>, initialValue?: T, context?: any): T;
+>inject : { (iterator: Reducer<T, T>, initialValue?: T, context?: any): T; <U>(iterator: Reducer<T, U>, initialValue: U, context?: any): U; }
+>iterator : Reducer<T, T>
+>Reducer : Reducer<T, U>
+>T : T
+>T : T
+>initialValue : T
+>T : T
+>context : any
+>T : T
+
+        inject<U>(iterator: Reducer<T, U>, initialValue: U, context?: any): U;
+>inject : { (iterator: Reducer<T, T>, initialValue?: T, context?: any): T; <U>(iterator: Reducer<T, U>, initialValue: U, context?: any): U; }
+>U : U
+>iterator : Reducer<T, U>
+>Reducer : Reducer<T, U>
+>T : T
+>U : U
+>initialValue : U
+>U : U
+>context : any
+>U : U
+
+        reduceRight(iterator: Reducer<T, T>, initialValue?: T, context?: any): T;
+>reduceRight : { (iterator: Reducer<T, T>, initialValue?: T, context?: any): T; <U>(iterator: Reducer<T, U>, initialValue: U, context?: any): U; }
+>iterator : Reducer<T, T>
+>Reducer : Reducer<T, U>
+>T : T
+>T : T
+>initialValue : T
+>T : T
+>context : any
+>T : T
+
+        reduceRight<U>(iterator: Reducer<T, U>, initialValue: U, context?: any): U;
+>reduceRight : { (iterator: Reducer<T, T>, initialValue?: T, context?: any): T; <U>(iterator: Reducer<T, U>, initialValue: U, context?: any): U; }
+>U : U
+>iterator : Reducer<T, U>
+>Reducer : Reducer<T, U>
+>T : T
+>U : U
+>initialValue : U
+>U : U
+>context : any
+>U : U
+
+        foldr(iterator: Reducer<T, T>, initialValue?: T, context?: any): T;
+>foldr : { (iterator: Reducer<T, T>, initialValue?: T, context?: any): T; <U>(iterator: Reducer<T, U>, initialValue: U, context?: any): U; }
+>iterator : Reducer<T, T>
+>Reducer : Reducer<T, U>
+>T : T
+>T : T
+>initialValue : T
+>T : T
+>context : any
+>T : T
+
+        foldr<U>(iterator: Reducer<T, U>, initialValue: U, context?: any): U;
+>foldr : { (iterator: Reducer<T, T>, initialValue?: T, context?: any): T; <U>(iterator: Reducer<T, U>, initialValue: U, context?: any): U; }
+>U : U
+>iterator : Reducer<T, U>
+>Reducer : Reducer<T, U>
+>T : T
+>U : U
+>initialValue : U
+>U : U
+>context : any
+>U : U
+
+        find(iterator: Iterator<T, boolean>, context?: any): T;
+>find : (iterator: Iterator<T, boolean>, context?: any) => T
+>iterator : Iterator<T, boolean>
+>Iterator : Iterator<T, U>
+>T : T
+>context : any
+>T : T
+
+        detect(iterator: Iterator<T, boolean>, context?: any): T;
+>detect : (iterator: Iterator<T, boolean>, context?: any) => T
+>iterator : Iterator<T, boolean>
+>Iterator : Iterator<T, U>
+>T : T
+>context : any
+>T : T
+
+        filter(iterator: Iterator<T, boolean>, context?: any): T[];
+>filter : (iterator: Iterator<T, boolean>, context?: any) => T[]
+>iterator : Iterator<T, boolean>
+>Iterator : Iterator<T, U>
+>T : T
+>context : any
+>T : T
+
+        select(iterator: Iterator<T, boolean>, context?: any): T[];
+>select : (iterator: Iterator<T, boolean>, context?: any) => T[]
+>iterator : Iterator<T, boolean>
+>Iterator : Iterator<T, U>
+>T : T
+>context : any
+>T : T
+
+        where(properties: Object): T[];
+>where : (properties: Object) => T[]
+>properties : Object
+>Object : Object
+>T : T
+
+        findWhere(properties: Object): T;
+>findWhere : (properties: Object) => T
+>properties : Object
+>Object : Object
+>T : T
+
+        reject(iterator: Iterator<T, boolean>, context?: any): T[];
+>reject : (iterator: Iterator<T, boolean>, context?: any) => T[]
+>iterator : Iterator<T, boolean>
+>Iterator : Iterator<T, U>
+>T : T
+>context : any
+>T : T
+
+        every(iterator?: Iterator<T, boolean>, context?: any): boolean;
+>every : (iterator?: Iterator<T, boolean>, context?: any) => boolean
+>iterator : Iterator<T, boolean>
+>Iterator : Iterator<T, U>
+>T : T
+>context : any
+
+        all(iterator?: Iterator<T, boolean>, context?: any): boolean;
+>all : (iterator?: Iterator<T, boolean>, context?: any) => boolean
+>iterator : Iterator<T, boolean>
+>Iterator : Iterator<T, U>
+>T : T
+>context : any
+
+        some(iterator?: Iterator<T, boolean>, context?: any): boolean;
+>some : (iterator?: Iterator<T, boolean>, context?: any) => boolean
+>iterator : Iterator<T, boolean>
+>Iterator : Iterator<T, U>
+>T : T
+>context : any
+
+        any(iterator?: Iterator<T, boolean>, context?: any): boolean;
+>any : (iterator?: Iterator<T, boolean>, context?: any) => boolean
+>iterator : Iterator<T, boolean>
+>Iterator : Iterator<T, U>
+>T : T
+>context : any
+
+        contains(value: T): boolean;
+>contains : (value: T) => boolean
+>value : T
+>T : T
+
+        include(value: T): boolean;
+>include : (value: T) => boolean
+>value : T
+>T : T
+
+        invoke(methodName: string, ...args: any[]): any[];
+>invoke : (methodName: string, ...args: any[]) => any[]
+>methodName : string
+>args : any[]
+
+        pluck(propertyName: string): any[];
+>pluck : (propertyName: string) => any[]
+>propertyName : string
+
+        max(iterator?: Iterator<T, any>, context?: any): T;
+>max : (iterator?: Iterator<T, any>, context?: any) => T
+>iterator : Iterator<T, any>
+>Iterator : Iterator<T, U>
+>T : T
+>context : any
+>T : T
+
+        min(iterator?: Iterator<T, any>, context?: any): T;
+>min : (iterator?: Iterator<T, any>, context?: any) => T
+>iterator : Iterator<T, any>
+>Iterator : Iterator<T, U>
+>T : T
+>context : any
+>T : T
+
+        sortBy(iterator: Iterator<T, any>, context?: any): T[];
+>sortBy : { (iterator: Iterator<T, any>, context?: any): T[]; (propertyName: string): T[]; }
+>iterator : Iterator<T, any>
+>Iterator : Iterator<T, U>
+>T : T
+>context : any
+>T : T
+
+        sortBy(propertyName: string): T[];
+>sortBy : { (iterator: Iterator<T, any>, context?: any): T[]; (propertyName: string): T[]; }
+>propertyName : string
+>T : T
+
+        groupBy(iterator?: Iterator<T, any>, context?: any): Dictionary<T[]>;
+>groupBy : { (iterator?: Iterator<T, any>, context?: any): Dictionary<T[]>; (propertyName: string): Dictionary<T[]>; }
+>iterator : Iterator<T, any>
+>Iterator : Iterator<T, U>
+>T : T
+>context : any
+>Dictionary : Dictionary<T>
+>T : T
+
+        groupBy(propertyName: string): Dictionary<T[]>;
+>groupBy : { (iterator?: Iterator<T, any>, context?: any): Dictionary<T[]>; (propertyName: string): Dictionary<T[]>; }
+>propertyName : string
+>Dictionary : Dictionary<T>
+>T : T
+
+        countBy(iterator?: Iterator<T, any>, context?: any): Dictionary<number>;
+>countBy : { (iterator?: Iterator<T, any>, context?: any): Dictionary<number>; (propertyName: string): Dictionary<number>; }
+>iterator : Iterator<T, any>
+>Iterator : Iterator<T, U>
+>T : T
+>context : any
+>Dictionary : Dictionary<T>
+
+        countBy(propertyName: string): Dictionary<number>;
+>countBy : { (iterator?: Iterator<T, any>, context?: any): Dictionary<number>; (propertyName: string): Dictionary<number>; }
+>propertyName : string
+>Dictionary : Dictionary<T>
+
+        shuffle(): T[];
+>shuffle : () => T[]
+>T : T
+
+        toArray(): T[];
+>toArray : () => T[]
+>T : T
+
+        size(): number;
+>size : () => number
+    }
+
+    export interface ChainedObject<T> {
+>ChainedObject : ChainedObject<T>
+>T : T
+
+        keys(): ChainedArray<string>;
+>keys : () => ChainedArray<string>
+>ChainedArray : ChainedArray<T>
+
+        values(): ChainedArray<any>;
+>values : () => ChainedArray<any>
+>ChainedArray : ChainedArray<T>
+
+        pairs(): ChainedArray<any[]>;
+>pairs : () => ChainedArray<any[]>
+>ChainedArray : ChainedArray<T>
+
+        invert(): ChainedObject<any>;
+>invert : () => ChainedObject<any>
+>ChainedObject : ChainedObject<T>
+
+        functions(): ChainedArray<string>;
+>functions : () => ChainedArray<string>
+>ChainedArray : ChainedArray<T>
+
+        methods(): ChainedArray<string>;
+>methods : () => ChainedArray<string>
+>ChainedArray : ChainedArray<T>
+
+        extend(...sources: any[]): ChainedObject<T>;
+>extend : (...sources: any[]) => ChainedObject<T>
+>sources : any[]
+>ChainedObject : ChainedObject<T>
+>T : T
+
+        pick(...keys: string[]): ChainedObject<T>;
+>pick : (...keys: string[]) => ChainedObject<T>
+>keys : string[]
+>ChainedObject : ChainedObject<T>
+>T : T
+
+        omit(...keys: string[]): ChainedObject<T>;
+>omit : (...keys: string[]) => ChainedObject<T>
+>keys : string[]
+>ChainedObject : ChainedObject<T>
+>T : T
+
+        defaults(...defaults: any[]): ChainedObject<T>;
+>defaults : (...defaults: any[]) => ChainedObject<T>
+>defaults : any[]
+>ChainedObject : ChainedObject<T>
+>T : T
+
+        clone(): ChainedObject<T>;
+>clone : () => ChainedObject<T>
+>ChainedObject : ChainedObject<T>
+>T : T
+
+        tap(interceptor: (object: T) => void): ChainedObject<T>;
+>tap : (interceptor: (object: T) => void) => ChainedObject<T>
+>interceptor : (object: T) => void
+>object : T
+>T : T
+>ChainedObject : ChainedObject<T>
+>T : T
+
+        has(key: string): ChainedObject<boolean>;
+>has : (key: string) => ChainedObject<boolean>
+>key : string
+>ChainedObject : ChainedObject<T>
+
+        isEqual(other: T): ChainedObject<boolean>;
+>isEqual : (other: T) => ChainedObject<boolean>
+>other : T
+>T : T
+>ChainedObject : ChainedObject<T>
+
+        isEmpty(): ChainedObject<boolean>;
+>isEmpty : () => ChainedObject<boolean>
+>ChainedObject : ChainedObject<T>
+
+        isElement(): ChainedObject<boolean>;
+>isElement : () => ChainedObject<boolean>
+>ChainedObject : ChainedObject<T>
+
+        isArray(): ChainedObject<boolean>;
+>isArray : () => ChainedObject<boolean>
+>ChainedObject : ChainedObject<T>
+
+        isObject(): ChainedObject<boolean>;
+>isObject : () => ChainedObject<boolean>
+>ChainedObject : ChainedObject<T>
+
+        isArguments(): ChainedObject<boolean>;
+>isArguments : () => ChainedObject<boolean>
+>ChainedObject : ChainedObject<T>
+
+        isFunction(): ChainedObject<boolean>;
+>isFunction : () => ChainedObject<boolean>
+>ChainedObject : ChainedObject<T>
+
+        isString(): ChainedObject<boolean>;
+>isString : () => ChainedObject<boolean>
+>ChainedObject : ChainedObject<T>
+
+        isNumber(): ChainedObject<boolean>;
+>isNumber : () => ChainedObject<boolean>
+>ChainedObject : ChainedObject<T>
+
+        isFinite(): ChainedObject<boolean>;
+>isFinite : () => ChainedObject<boolean>
+>ChainedObject : ChainedObject<T>
+
+        isBoolean(): ChainedObject<boolean>;
+>isBoolean : () => ChainedObject<boolean>
+>ChainedObject : ChainedObject<T>
+
+        isDate(): ChainedObject<boolean>;
+>isDate : () => ChainedObject<boolean>
+>ChainedObject : ChainedObject<T>
+
+        isRegExp(): ChainedObject<boolean>;
+>isRegExp : () => ChainedObject<boolean>
+>ChainedObject : ChainedObject<T>
+
+        isNaN(): ChainedObject<boolean>;
+>isNaN : () => ChainedObject<boolean>
+>ChainedObject : ChainedObject<T>
+
+        isNull(): ChainedObject<boolean>;
+>isNull : () => ChainedObject<boolean>
+>ChainedObject : ChainedObject<T>
+
+        isUndefined(): ChainedObject<boolean>;
+>isUndefined : () => ChainedObject<boolean>
+>ChainedObject : ChainedObject<T>
+
+        value(): T;
+>value : () => T
+>T : T
+    }
+
+    export interface ChainedArray<T> extends ChainedObject<Array<T>> {
+>ChainedArray : ChainedArray<T>
+>T : T
+>ChainedObject : ChainedObject<T>
+>Array : T[]
+>T : T
+
+        each(iterator: Iterator<T, void>, context?: any): ChainedObject<void>;
+>each : (iterator: Iterator<T, void>, context?: any) => ChainedObject<void>
+>iterator : Iterator<T, void>
+>Iterator : Iterator<T, U>
+>T : T
+>context : any
+>ChainedObject : ChainedObject<T>
+
+        forEach(iterator: Iterator<T, void>, context?: any): ChainedObject<void>;
+>forEach : (iterator: Iterator<T, void>, context?: any) => ChainedObject<void>
+>iterator : Iterator<T, void>
+>Iterator : Iterator<T, U>
+>T : T
+>context : any
+>ChainedObject : ChainedObject<T>
+
+        map<U>(iterator: Iterator<T, U>, context?: any): ChainedArray<U>;
+>map : <U>(iterator: Iterator<T, U>, context?: any) => ChainedArray<U>
+>U : U
+>iterator : Iterator<T, U>
+>Iterator : Iterator<T, U>
+>T : T
+>U : U
+>context : any
+>ChainedArray : ChainedArray<T>
+>U : U
+
+        collect<U>(iterator: Iterator<T, U>, context?: any): ChainedArray<U>;
+>collect : <U>(iterator: Iterator<T, U>, context?: any) => ChainedArray<U>
+>U : U
+>iterator : Iterator<T, U>
+>Iterator : Iterator<T, U>
+>T : T
+>U : U
+>context : any
+>ChainedArray : ChainedArray<T>
+>U : U
+
+        reduce(iterator: Reducer<T, T>, initialValue?: T, context?: any): ChainedObject<T>;
+>reduce : { (iterator: Reducer<T, T>, initialValue?: T, context?: any): ChainedObject<T>; <U>(iterator: Reducer<T, U>, initialValue: U, context?: any): ChainedObject<U>; }
+>iterator : Reducer<T, T>
+>Reducer : Reducer<T, U>
+>T : T
+>T : T
+>initialValue : T
+>T : T
+>context : any
+>ChainedObject : ChainedObject<T>
+>T : T
+
+        reduce<U>(iterator: Reducer<T, U>, initialValue: U, context?: any): ChainedObject<U>;
+>reduce : { (iterator: Reducer<T, T>, initialValue?: T, context?: any): ChainedObject<T>; <U>(iterator: Reducer<T, U>, initialValue: U, context?: any): ChainedObject<U>; }
+>U : U
+>iterator : Reducer<T, U>
+>Reducer : Reducer<T, U>
+>T : T
+>U : U
+>initialValue : U
+>U : U
+>context : any
+>ChainedObject : ChainedObject<T>
+>U : U
+
+        foldl(iterator: Reducer<T, T>, initialValue?: T, context?: any): ChainedObject<T>;
+>foldl : { (iterator: Reducer<T, T>, initialValue?: T, context?: any): ChainedObject<T>; <U>(iterator: Reducer<T, U>, initialValue: U, context?: any): ChainedObject<U>; }
+>iterator : Reducer<T, T>
+>Reducer : Reducer<T, U>
+>T : T
+>T : T
+>initialValue : T
+>T : T
+>context : any
+>ChainedObject : ChainedObject<T>
+>T : T
+
+        foldl<U>(iterator: Reducer<T, U>, initialValue: U, context?: any): ChainedObject<U>;
+>foldl : { (iterator: Reducer<T, T>, initialValue?: T, context?: any): ChainedObject<T>; <U>(iterator: Reducer<T, U>, initialValue: U, context?: any): ChainedObject<U>; }
+>U : U
+>iterator : Reducer<T, U>
+>Reducer : Reducer<T, U>
+>T : T
+>U : U
+>initialValue : U
+>U : U
+>context : any
+>ChainedObject : ChainedObject<T>
+>U : U
+
+        inject(iterator: Reducer<T, T>, initialValue?: T, context?: any): ChainedObject<T>;
+>inject : { (iterator: Reducer<T, T>, initialValue?: T, context?: any): ChainedObject<T>; <U>(iterator: Reducer<T, U>, initialValue: U, context?: any): ChainedObject<U>; }
+>iterator : Reducer<T, T>
+>Reducer : Reducer<T, U>
+>T : T
+>T : T
+>initialValue : T
+>T : T
+>context : any
+>ChainedObject : ChainedObject<T>
+>T : T
+
+        inject<U>(iterator: Reducer<T, U>, initialValue: U, context?: any): ChainedObject<U>;
+>inject : { (iterator: Reducer<T, T>, initialValue?: T, context?: any): ChainedObject<T>; <U>(iterator: Reducer<T, U>, initialValue: U, context?: any): ChainedObject<U>; }
+>U : U
+>iterator : Reducer<T, U>
+>Reducer : Reducer<T, U>
+>T : T
+>U : U
+>initialValue : U
+>U : U
+>context : any
+>ChainedObject : ChainedObject<T>
+>U : U
+
+        reduceRight(iterator: Reducer<T, T>, initialValue?: T, context?: any): ChainedObject<T>;
+>reduceRight : { (iterator: Reducer<T, T>, initialValue?: T, context?: any): ChainedObject<T>; <U>(iterator: Reducer<T, U>, initialValue: U, context?: any): ChainedObject<U>; }
+>iterator : Reducer<T, T>
+>Reducer : Reducer<T, U>
+>T : T
+>T : T
+>initialValue : T
+>T : T
+>context : any
+>ChainedObject : ChainedObject<T>
+>T : T
+
+        reduceRight<U>(iterator: Reducer<T, U>, initialValue: U, context?: any): ChainedObject<U>;
+>reduceRight : { (iterator: Reducer<T, T>, initialValue?: T, context?: any): ChainedObject<T>; <U>(iterator: Reducer<T, U>, initialValue: U, context?: any): ChainedObject<U>; }
+>U : U
+>iterator : Reducer<T, U>
+>Reducer : Reducer<T, U>
+>T : T
+>U : U
+>initialValue : U
+>U : U
+>context : any
+>ChainedObject : ChainedObject<T>
+>U : U
+
+        foldr(iterator: Reducer<T, T>, initialValue?: T, context?: any): ChainedObject<T>;
+>foldr : { (iterator: Reducer<T, T>, initialValue?: T, context?: any): ChainedObject<T>; <U>(iterator: Reducer<T, U>, initialValue: U, context?: any): ChainedObject<U>; }
+>iterator : Reducer<T, T>
+>Reducer : Reducer<T, U>
+>T : T
+>T : T
+>initialValue : T
+>T : T
+>context : any
+>ChainedObject : ChainedObject<T>
+>T : T
+
+        foldr<U>(iterator: Reducer<T, U>, initialValue: U, context?: any): ChainedObject<U>;
+>foldr : { (iterator: Reducer<T, T>, initialValue?: T, context?: any): ChainedObject<T>; <U>(iterator: Reducer<T, U>, initialValue: U, context?: any): ChainedObject<U>; }
+>U : U
+>iterator : Reducer<T, U>
+>Reducer : Reducer<T, U>
+>T : T
+>U : U
+>initialValue : U
+>U : U
+>context : any
+>ChainedObject : ChainedObject<T>
+>U : U
+
+        find(iterator: Iterator<T, boolean>, context?: any): ChainedObject<T>;
+>find : (iterator: Iterator<T, boolean>, context?: any) => ChainedObject<T>
+>iterator : Iterator<T, boolean>
+>Iterator : Iterator<T, U>
+>T : T
+>context : any
+>ChainedObject : ChainedObject<T>
+>T : T
+
+        detect(iterator: Iterator<T, boolean>, context?: any): ChainedObject<T>;
+>detect : (iterator: Iterator<T, boolean>, context?: any) => ChainedObject<T>
+>iterator : Iterator<T, boolean>
+>Iterator : Iterator<T, U>
+>T : T
+>context : any
+>ChainedObject : ChainedObject<T>
+>T : T
+
+        filter(iterator: Iterator<T, boolean>, context?: any): ChainedArray<T>;
+>filter : (iterator: Iterator<T, boolean>, context?: any) => ChainedArray<T>
+>iterator : Iterator<T, boolean>
+>Iterator : Iterator<T, U>
+>T : T
+>context : any
+>ChainedArray : ChainedArray<T>
+>T : T
+
+        select(iterator: Iterator<T, boolean>, context?: any): ChainedArray<T>;
+>select : (iterator: Iterator<T, boolean>, context?: any) => ChainedArray<T>
+>iterator : Iterator<T, boolean>
+>Iterator : Iterator<T, U>
+>T : T
+>context : any
+>ChainedArray : ChainedArray<T>
+>T : T
+
+        where(properties: Object): ChainedArray<T>;
+>where : (properties: Object) => ChainedArray<T>
+>properties : Object
+>Object : Object
+>ChainedArray : ChainedArray<T>
+>T : T
+
+        findWhere(properties: Object): ChainedObject<T>;
+>findWhere : (properties: Object) => ChainedObject<T>
+>properties : Object
+>Object : Object
+>ChainedObject : ChainedObject<T>
+>T : T
+
+        reject(iterator: Iterator<T, boolean>, context?: any): ChainedArray<T>;
+>reject : (iterator: Iterator<T, boolean>, context?: any) => ChainedArray<T>
+>iterator : Iterator<T, boolean>
+>Iterator : Iterator<T, U>
+>T : T
+>context : any
+>ChainedArray : ChainedArray<T>
+>T : T
+
+        every(iterator?: Iterator<T, boolean>, context?: any): ChainedObject<boolean>;
+>every : (iterator?: Iterator<T, boolean>, context?: any) => ChainedObject<boolean>
+>iterator : Iterator<T, boolean>
+>Iterator : Iterator<T, U>
+>T : T
+>context : any
+>ChainedObject : ChainedObject<T>
+
+        all(iterator?: Iterator<T, boolean>, context?: any): ChainedObject<boolean>;
+>all : (iterator?: Iterator<T, boolean>, context?: any) => ChainedObject<boolean>
+>iterator : Iterator<T, boolean>
+>Iterator : Iterator<T, U>
+>T : T
+>context : any
+>ChainedObject : ChainedObject<T>
+
+        some(iterator?: Iterator<T, boolean>, context?: any): ChainedObject<boolean>;
+>some : (iterator?: Iterator<T, boolean>, context?: any) => ChainedObject<boolean>
+>iterator : Iterator<T, boolean>
+>Iterator : Iterator<T, U>
+>T : T
+>context : any
+>ChainedObject : ChainedObject<T>
+
+        any(iterator?: Iterator<T, boolean>, context?: any): ChainedObject<boolean>;
+>any : (iterator?: Iterator<T, boolean>, context?: any) => ChainedObject<boolean>
+>iterator : Iterator<T, boolean>
+>Iterator : Iterator<T, U>
+>T : T
+>context : any
+>ChainedObject : ChainedObject<T>
+
+        contains(value: T): ChainedObject<boolean>;
+>contains : (value: T) => ChainedObject<boolean>
+>value : T
+>T : T
+>ChainedObject : ChainedObject<T>
+
+        include(value: T): ChainedObject<boolean>;
+>include : (value: T) => ChainedObject<boolean>
+>value : T
+>T : T
+>ChainedObject : ChainedObject<T>
+
+        invoke(methodName: string, ...args: any[]): ChainedArray<any>;
+>invoke : (methodName: string, ...args: any[]) => ChainedArray<any>
+>methodName : string
+>args : any[]
+>ChainedArray : ChainedArray<T>
+
+        pluck(propertyName: string): ChainedArray<any>;
+>pluck : (propertyName: string) => ChainedArray<any>
+>propertyName : string
+>ChainedArray : ChainedArray<T>
+
+        max(iterator?: Iterator<T, any>, context?: any): ChainedObject<T>;
+>max : (iterator?: Iterator<T, any>, context?: any) => ChainedObject<T>
+>iterator : Iterator<T, any>
+>Iterator : Iterator<T, U>
+>T : T
+>context : any
+>ChainedObject : ChainedObject<T>
+>T : T
+
+        min(iterator?: Iterator<T, any>, context?: any): ChainedObject<T>;
+>min : (iterator?: Iterator<T, any>, context?: any) => ChainedObject<T>
+>iterator : Iterator<T, any>
+>Iterator : Iterator<T, U>
+>T : T
+>context : any
+>ChainedObject : ChainedObject<T>
+>T : T
+
+        sortBy(iterator: Iterator<T, any>, context?: any): ChainedArray<T>;
+>sortBy : { (iterator: Iterator<T, any>, context?: any): ChainedArray<T>; (propertyName: string): ChainedArray<T>; }
+>iterator : Iterator<T, any>
+>Iterator : Iterator<T, U>
+>T : T
+>context : any
+>ChainedArray : ChainedArray<T>
+>T : T
+
+        sortBy(propertyName: string): ChainedArray<T>;
+>sortBy : { (iterator: Iterator<T, any>, context?: any): ChainedArray<T>; (propertyName: string): ChainedArray<T>; }
+>propertyName : string
+>ChainedArray : ChainedArray<T>
+>T : T
+
+        // Should return ChainedDictionary<T[]>, but expansive recursion not allowed
+        groupBy(iterator?: Iterator<T, any>, context?: any): ChainedDictionary<any[]>;
+>groupBy : { (iterator?: Iterator<T, any>, context?: any): ChainedDictionary<any[]>; (propertyName: string): ChainedDictionary<any[]>; }
+>iterator : Iterator<T, any>
+>Iterator : Iterator<T, U>
+>T : T
+>context : any
+>ChainedDictionary : ChainedDictionary<T>
+
+        groupBy(propertyName: string): ChainedDictionary<any[]>;
+>groupBy : { (iterator?: Iterator<T, any>, context?: any): ChainedDictionary<any[]>; (propertyName: string): ChainedDictionary<any[]>; }
+>propertyName : string
+>ChainedDictionary : ChainedDictionary<T>
+
+        countBy(iterator?: Iterator<T, any>, context?: any): ChainedDictionary<number>;
+>countBy : { (iterator?: Iterator<T, any>, context?: any): ChainedDictionary<number>; (propertyName: string): ChainedDictionary<number>; }
+>iterator : Iterator<T, any>
+>Iterator : Iterator<T, U>
+>T : T
+>context : any
+>ChainedDictionary : ChainedDictionary<T>
+
+        countBy(propertyName: string): ChainedDictionary<number>;
+>countBy : { (iterator?: Iterator<T, any>, context?: any): ChainedDictionary<number>; (propertyName: string): ChainedDictionary<number>; }
+>propertyName : string
+>ChainedDictionary : ChainedDictionary<T>
+
+        shuffle(): ChainedArray<T>;
+>shuffle : () => ChainedArray<T>
+>ChainedArray : ChainedArray<T>
+>T : T
+
+        toArray(): ChainedArray<T>;
+>toArray : () => ChainedArray<T>
+>ChainedArray : ChainedArray<T>
+>T : T
+
+        size(): ChainedObject<number>;
+>size : () => ChainedObject<number>
+>ChainedObject : ChainedObject<T>
+
+        first(): ChainedObject<T>;
+>first : { (): ChainedObject<T>; (count: number): ChainedArray<T>; }
+>ChainedObject : ChainedObject<T>
+>T : T
+
+        first(count: number): ChainedArray<T>;
+>first : { (): ChainedObject<T>; (count: number): ChainedArray<T>; }
+>count : number
+>ChainedArray : ChainedArray<T>
+>T : T
+
+        head(): ChainedObject<T>;
+>head : { (): ChainedObject<T>; (count: number): ChainedArray<T>; }
+>ChainedObject : ChainedObject<T>
+>T : T
+
+        head(count: number): ChainedArray<T>;
+>head : { (): ChainedObject<T>; (count: number): ChainedArray<T>; }
+>count : number
+>ChainedArray : ChainedArray<T>
+>T : T
+
+        take(): ChainedObject<T>;
+>take : { (): ChainedObject<T>; (count: number): ChainedArray<T>; }
+>ChainedObject : ChainedObject<T>
+>T : T
+
+        take(count: number): ChainedArray<T>;
+>take : { (): ChainedObject<T>; (count: number): ChainedArray<T>; }
+>count : number
+>ChainedArray : ChainedArray<T>
+>T : T
+
+        initial(): ChainedObject<T>;
+>initial : { (): ChainedObject<T>; (count: number): ChainedArray<T>; }
+>ChainedObject : ChainedObject<T>
+>T : T
+
+        initial(count: number): ChainedArray<T>;
+>initial : { (): ChainedObject<T>; (count: number): ChainedArray<T>; }
+>count : number
+>ChainedArray : ChainedArray<T>
+>T : T
+
+        last(): ChainedObject<T>;
+>last : { (): ChainedObject<T>; (count: number): ChainedArray<T>; }
+>ChainedObject : ChainedObject<T>
+>T : T
+
+        last(count: number): ChainedArray<T>;
+>last : { (): ChainedObject<T>; (count: number): ChainedArray<T>; }
+>count : number
+>ChainedArray : ChainedArray<T>
+>T : T
+
+        rest(index?: number): ChainedArray<T>;
+>rest : (index?: number) => ChainedArray<T>
+>index : number
+>ChainedArray : ChainedArray<T>
+>T : T
+
+        compact(): ChainedArray<T>;
+>compact : () => ChainedArray<T>
+>ChainedArray : ChainedArray<T>
+>T : T
+
+        flatten<U>(shallow?: boolean): ChainedArray<U>;
+>flatten : <U>(shallow?: boolean) => ChainedArray<U>
+>U : U
+>shallow : boolean
+>ChainedArray : ChainedArray<T>
+>U : U
+
+        without(...values: T[]): ChainedArray<T>;
+>without : (...values: T[]) => ChainedArray<T>
+>values : T[]
+>T : T
+>ChainedArray : ChainedArray<T>
+>T : T
+
+        union(...arrays: T[][]): ChainedArray<T>;
+>union : (...arrays: T[][]) => ChainedArray<T>
+>arrays : T[][]
+>T : T
+>ChainedArray : ChainedArray<T>
+>T : T
+
+        intersection(...arrays: T[][]): ChainedArray<T>;
+>intersection : (...arrays: T[][]) => ChainedArray<T>
+>arrays : T[][]
+>T : T
+>ChainedArray : ChainedArray<T>
+>T : T
+
+        difference(...others: T[][]): ChainedArray<T>;
+>difference : (...others: T[][]) => ChainedArray<T>
+>others : T[][]
+>T : T
+>ChainedArray : ChainedArray<T>
+>T : T
+
+        uniq(isSorted?: boolean): ChainedArray<T>;
+>uniq : { (isSorted?: boolean): ChainedArray<T>; <U>(isSorted: boolean, iterator: Iterator<T, U>, context?: any): ChainedArray<U>; }
+>isSorted : boolean
+>ChainedArray : ChainedArray<T>
+>T : T
+
+        uniq<U>(isSorted: boolean, iterator: Iterator<T, U>, context?: any): ChainedArray<U>;
+>uniq : { (isSorted?: boolean): ChainedArray<T>; <U>(isSorted: boolean, iterator: Iterator<T, U>, context?: any): ChainedArray<U>; }
+>U : U
+>isSorted : boolean
+>iterator : Iterator<T, U>
+>Iterator : Iterator<T, U>
+>T : T
+>U : U
+>context : any
+>ChainedArray : ChainedArray<T>
+>U : U
+
+        unique(isSorted?: boolean): ChainedArray<T>;
+>unique : { (isSorted?: boolean): ChainedArray<T>; <U>(isSorted: boolean, iterator: Iterator<T, U>, context?: any): ChainedArray<U>; }
+>isSorted : boolean
+>ChainedArray : ChainedArray<T>
+>T : T
+
+        unique<U>(isSorted: boolean, iterator: Iterator<T, U>, context?: any): ChainedArray<U>;
+>unique : { (isSorted?: boolean): ChainedArray<T>; <U>(isSorted: boolean, iterator: Iterator<T, U>, context?: any): ChainedArray<U>; }
+>U : U
+>isSorted : boolean
+>iterator : Iterator<T, U>
+>Iterator : Iterator<T, U>
+>T : T
+>U : U
+>context : any
+>ChainedArray : ChainedArray<T>
+>U : U
+
+        zip(...arrays: any[][]): ChainedArray<any[]>;
+>zip : (...arrays: any[][]) => ChainedArray<any[]>
+>arrays : any[][]
+>ChainedArray : ChainedArray<T>
+
+        object(): ChainedObject<any>;
+>object : { (): ChainedObject<any>; (values: any[]): ChainedObject<any>; }
+>ChainedObject : ChainedObject<T>
+
+        object(values: any[]): ChainedObject<any>;
+>object : { (): ChainedObject<any>; (values: any[]): ChainedObject<any>; }
+>values : any[]
+>ChainedObject : ChainedObject<T>
+
+        indexOf(value: T, isSorted?: boolean): ChainedObject<number>;
+>indexOf : (value: T, isSorted?: boolean) => ChainedObject<number>
+>value : T
+>T : T
+>isSorted : boolean
+>ChainedObject : ChainedObject<T>
+
+        lastIndexOf(value: T, fromIndex?: number): ChainedObject<number>;
+>lastIndexOf : (value: T, fromIndex?: number) => ChainedObject<number>
+>value : T
+>T : T
+>fromIndex : number
+>ChainedObject : ChainedObject<T>
+
+        sortedIndex(obj: T, propertyName: string): ChainedObject<number>;
+>sortedIndex : { (obj: T, propertyName: string): ChainedObject<number>; (obj: T, iterator?: Iterator<T, any>, context?: any): ChainedObject<number>; }
+>obj : T
+>T : T
+>propertyName : string
+>ChainedObject : ChainedObject<T>
+
+        sortedIndex(obj: T, iterator?: Iterator<T, any>, context?: any): ChainedObject<number>;
+>sortedIndex : { (obj: T, propertyName: string): ChainedObject<number>; (obj: T, iterator?: Iterator<T, any>, context?: any): ChainedObject<number>; }
+>obj : T
+>T : T
+>iterator : Iterator<T, any>
+>Iterator : Iterator<T, U>
+>T : T
+>context : any
+>ChainedObject : ChainedObject<T>
+
+        // Methods from Array
+        concat(...items: T[]): ChainedArray<T>;
+>concat : (...items: T[]) => ChainedArray<T>
+>items : T[]
+>T : T
+>ChainedArray : ChainedArray<T>
+>T : T
+
+        join(separator?: string): ChainedObject<string>;
+>join : (separator?: string) => ChainedObject<string>
+>separator : string
+>ChainedObject : ChainedObject<T>
+
+        pop(): ChainedObject<T>;
+>pop : () => ChainedObject<T>
+>ChainedObject : ChainedObject<T>
+>T : T
+
+        push(...items: T[]): ChainedObject<number>;
+>push : (...items: T[]) => ChainedObject<number>
+>items : T[]
+>T : T
+>ChainedObject : ChainedObject<T>
+
+        reverse(): ChainedArray<T>;
+>reverse : () => ChainedArray<T>
+>ChainedArray : ChainedArray<T>
+>T : T
+
+        shift(): ChainedObject<T>;
+>shift : () => ChainedObject<T>
+>ChainedObject : ChainedObject<T>
+>T : T
+
+        slice(start: number, end?: number): ChainedArray<T>;
+>slice : (start: number, end?: number) => ChainedArray<T>
+>start : number
+>end : number
+>ChainedArray : ChainedArray<T>
+>T : T
+
+        sort(compareFn?: (a: T, b: T) => number): ChainedArray<T>;
+>sort : (compareFn?: (a: T, b: T) => number) => ChainedArray<T>
+>compareFn : (a: T, b: T) => number
+>a : T
+>T : T
+>b : T
+>T : T
+>ChainedArray : ChainedArray<T>
+>T : T
+
+        splice(start: number): ChainedArray<T>;
+>splice : { (start: number): ChainedArray<T>; (start: number, deleteCount: number, ...items: T[]): ChainedArray<T>; }
+>start : number
+>ChainedArray : ChainedArray<T>
+>T : T
+
+        splice(start: number, deleteCount: number, ...items: T[]): ChainedArray<T>;
+>splice : { (start: number): ChainedArray<T>; (start: number, deleteCount: number, ...items: T[]): ChainedArray<T>; }
+>start : number
+>deleteCount : number
+>items : T[]
+>T : T
+>ChainedArray : ChainedArray<T>
+>T : T
+
+        unshift(...items: T[]): ChainedObject<number>;
+>unshift : (...items: T[]) => ChainedObject<number>
+>items : T[]
+>T : T
+>ChainedObject : ChainedObject<T>
+
+        // Methods from ChainedObject with promoted return types
+        extend(...sources: any[]): ChainedArray<T>;
+>extend : (...sources: any[]) => ChainedArray<T>
+>sources : any[]
+>ChainedArray : ChainedArray<T>
+>T : T
+
+        pick(...keys: string[]): ChainedArray<T>;
+>pick : (...keys: string[]) => ChainedArray<T>
+>keys : string[]
+>ChainedArray : ChainedArray<T>
+>T : T
+
+        omit(...keys: string[]): ChainedArray<T>;
+>omit : (...keys: string[]) => ChainedArray<T>
+>keys : string[]
+>ChainedArray : ChainedArray<T>
+>T : T
+
+        defaults(...defaults: any[]): ChainedArray<T>;
+>defaults : (...defaults: any[]) => ChainedArray<T>
+>defaults : any[]
+>ChainedArray : ChainedArray<T>
+>T : T
+
+        clone(): ChainedArray<T>;
+>clone : () => ChainedArray<T>
+>ChainedArray : ChainedArray<T>
+>T : T
+
+        tap(interceptor: (object: T[]) => void): ChainedArray<T>;
+>tap : (interceptor: (object: T[]) => void) => ChainedArray<T>
+>interceptor : (object: T[]) => void
+>object : T[]
+>T : T
+>ChainedArray : ChainedArray<T>
+>T : T
+    }
+
+    export interface ChainedDictionary<T> extends ChainedObject<Dictionary<T>> {
+>ChainedDictionary : ChainedDictionary<T>
+>T : T
+>ChainedObject : ChainedObject<T>
+>Dictionary : Dictionary<T>
+>T : T
+
+        each(iterator: Iterator<T, void>, context?: any): ChainedObject<void>;
+>each : (iterator: Iterator<T, void>, context?: any) => ChainedObject<void>
+>iterator : Iterator<T, void>
+>Iterator : Iterator<T, U>
+>T : T
+>context : any
+>ChainedObject : ChainedObject<T>
+
+        forEach(iterator: Iterator<T, void>, context?: any): ChainedObject<void>;
+>forEach : (iterator: Iterator<T, void>, context?: any) => ChainedObject<void>
+>iterator : Iterator<T, void>
+>Iterator : Iterator<T, U>
+>T : T
+>context : any
+>ChainedObject : ChainedObject<T>
+
+        map<U>(iterator: Iterator<T, U>, context?: any): ChainedArray<U>;
+>map : <U>(iterator: Iterator<T, U>, context?: any) => ChainedArray<U>
+>U : U
+>iterator : Iterator<T, U>
+>Iterator : Iterator<T, U>
+>T : T
+>U : U
+>context : any
+>ChainedArray : ChainedArray<T>
+>U : U
+
+        collect<U>(iterator: Iterator<T, U>, context?: any): ChainedArray<U>;
+>collect : <U>(iterator: Iterator<T, U>, context?: any) => ChainedArray<U>
+>U : U
+>iterator : Iterator<T, U>
+>Iterator : Iterator<T, U>
+>T : T
+>U : U
+>context : any
+>ChainedArray : ChainedArray<T>
+>U : U
+
+        reduce(iterator: Reducer<T, T>, initialValue?: T, context?: any): ChainedObject<T>;
+>reduce : { (iterator: Reducer<T, T>, initialValue?: T, context?: any): ChainedObject<T>; <U>(iterator: Reducer<T, U>, initialValue: U, context?: any): ChainedObject<U>; }
+>iterator : Reducer<T, T>
+>Reducer : Reducer<T, U>
+>T : T
+>T : T
+>initialValue : T
+>T : T
+>context : any
+>ChainedObject : ChainedObject<T>
+>T : T
+
+        reduce<U>(iterator: Reducer<T, U>, initialValue: U, context?: any): ChainedObject<U>;
+>reduce : { (iterator: Reducer<T, T>, initialValue?: T, context?: any): ChainedObject<T>; <U>(iterator: Reducer<T, U>, initialValue: U, context?: any): ChainedObject<U>; }
+>U : U
+>iterator : Reducer<T, U>
+>Reducer : Reducer<T, U>
+>T : T
+>U : U
+>initialValue : U
+>U : U
+>context : any
+>ChainedObject : ChainedObject<T>
+>U : U
+
+        foldl(iterator: Reducer<T, T>, initialValue?: T, context?: any): ChainedObject<T>;
+>foldl : { (iterator: Reducer<T, T>, initialValue?: T, context?: any): ChainedObject<T>; <U>(iterator: Reducer<T, U>, initialValue: U, context?: any): ChainedObject<U>; }
+>iterator : Reducer<T, T>
+>Reducer : Reducer<T, U>
+>T : T
+>T : T
+>initialValue : T
+>T : T
+>context : any
+>ChainedObject : ChainedObject<T>
+>T : T
+
+        foldl<U>(iterator: Reducer<T, U>, initialValue: U, context?: any): ChainedObject<U>;
+>foldl : { (iterator: Reducer<T, T>, initialValue?: T, context?: any): ChainedObject<T>; <U>(iterator: Reducer<T, U>, initialValue: U, context?: any): ChainedObject<U>; }
+>U : U
+>iterator : Reducer<T, U>
+>Reducer : Reducer<T, U>
+>T : T
+>U : U
+>initialValue : U
+>U : U
+>context : any
+>ChainedObject : ChainedObject<T>
+>U : U
+
+        inject(iterator: Reducer<T, T>, initialValue?: T, context?: any): ChainedObject<T>;
+>inject : { (iterator: Reducer<T, T>, initialValue?: T, context?: any): ChainedObject<T>; <U>(iterator: Reducer<T, U>, initialValue: U, context?: any): ChainedObject<U>; }
+>iterator : Reducer<T, T>
+>Reducer : Reducer<T, U>
+>T : T
+>T : T
+>initialValue : T
+>T : T
+>context : any
+>ChainedObject : ChainedObject<T>
+>T : T
+
+        inject<U>(iterator: Reducer<T, U>, initialValue: U, context?: any): ChainedObject<U>;
+>inject : { (iterator: Reducer<T, T>, initialValue?: T, context?: any): ChainedObject<T>; <U>(iterator: Reducer<T, U>, initialValue: U, context?: any): ChainedObject<U>; }
+>U : U
+>iterator : Reducer<T, U>
+>Reducer : Reducer<T, U>
+>T : T
+>U : U
+>initialValue : U
+>U : U
+>context : any
+>ChainedObject : ChainedObject<T>
+>U : U
+
+        reduceRight(iterator: Reducer<T, T>, initialValue?: T, context?: any): ChainedObject<T>;
+>reduceRight : { (iterator: Reducer<T, T>, initialValue?: T, context?: any): ChainedObject<T>; <U>(iterator: Reducer<T, U>, initialValue: U, context?: any): ChainedObject<U>; }
+>iterator : Reducer<T, T>
+>Reducer : Reducer<T, U>
+>T : T
+>T : T
+>initialValue : T
+>T : T
+>context : any
+>ChainedObject : ChainedObject<T>
+>T : T
+
+        reduceRight<U>(iterator: Reducer<T, U>, initialValue: U, context?: any): ChainedObject<U>;
+>reduceRight : { (iterator: Reducer<T, T>, initialValue?: T, context?: any): ChainedObject<T>; <U>(iterator: Reducer<T, U>, initialValue: U, context?: any): ChainedObject<U>; }
+>U : U
+>iterator : Reducer<T, U>
+>Reducer : Reducer<T, U>
+>T : T
+>U : U
+>initialValue : U
+>U : U
+>context : any
+>ChainedObject : ChainedObject<T>
+>U : U
+
+        foldr(iterator: Reducer<T, T>, initialValue?: T, context?: any): ChainedObject<T>;
+>foldr : { (iterator: Reducer<T, T>, initialValue?: T, context?: any): ChainedObject<T>; <U>(iterator: Reducer<T, U>, initialValue: U, context?: any): ChainedObject<U>; }
+>iterator : Reducer<T, T>
+>Reducer : Reducer<T, U>
+>T : T
+>T : T
+>initialValue : T
+>T : T
+>context : any
+>ChainedObject : ChainedObject<T>
+>T : T
+
+        foldr<U>(iterator: Reducer<T, U>, initialValue: U, context?: any): ChainedObject<U>;
+>foldr : { (iterator: Reducer<T, T>, initialValue?: T, context?: any): ChainedObject<T>; <U>(iterator: Reducer<T, U>, initialValue: U, context?: any): ChainedObject<U>; }
+>U : U
+>iterator : Reducer<T, U>
+>Reducer : Reducer<T, U>
+>T : T
+>U : U
+>initialValue : U
+>U : U
+>context : any
+>ChainedObject : ChainedObject<T>
+>U : U
+
+        find(iterator: Iterator<T, boolean>, context?: any): ChainedObject<T>;
+>find : (iterator: Iterator<T, boolean>, context?: any) => ChainedObject<T>
+>iterator : Iterator<T, boolean>
+>Iterator : Iterator<T, U>
+>T : T
+>context : any
+>ChainedObject : ChainedObject<T>
+>T : T
+
+        detect(iterator: Iterator<T, boolean>, context?: any): ChainedObject<T>;
+>detect : (iterator: Iterator<T, boolean>, context?: any) => ChainedObject<T>
+>iterator : Iterator<T, boolean>
+>Iterator : Iterator<T, U>
+>T : T
+>context : any
+>ChainedObject : ChainedObject<T>
+>T : T
+
+        filter(iterator: Iterator<T, boolean>, context?: any): ChainedArray<T>;
+>filter : (iterator: Iterator<T, boolean>, context?: any) => ChainedArray<T>
+>iterator : Iterator<T, boolean>
+>Iterator : Iterator<T, U>
+>T : T
+>context : any
+>ChainedArray : ChainedArray<T>
+>T : T
+
+        select(iterator: Iterator<T, boolean>, context?: any): ChainedArray<T>;
+>select : (iterator: Iterator<T, boolean>, context?: any) => ChainedArray<T>
+>iterator : Iterator<T, boolean>
+>Iterator : Iterator<T, U>
+>T : T
+>context : any
+>ChainedArray : ChainedArray<T>
+>T : T
+
+        where(properties: Object): ChainedArray<T>;
+>where : (properties: Object) => ChainedArray<T>
+>properties : Object
+>Object : Object
+>ChainedArray : ChainedArray<T>
+>T : T
+
+        findWhere(properties: Object): ChainedObject<T>;
+>findWhere : (properties: Object) => ChainedObject<T>
+>properties : Object
+>Object : Object
+>ChainedObject : ChainedObject<T>
+>T : T
+
+        reject(iterator: Iterator<T, boolean>, context?: any): ChainedArray<T>;
+>reject : (iterator: Iterator<T, boolean>, context?: any) => ChainedArray<T>
+>iterator : Iterator<T, boolean>
+>Iterator : Iterator<T, U>
+>T : T
+>context : any
+>ChainedArray : ChainedArray<T>
+>T : T
+
+        every(iterator?: Iterator<T, boolean>, context?: any): ChainedObject<boolean>;
+>every : (iterator?: Iterator<T, boolean>, context?: any) => ChainedObject<boolean>
+>iterator : Iterator<T, boolean>
+>Iterator : Iterator<T, U>
+>T : T
+>context : any
+>ChainedObject : ChainedObject<T>
+
+        all(iterator?: Iterator<T, boolean>, context?: any): ChainedObject<boolean>;
+>all : (iterator?: Iterator<T, boolean>, context?: any) => ChainedObject<boolean>
+>iterator : Iterator<T, boolean>
+>Iterator : Iterator<T, U>
+>T : T
+>context : any
+>ChainedObject : ChainedObject<T>
+
+        some(iterator?: Iterator<T, boolean>, context?: any): ChainedObject<boolean>;
+>some : (iterator?: Iterator<T, boolean>, context?: any) => ChainedObject<boolean>
+>iterator : Iterator<T, boolean>
+>Iterator : Iterator<T, U>
+>T : T
+>context : any
+>ChainedObject : ChainedObject<T>
+
+        any(iterator?: Iterator<T, boolean>, context?: any): ChainedObject<boolean>;
+>any : (iterator?: Iterator<T, boolean>, context?: any) => ChainedObject<boolean>
+>iterator : Iterator<T, boolean>
+>Iterator : Iterator<T, U>
+>T : T
+>context : any
+>ChainedObject : ChainedObject<T>
+
+        contains(value: T): ChainedObject<boolean>;
+>contains : (value: T) => ChainedObject<boolean>
+>value : T
+>T : T
+>ChainedObject : ChainedObject<T>
+
+        include(value: T): ChainedObject<boolean>;
+>include : (value: T) => ChainedObject<boolean>
+>value : T
+>T : T
+>ChainedObject : ChainedObject<T>
+
+        invoke(methodName: string, ...args: any[]): ChainedArray<any>;
+>invoke : (methodName: string, ...args: any[]) => ChainedArray<any>
+>methodName : string
+>args : any[]
+>ChainedArray : ChainedArray<T>
+
+        pluck(propertyName: string): ChainedArray<any>;
+>pluck : (propertyName: string) => ChainedArray<any>
+>propertyName : string
+>ChainedArray : ChainedArray<T>
+
+        max(iterator?: Iterator<T, any>, context?: any): ChainedObject<T>;
+>max : (iterator?: Iterator<T, any>, context?: any) => ChainedObject<T>
+>iterator : Iterator<T, any>
+>Iterator : Iterator<T, U>
+>T : T
+>context : any
+>ChainedObject : ChainedObject<T>
+>T : T
+
+        min(iterator?: Iterator<T, any>, context?: any): ChainedObject<T>;
+>min : (iterator?: Iterator<T, any>, context?: any) => ChainedObject<T>
+>iterator : Iterator<T, any>
+>Iterator : Iterator<T, U>
+>T : T
+>context : any
+>ChainedObject : ChainedObject<T>
+>T : T
+
+        sortBy(iterator: Iterator<T, any>, context?: any): ChainedArray<T>;
+>sortBy : { (iterator: Iterator<T, any>, context?: any): ChainedArray<T>; (propertyName: string): ChainedArray<T>; }
+>iterator : Iterator<T, any>
+>Iterator : Iterator<T, U>
+>T : T
+>context : any
+>ChainedArray : ChainedArray<T>
+>T : T
+
+        sortBy(propertyName: string): ChainedArray<T>;
+>sortBy : { (iterator: Iterator<T, any>, context?: any): ChainedArray<T>; (propertyName: string): ChainedArray<T>; }
+>propertyName : string
+>ChainedArray : ChainedArray<T>
+>T : T
+
+        // Should return ChainedDictionary<T[]>, but expansive recursion not allowed
+        groupBy(iterator?: Iterator<T, any>, context?: any): ChainedDictionary<any[]>;
+>groupBy : { (iterator?: Iterator<T, any>, context?: any): ChainedDictionary<any[]>; (propertyName: string): ChainedDictionary<any[]>; }
+>iterator : Iterator<T, any>
+>Iterator : Iterator<T, U>
+>T : T
+>context : any
+>ChainedDictionary : ChainedDictionary<T>
+
+        groupBy(propertyName: string): ChainedDictionary<any[]>;
+>groupBy : { (iterator?: Iterator<T, any>, context?: any): ChainedDictionary<any[]>; (propertyName: string): ChainedDictionary<any[]>; }
+>propertyName : string
+>ChainedDictionary : ChainedDictionary<T>
+
+        countBy(iterator?: Iterator<T, any>, context?: any): ChainedDictionary<number>;
+>countBy : { (iterator?: Iterator<T, any>, context?: any): ChainedDictionary<number>; (propertyName: string): ChainedDictionary<number>; }
+>iterator : Iterator<T, any>
+>Iterator : Iterator<T, U>
+>T : T
+>context : any
+>ChainedDictionary : ChainedDictionary<T>
+
+        countBy(propertyName: string): ChainedDictionary<number>;
+>countBy : { (iterator?: Iterator<T, any>, context?: any): ChainedDictionary<number>; (propertyName: string): ChainedDictionary<number>; }
+>propertyName : string
+>ChainedDictionary : ChainedDictionary<T>
+
+        shuffle(): ChainedArray<T>;
+>shuffle : () => ChainedArray<T>
+>ChainedArray : ChainedArray<T>
+>T : T
+
+        toArray(): ChainedArray<T>;
+>toArray : () => ChainedArray<T>
+>ChainedArray : ChainedArray<T>
+>T : T
+
+        size(): ChainedObject<number>;
+>size : () => ChainedObject<number>
+>ChainedObject : ChainedObject<T>
+
+        // Methods from ChainedObject with promoted return types
+        extend(...sources: any[]): ChainedDictionary<T>;
+>extend : (...sources: any[]) => ChainedDictionary<T>
+>sources : any[]
+>ChainedDictionary : ChainedDictionary<T>
+>T : T
+
+        pick(...keys: string[]): ChainedDictionary<T>;
+>pick : (...keys: string[]) => ChainedDictionary<T>
+>keys : string[]
+>ChainedDictionary : ChainedDictionary<T>
+>T : T
+
+        omit(...keys: string[]): ChainedDictionary<T>;
+>omit : (...keys: string[]) => ChainedDictionary<T>
+>keys : string[]
+>ChainedDictionary : ChainedDictionary<T>
+>T : T
+
+        defaults(...defaults: any[]): ChainedDictionary<T>;
+>defaults : (...defaults: any[]) => ChainedDictionary<T>
+>defaults : any[]
+>ChainedDictionary : ChainedDictionary<T>
+>T : T
+
+        clone(): ChainedDictionary<T>;
+>clone : () => ChainedDictionary<T>
+>ChainedDictionary : ChainedDictionary<T>
+>T : T
+
+        tap(interceptor: (object: Dictionary<T>) => void): ChainedDictionary<T>;
+>tap : (interceptor: (object: Dictionary<T>) => void) => ChainedDictionary<T>
+>interceptor : (object: Dictionary<T>) => void
+>object : Dictionary<T>
+>Dictionary : Dictionary<T>
+>T : T
+>ChainedDictionary : ChainedDictionary<T>
+>T : T
+    }
+
+    export interface TemplateSettings {
+>TemplateSettings : TemplateSettings
+
+        evaluate?: RegExp;
+>evaluate : RegExp
+>RegExp : RegExp
+
+        interpolate?: RegExp;
+>interpolate : RegExp
+>RegExp : RegExp
+
+        escape?: RegExp;
+>escape : RegExp
+>RegExp : RegExp
+
+        variable?: string;
+>variable : string
+    }
+
+    export interface Static {
+>Static : Static
+
+        <T>(list: T[]): WrappedArray<T>;
+>T : T
+>list : T[]
+>T : T
+>WrappedArray : WrappedArray<T>
+>T : T
+
+        <T>(list: Dictionary<T>): WrappedDictionary<T>;
+>T : T
+>list : Dictionary<T>
+>Dictionary : Dictionary<T>
+>T : T
+>WrappedDictionary : WrappedDictionary<T>
+>T : T
+
+        <T extends Function>(func: T): WrappedFunction<T>;
+>T : T
+>Function : Function
+>func : T
+>T : T
+>WrappedFunction : WrappedFunction<T>
+>T : T
+
+        <T>(obj: T): WrappedObject<T>;
+>T : T
+>obj : T
+>T : T
+>WrappedObject : WrappedObject<T>
+>T : T
+
+        chain<T>(list: T[]): ChainedArray<T>;
+>chain : { <T>(list: T[]): ChainedArray<T>; <T>(list: Dictionary<T>): ChainedDictionary<T>; <T>(obj: T): ChainedObject<T>; }
+>T : T
+>list : T[]
+>T : T
+>ChainedArray : ChainedArray<T>
+>T : T
+
+        chain<T>(list: Dictionary<T>): ChainedDictionary<T>;
+>chain : { <T>(list: T[]): ChainedArray<T>; <T>(list: Dictionary<T>): ChainedDictionary<T>; <T>(obj: T): ChainedObject<T>; }
+>T : T
+>list : Dictionary<T>
+>Dictionary : Dictionary<T>
+>T : T
+>ChainedDictionary : ChainedDictionary<T>
+>T : T
+
+        chain<T>(obj: T): ChainedObject<T>;
+>chain : { <T>(list: T[]): ChainedArray<T>; <T>(list: Dictionary<T>): ChainedDictionary<T>; <T>(obj: T): ChainedObject<T>; }
+>T : T
+>obj : T
+>T : T
+>ChainedObject : ChainedObject<T>
+>T : T
+
+        each<T>(list: T[], iterator: Iterator<T, void>, context?: any): void;
+>each : { <T>(list: T[], iterator: Iterator<T, void>, context?: any): void; <T>(list: Dictionary<T>, iterator: Iterator<T, void>, context?: any): void; }
+>T : T
+>list : T[]
+>T : T
+>iterator : Iterator<T, void>
+>Iterator : Iterator<T, U>
+>T : T
+>context : any
+
+        each<T>(list: Dictionary<T>, iterator: Iterator<T, void>, context?: any): void;
+>each : { <T>(list: T[], iterator: Iterator<T, void>, context?: any): void; <T>(list: Dictionary<T>, iterator: Iterator<T, void>, context?: any): void; }
+>T : T
+>list : Dictionary<T>
+>Dictionary : Dictionary<T>
+>T : T
+>iterator : Iterator<T, void>
+>Iterator : Iterator<T, U>
+>T : T
+>context : any
+
+        forEach<T>(list: T[], iterator: Iterator<T, void>, context?: any): void;
+>forEach : { <T>(list: T[], iterator: Iterator<T, void>, context?: any): void; <T>(list: Dictionary<T>, iterator: Iterator<T, void>, context?: any): void; }
+>T : T
+>list : T[]
+>T : T
+>iterator : Iterator<T, void>
+>Iterator : Iterator<T, U>
+>T : T
+>context : any
+
+        forEach<T>(list: Dictionary<T>, iterator: Iterator<T, void>, context?: any): void;
+>forEach : { <T>(list: T[], iterator: Iterator<T, void>, context?: any): void; <T>(list: Dictionary<T>, iterator: Iterator<T, void>, context?: any): void; }
+>T : T
+>list : Dictionary<T>
+>Dictionary : Dictionary<T>
+>T : T
+>iterator : Iterator<T, void>
+>Iterator : Iterator<T, U>
+>T : T
+>context : any
+
+        map<T, U>(list: T[], iterator: Iterator<T, U>, context?: any): U[];
+>map : { <T, U>(list: T[], iterator: Iterator<T, U>, context?: any): U[]; <T, U>(list: Dictionary<T>, iterator: Iterator<T, U>, context?: any): U[]; }
+>T : T
+>U : U
+>list : T[]
+>T : T
+>iterator : Iterator<T, U>
+>Iterator : Iterator<T, U>
+>T : T
+>U : U
+>context : any
+>U : U
+
+        map<T, U>(list: Dictionary<T>, iterator: Iterator<T, U>, context?: any): U[];
+>map : { <T, U>(list: T[], iterator: Iterator<T, U>, context?: any): U[]; <T, U>(list: Dictionary<T>, iterator: Iterator<T, U>, context?: any): U[]; }
+>T : T
+>U : U
+>list : Dictionary<T>
+>Dictionary : Dictionary<T>
+>T : T
+>iterator : Iterator<T, U>
+>Iterator : Iterator<T, U>
+>T : T
+>U : U
+>context : any
+>U : U
+
+        collect<T, U>(list: T[], iterator: Iterator<T, U>, context?: any): U[];
+>collect : { <T, U>(list: T[], iterator: Iterator<T, U>, context?: any): U[]; <T, U>(list: Dictionary<T>, iterator: Iterator<T, U>, context?: any): U[]; }
+>T : T
+>U : U
+>list : T[]
+>T : T
+>iterator : Iterator<T, U>
+>Iterator : Iterator<T, U>
+>T : T
+>U : U
+>context : any
+>U : U
+
+        collect<T, U>(list: Dictionary<T>, iterator: Iterator<T, U>, context?: any): U[];
+>collect : { <T, U>(list: T[], iterator: Iterator<T, U>, context?: any): U[]; <T, U>(list: Dictionary<T>, iterator: Iterator<T, U>, context?: any): U[]; }
+>T : T
+>U : U
+>list : Dictionary<T>
+>Dictionary : Dictionary<T>
+>T : T
+>iterator : Iterator<T, U>
+>Iterator : Iterator<T, U>
+>T : T
+>U : U
+>context : any
+>U : U
+
+        reduce<T>(list: T[], iterator: Reducer<T, T>, initialValue?: T, context?: any): T;
+>reduce : { <T>(list: T[], iterator: Reducer<T, T>, initialValue?: T, context?: any): T; <T, U>(list: T[], iterator: Reducer<T, U>, initialValue: U, context?: any): U; <T>(list: Dictionary<T>, iterator: Reducer<T, T>, initialValue?: T, context?: any): T; <T, U>(list: Dictionary<T>, iterator: Reducer<T, U>, initialValue: U, context?: any): U; }
+>T : T
+>list : T[]
+>T : T
+>iterator : Reducer<T, T>
+>Reducer : Reducer<T, U>
+>T : T
+>T : T
+>initialValue : T
+>T : T
+>context : any
+>T : T
+
+        reduce<T, U>(list: T[], iterator: Reducer<T, U>, initialValue: U, context?: any): U;
+>reduce : { <T>(list: T[], iterator: Reducer<T, T>, initialValue?: T, context?: any): T; <T, U>(list: T[], iterator: Reducer<T, U>, initialValue: U, context?: any): U; <T>(list: Dictionary<T>, iterator: Reducer<T, T>, initialValue?: T, context?: any): T; <T, U>(list: Dictionary<T>, iterator: Reducer<T, U>, initialValue: U, context?: any): U; }
+>T : T
+>U : U
+>list : T[]
+>T : T
+>iterator : Reducer<T, U>
+>Reducer : Reducer<T, U>
+>T : T
+>U : U
+>initialValue : U
+>U : U
+>context : any
+>U : U
+
+        reduce<T>(list: Dictionary<T>, iterator: Reducer<T, T>, initialValue?: T, context?: any): T;
+>reduce : { <T>(list: T[], iterator: Reducer<T, T>, initialValue?: T, context?: any): T; <T, U>(list: T[], iterator: Reducer<T, U>, initialValue: U, context?: any): U; <T>(list: Dictionary<T>, iterator: Reducer<T, T>, initialValue?: T, context?: any): T; <T, U>(list: Dictionary<T>, iterator: Reducer<T, U>, initialValue: U, context?: any): U; }
+>T : T
+>list : Dictionary<T>
+>Dictionary : Dictionary<T>
+>T : T
+>iterator : Reducer<T, T>
+>Reducer : Reducer<T, U>
+>T : T
+>T : T
+>initialValue : T
+>T : T
+>context : any
+>T : T
+
+        reduce<T, U>(list: Dictionary<T>, iterator: Reducer<T, U>, initialValue: U, context?: any): U;
+>reduce : { <T>(list: T[], iterator: Reducer<T, T>, initialValue?: T, context?: any): T; <T, U>(list: T[], iterator: Reducer<T, U>, initialValue: U, context?: any): U; <T>(list: Dictionary<T>, iterator: Reducer<T, T>, initialValue?: T, context?: any): T; <T, U>(list: Dictionary<T>, iterator: Reducer<T, U>, initialValue: U, context?: any): U; }
+>T : T
+>U : U
+>list : Dictionary<T>
+>Dictionary : Dictionary<T>
+>T : T
+>iterator : Reducer<T, U>
+>Reducer : Reducer<T, U>
+>T : T
+>U : U
+>initialValue : U
+>U : U
+>context : any
+>U : U
+
+        foldl<T>(list: T[], iterator: Reducer<T, T>, initialValue?: T, context?: any): T;
+>foldl : { <T>(list: T[], iterator: Reducer<T, T>, initialValue?: T, context?: any): T; <T, U>(list: T[], iterator: Reducer<T, U>, initialValue: U, context?: any): U; <T>(list: Dictionary<T>, iterator: Reducer<T, T>, initialValue?: T, context?: any): T; <T, U>(list: Dictionary<T>, iterator: Reducer<T, U>, initialValue: U, context?: any): U; }
+>T : T
+>list : T[]
+>T : T
+>iterator : Reducer<T, T>
+>Reducer : Reducer<T, U>
+>T : T
+>T : T
+>initialValue : T
+>T : T
+>context : any
+>T : T
+
+        foldl<T, U>(list: T[], iterator: Reducer<T, U>, initialValue: U, context?: any): U;
+>foldl : { <T>(list: T[], iterator: Reducer<T, T>, initialValue?: T, context?: any): T; <T, U>(list: T[], iterator: Reducer<T, U>, initialValue: U, context?: any): U; <T>(list: Dictionary<T>, iterator: Reducer<T, T>, initialValue?: T, context?: any): T; <T, U>(list: Dictionary<T>, iterator: Reducer<T, U>, initialValue: U, context?: any): U; }
+>T : T
+>U : U
+>list : T[]
+>T : T
+>iterator : Reducer<T, U>
+>Reducer : Reducer<T, U>
+>T : T
+>U : U
+>initialValue : U
+>U : U
+>context : any
+>U : U
+
+        foldl<T>(list: Dictionary<T>, iterator: Reducer<T, T>, initialValue?: T, context?: any): T;
+>foldl : { <T>(list: T[], iterator: Reducer<T, T>, initialValue?: T, context?: any): T; <T, U>(list: T[], iterator: Reducer<T, U>, initialValue: U, context?: any): U; <T>(list: Dictionary<T>, iterator: Reducer<T, T>, initialValue?: T, context?: any): T; <T, U>(list: Dictionary<T>, iterator: Reducer<T, U>, initialValue: U, context?: any): U; }
+>T : T
+>list : Dictionary<T>
+>Dictionary : Dictionary<T>
+>T : T
+>iterator : Reducer<T, T>
+>Reducer : Reducer<T, U>
+>T : T
+>T : T
+>initialValue : T
+>T : T
+>context : any
+>T : T
+
+        foldl<T, U>(list: Dictionary<T>, iterator: Reducer<T, U>, initialValue: U, context?: any): U;
+>foldl : { <T>(list: T[], iterator: Reducer<T, T>, initialValue?: T, context?: any): T; <T, U>(list: T[], iterator: Reducer<T, U>, initialValue: U, context?: any): U; <T>(list: Dictionary<T>, iterator: Reducer<T, T>, initialValue?: T, context?: any): T; <T, U>(list: Dictionary<T>, iterator: Reducer<T, U>, initialValue: U, context?: any): U; }
+>T : T
+>U : U
+>list : Dictionary<T>
+>Dictionary : Dictionary<T>
+>T : T
+>iterator : Reducer<T, U>
+>Reducer : Reducer<T, U>
+>T : T
+>U : U
+>initialValue : U
+>U : U
+>context : any
+>U : U
+
+        inject<T>(list: T[], iterator: Reducer<T, T>, initialValue?: T, context?: any): T;
+>inject : { <T>(list: T[], iterator: Reducer<T, T>, initialValue?: T, context?: any): T; <T, U>(list: T[], iterator: Reducer<T, U>, initialValue: U, context?: any): U; <T>(list: Dictionary<T>, iterator: Reducer<T, T>, initialValue?: T, context?: any): T; <T, U>(list: Dictionary<T>, iterator: Reducer<T, U>, initialValue: U, context?: any): U; }
+>T : T
+>list : T[]
+>T : T
+>iterator : Reducer<T, T>
+>Reducer : Reducer<T, U>
+>T : T
+>T : T
+>initialValue : T
+>T : T
+>context : any
+>T : T
+
+        inject<T, U>(list: T[], iterator: Reducer<T, U>, initialValue: U, context?: any): U;
+>inject : { <T>(list: T[], iterator: Reducer<T, T>, initialValue?: T, context?: any): T; <T, U>(list: T[], iterator: Reducer<T, U>, initialValue: U, context?: any): U; <T>(list: Dictionary<T>, iterator: Reducer<T, T>, initialValue?: T, context?: any): T; <T, U>(list: Dictionary<T>, iterator: Reducer<T, U>, initialValue: U, context?: any): U; }
+>T : T
+>U : U
+>list : T[]
+>T : T
+>iterator : Reducer<T, U>
+>Reducer : Reducer<T, U>
+>T : T
+>U : U
+>initialValue : U
+>U : U
+>context : any
+>U : U
+
+        inject<T>(list: Dictionary<T>, iterator: Reducer<T, T>, initialValue?: T, context?: any): T;
+>inject : { <T>(list: T[], iterator: Reducer<T, T>, initialValue?: T, context?: any): T; <T, U>(list: T[], iterator: Reducer<T, U>, initialValue: U, context?: any): U; <T>(list: Dictionary<T>, iterator: Reducer<T, T>, initialValue?: T, context?: any): T; <T, U>(list: Dictionary<T>, iterator: Reducer<T, U>, initialValue: U, context?: any): U; }
+>T : T
+>list : Dictionary<T>
+>Dictionary : Dictionary<T>
+>T : T
+>iterator : Reducer<T, T>
+>Reducer : Reducer<T, U>
+>T : T
+>T : T
+>initialValue : T
+>T : T
+>context : any
+>T : T
+
+        inject<T, U>(list: Dictionary<T>, iterator: Reducer<T, U>, initialValue: U, context?: any): U;
+>inject : { <T>(list: T[], iterator: Reducer<T, T>, initialValue?: T, context?: any): T; <T, U>(list: T[], iterator: Reducer<T, U>, initialValue: U, context?: any): U; <T>(list: Dictionary<T>, iterator: Reducer<T, T>, initialValue?: T, context?: any): T; <T, U>(list: Dictionary<T>, iterator: Reducer<T, U>, initialValue: U, context?: any): U; }
+>T : T
+>U : U
+>list : Dictionary<T>
+>Dictionary : Dictionary<T>
+>T : T
+>iterator : Reducer<T, U>
+>Reducer : Reducer<T, U>
+>T : T
+>U : U
+>initialValue : U
+>U : U
+>context : any
+>U : U
+
+        reduceRight<T>(list: T[], iterator: Reducer<T, T>, initialValue?: T, context?: any): T;
+>reduceRight : { <T>(list: T[], iterator: Reducer<T, T>, initialValue?: T, context?: any): T; <T, U>(list: T[], iterator: Reducer<T, U>, initialValue: U, context?: any): U; <T>(list: Dictionary<T>, iterator: Reducer<T, T>, initialValue?: T, context?: any): T; <T, U>(list: Dictionary<T>, iterator: Reducer<T, U>, initialValue: U, context?: any): U; }
+>T : T
+>list : T[]
+>T : T
+>iterator : Reducer<T, T>
+>Reducer : Reducer<T, U>
+>T : T
+>T : T
+>initialValue : T
+>T : T
+>context : any
+>T : T
+
+        reduceRight<T, U>(list: T[], iterator: Reducer<T, U>, initialValue: U, context?: any): U;
+>reduceRight : { <T>(list: T[], iterator: Reducer<T, T>, initialValue?: T, context?: any): T; <T, U>(list: T[], iterator: Reducer<T, U>, initialValue: U, context?: any): U; <T>(list: Dictionary<T>, iterator: Reducer<T, T>, initialValue?: T, context?: any): T; <T, U>(list: Dictionary<T>, iterator: Reducer<T, U>, initialValue: U, context?: any): U; }
+>T : T
+>U : U
+>list : T[]
+>T : T
+>iterator : Reducer<T, U>
+>Reducer : Reducer<T, U>
+>T : T
+>U : U
+>initialValue : U
+>U : U
+>context : any
+>U : U
+
+        reduceRight<T>(list: Dictionary<T>, iterator: Reducer<T, T>, initialValue?: T, context?: any): T;
+>reduceRight : { <T>(list: T[], iterator: Reducer<T, T>, initialValue?: T, context?: any): T; <T, U>(list: T[], iterator: Reducer<T, U>, initialValue: U, context?: any): U; <T>(list: Dictionary<T>, iterator: Reducer<T, T>, initialValue?: T, context?: any): T; <T, U>(list: Dictionary<T>, iterator: Reducer<T, U>, initialValue: U, context?: any): U; }
+>T : T
+>list : Dictionary<T>
+>Dictionary : Dictionary<T>
+>T : T
+>iterator : Reducer<T, T>
+>Reducer : Reducer<T, U>
+>T : T
+>T : T
+>initialValue : T
+>T : T
+>context : any
+>T : T
+
+        reduceRight<T, U>(list: Dictionary<T>, iterator: Reducer<T, U>, initialValue: U, context?: any): U;
+>reduceRight : { <T>(list: T[], iterator: Reducer<T, T>, initialValue?: T, context?: any): T; <T, U>(list: T[], iterator: Reducer<T, U>, initialValue: U, context?: any): U; <T>(list: Dictionary<T>, iterator: Reducer<T, T>, initialValue?: T, context?: any): T; <T, U>(list: Dictionary<T>, iterator: Reducer<T, U>, initialValue: U, context?: any): U; }
+>T : T
+>U : U
+>list : Dictionary<T>
+>Dictionary : Dictionary<T>
+>T : T
+>iterator : Reducer<T, U>
+>Reducer : Reducer<T, U>
+>T : T
+>U : U
+>initialValue : U
+>U : U
+>context : any
+>U : U
+
+        foldr<T>(list: T[], iterator: Reducer<T, T>, initialValue?: T, context?: any): T;
+>foldr : { <T>(list: T[], iterator: Reducer<T, T>, initialValue?: T, context?: any): T; <T, U>(list: T[], iterator: Reducer<T, U>, initialValue: U, context?: any): U; <T>(list: Dictionary<T>, iterator: Reducer<T, T>, initialValue?: T, context?: any): T; <T, U>(list: Dictionary<T>, iterator: Reducer<T, U>, initialValue: U, context?: any): U; }
+>T : T
+>list : T[]
+>T : T
+>iterator : Reducer<T, T>
+>Reducer : Reducer<T, U>
+>T : T
+>T : T
+>initialValue : T
+>T : T
+>context : any
+>T : T
+
+        foldr<T, U>(list: T[], iterator: Reducer<T, U>, initialValue: U, context?: any): U;
+>foldr : { <T>(list: T[], iterator: Reducer<T, T>, initialValue?: T, context?: any): T; <T, U>(list: T[], iterator: Reducer<T, U>, initialValue: U, context?: any): U; <T>(list: Dictionary<T>, iterator: Reducer<T, T>, initialValue?: T, context?: any): T; <T, U>(list: Dictionary<T>, iterator: Reducer<T, U>, initialValue: U, context?: any): U; }
+>T : T
+>U : U
+>list : T[]
+>T : T
+>iterator : Reducer<T, U>
+>Reducer : Reducer<T, U>
+>T : T
+>U : U
+>initialValue : U
+>U : U
+>context : any
+>U : U
+
+        foldr<T>(list: Dictionary<T>, iterator: Reducer<T, T>, initialValue?: T, context?: any): T;
+>foldr : { <T>(list: T[], iterator: Reducer<T, T>, initialValue?: T, context?: any): T; <T, U>(list: T[], iterator: Reducer<T, U>, initialValue: U, context?: any): U; <T>(list: Dictionary<T>, iterator: Reducer<T, T>, initialValue?: T, context?: any): T; <T, U>(list: Dictionary<T>, iterator: Reducer<T, U>, initialValue: U, context?: any): U; }
+>T : T
+>list : Dictionary<T>
+>Dictionary : Dictionary<T>
+>T : T
+>iterator : Reducer<T, T>
+>Reducer : Reducer<T, U>
+>T : T
+>T : T
+>initialValue : T
+>T : T
+>context : any
+>T : T
+
+        foldr<T, U>(list: Dictionary<T>, iterator: Reducer<T, U>, initialValue: U, context?: any): U;
+>foldr : { <T>(list: T[], iterator: Reducer<T, T>, initialValue?: T, context?: any): T; <T, U>(list: T[], iterator: Reducer<T, U>, initialValue: U, context?: any): U; <T>(list: Dictionary<T>, iterator: Reducer<T, T>, initialValue?: T, context?: any): T; <T, U>(list: Dictionary<T>, iterator: Reducer<T, U>, initialValue: U, context?: any): U; }
+>T : T
+>U : U
+>list : Dictionary<T>
+>Dictionary : Dictionary<T>
+>T : T
+>iterator : Reducer<T, U>
+>Reducer : Reducer<T, U>
+>T : T
+>U : U
+>initialValue : U
+>U : U
+>context : any
+>U : U
+
+        find<T>(list: T[], iterator: Iterator<T, boolean>, context?: any): T;
+>find : { <T>(list: T[], iterator: Iterator<T, boolean>, context?: any): T; <T>(list: Dictionary<T>, iterator: Iterator<T, boolean>, context?: any): T; }
+>T : T
+>list : T[]
+>T : T
+>iterator : Iterator<T, boolean>
+>Iterator : Iterator<T, U>
+>T : T
+>context : any
+>T : T
+
+        find<T>(list: Dictionary<T>, iterator: Iterator<T, boolean>, context?: any): T;
+>find : { <T>(list: T[], iterator: Iterator<T, boolean>, context?: any): T; <T>(list: Dictionary<T>, iterator: Iterator<T, boolean>, context?: any): T; }
+>T : T
+>list : Dictionary<T>
+>Dictionary : Dictionary<T>
+>T : T
+>iterator : Iterator<T, boolean>
+>Iterator : Iterator<T, U>
+>T : T
+>context : any
+>T : T
+
+        detect<T>(list: T[], iterator: Iterator<T, boolean>, context?: any): T;
+>detect : { <T>(list: T[], iterator: Iterator<T, boolean>, context?: any): T; <T>(list: Dictionary<T>, iterator: Iterator<T, boolean>, context?: any): T; }
+>T : T
+>list : T[]
+>T : T
+>iterator : Iterator<T, boolean>
+>Iterator : Iterator<T, U>
+>T : T
+>context : any
+>T : T
+
+        detect<T>(list: Dictionary<T>, iterator: Iterator<T, boolean>, context?: any): T;
+>detect : { <T>(list: T[], iterator: Iterator<T, boolean>, context?: any): T; <T>(list: Dictionary<T>, iterator: Iterator<T, boolean>, context?: any): T; }
+>T : T
+>list : Dictionary<T>
+>Dictionary : Dictionary<T>
+>T : T
+>iterator : Iterator<T, boolean>
+>Iterator : Iterator<T, U>
+>T : T
+>context : any
+>T : T
+
+        filter<T>(list: T[], iterator: Iterator<T, boolean>, context?: any): T[];
+>filter : { <T>(list: T[], iterator: Iterator<T, boolean>, context?: any): T[]; <T>(list: Dictionary<T>, iterator: Iterator<T, boolean>, context?: any): T[]; }
+>T : T
+>list : T[]
+>T : T
+>iterator : Iterator<T, boolean>
+>Iterator : Iterator<T, U>
+>T : T
+>context : any
+>T : T
+
+        filter<T>(list: Dictionary<T>, iterator: Iterator<T, boolean>, context?: any): T[];
+>filter : { <T>(list: T[], iterator: Iterator<T, boolean>, context?: any): T[]; <T>(list: Dictionary<T>, iterator: Iterator<T, boolean>, context?: any): T[]; }
+>T : T
+>list : Dictionary<T>
+>Dictionary : Dictionary<T>
+>T : T
+>iterator : Iterator<T, boolean>
+>Iterator : Iterator<T, U>
+>T : T
+>context : any
+>T : T
+
+        select<T>(list: T[], iterator: Iterator<T, boolean>, context?: any): T[];
+>select : { <T>(list: T[], iterator: Iterator<T, boolean>, context?: any): T[]; <T>(list: Dictionary<T>, iterator: Iterator<T, boolean>, context?: any): T[]; }
+>T : T
+>list : T[]
+>T : T
+>iterator : Iterator<T, boolean>
+>Iterator : Iterator<T, U>
+>T : T
+>context : any
+>T : T
+
+        select<T>(list: Dictionary<T>, iterator: Iterator<T, boolean>, context?: any): T[];
+>select : { <T>(list: T[], iterator: Iterator<T, boolean>, context?: any): T[]; <T>(list: Dictionary<T>, iterator: Iterator<T, boolean>, context?: any): T[]; }
+>T : T
+>list : Dictionary<T>
+>Dictionary : Dictionary<T>
+>T : T
+>iterator : Iterator<T, boolean>
+>Iterator : Iterator<T, U>
+>T : T
+>context : any
+>T : T
+
+        where<T>(list: T[], properties: Object): T[];
+>where : { <T>(list: T[], properties: Object): T[]; <T>(list: Dictionary<T>, properties: Object): T[]; }
+>T : T
+>list : T[]
+>T : T
+>properties : Object
+>Object : Object
+>T : T
+
+        where<T>(list: Dictionary<T>, properties: Object): T[];
+>where : { <T>(list: T[], properties: Object): T[]; <T>(list: Dictionary<T>, properties: Object): T[]; }
+>T : T
+>list : Dictionary<T>
+>Dictionary : Dictionary<T>
+>T : T
+>properties : Object
+>Object : Object
+>T : T
+
+        findWhere<T>(list: T[], properties: Object): T;
+>findWhere : { <T>(list: T[], properties: Object): T; <T>(list: Dictionary<T>, properties: Object): T; }
+>T : T
+>list : T[]
+>T : T
+>properties : Object
+>Object : Object
+>T : T
+
+        findWhere<T>(list: Dictionary<T>, properties: Object): T;
+>findWhere : { <T>(list: T[], properties: Object): T; <T>(list: Dictionary<T>, properties: Object): T; }
+>T : T
+>list : Dictionary<T>
+>Dictionary : Dictionary<T>
+>T : T
+>properties : Object
+>Object : Object
+>T : T
+
+        reject<T>(list: T[], iterator: Iterator<T, boolean>, context?: any): T[];
+>reject : { <T>(list: T[], iterator: Iterator<T, boolean>, context?: any): T[]; <T>(list: Dictionary<T>, iterator: Iterator<T, boolean>, context?: any): T[]; }
+>T : T
+>list : T[]
+>T : T
+>iterator : Iterator<T, boolean>
+>Iterator : Iterator<T, U>
+>T : T
+>context : any
+>T : T
+
+        reject<T>(list: Dictionary<T>, iterator: Iterator<T, boolean>, context?: any): T[];
+>reject : { <T>(list: T[], iterator: Iterator<T, boolean>, context?: any): T[]; <T>(list: Dictionary<T>, iterator: Iterator<T, boolean>, context?: any): T[]; }
+>T : T
+>list : Dictionary<T>
+>Dictionary : Dictionary<T>
+>T : T
+>iterator : Iterator<T, boolean>
+>Iterator : Iterator<T, U>
+>T : T
+>context : any
+>T : T
+
+        every<T>(list: T[], iterator?: Iterator<T, boolean>, context?: any): boolean;
+>every : { <T>(list: T[], iterator?: Iterator<T, boolean>, context?: any): boolean; <T>(list: Dictionary<T>, iterator?: Iterator<T, boolean>, context?: any): boolean; }
+>T : T
+>list : T[]
+>T : T
+>iterator : Iterator<T, boolean>
+>Iterator : Iterator<T, U>
+>T : T
+>context : any
+
+        every<T>(list: Dictionary<T>, iterator?: Iterator<T, boolean>, context?: any): boolean;
+>every : { <T>(list: T[], iterator?: Iterator<T, boolean>, context?: any): boolean; <T>(list: Dictionary<T>, iterator?: Iterator<T, boolean>, context?: any): boolean; }
+>T : T
+>list : Dictionary<T>
+>Dictionary : Dictionary<T>
+>T : T
+>iterator : Iterator<T, boolean>
+>Iterator : Iterator<T, U>
+>T : T
+>context : any
+
+        all<T>(list: T[], iterator?: Iterator<T, boolean>, context?: any): boolean;
+>all : { <T>(list: T[], iterator?: Iterator<T, boolean>, context?: any): boolean; <T>(list: Dictionary<T>, iterator?: Iterator<T, boolean>, context?: any): boolean; }
+>T : T
+>list : T[]
+>T : T
+>iterator : Iterator<T, boolean>
+>Iterator : Iterator<T, U>
+>T : T
+>context : any
+
+        all<T>(list: Dictionary<T>, iterator?: Iterator<T, boolean>, context?: any): boolean;
+>all : { <T>(list: T[], iterator?: Iterator<T, boolean>, context?: any): boolean; <T>(list: Dictionary<T>, iterator?: Iterator<T, boolean>, context?: any): boolean; }
+>T : T
+>list : Dictionary<T>
+>Dictionary : Dictionary<T>
+>T : T
+>iterator : Iterator<T, boolean>
+>Iterator : Iterator<T, U>
+>T : T
+>context : any
+
+        some<T>(list: T[], iterator?: Iterator<T, boolean>, context?: any): boolean;
+>some : { <T>(list: T[], iterator?: Iterator<T, boolean>, context?: any): boolean; <T>(list: Dictionary<T>, iterator?: Iterator<T, boolean>, context?: any): boolean; }
+>T : T
+>list : T[]
+>T : T
+>iterator : Iterator<T, boolean>
+>Iterator : Iterator<T, U>
+>T : T
+>context : any
+
+        some<T>(list: Dictionary<T>, iterator?: Iterator<T, boolean>, context?: any): boolean;
+>some : { <T>(list: T[], iterator?: Iterator<T, boolean>, context?: any): boolean; <T>(list: Dictionary<T>, iterator?: Iterator<T, boolean>, context?: any): boolean; }
+>T : T
+>list : Dictionary<T>
+>Dictionary : Dictionary<T>
+>T : T
+>iterator : Iterator<T, boolean>
+>Iterator : Iterator<T, U>
+>T : T
+>context : any
+
+        any<T>(list: T[], iterator?: Iterator<T, boolean>, context?: any): boolean;
+>any : { <T>(list: T[], iterator?: Iterator<T, boolean>, context?: any): boolean; <T>(list: Dictionary<T>, iterator?: Iterator<T, boolean>, context?: any): boolean; }
+>T : T
+>list : T[]
+>T : T
+>iterator : Iterator<T, boolean>
+>Iterator : Iterator<T, U>
+>T : T
+>context : any
+
+        any<T>(list: Dictionary<T>, iterator?: Iterator<T, boolean>, context?: any): boolean;
+>any : { <T>(list: T[], iterator?: Iterator<T, boolean>, context?: any): boolean; <T>(list: Dictionary<T>, iterator?: Iterator<T, boolean>, context?: any): boolean; }
+>T : T
+>list : Dictionary<T>
+>Dictionary : Dictionary<T>
+>T : T
+>iterator : Iterator<T, boolean>
+>Iterator : Iterator<T, U>
+>T : T
+>context : any
+
+        contains<T>(list: T[], value: T): boolean;
+>contains : { <T>(list: T[], value: T): boolean; <T>(list: Dictionary<T>, value: T): boolean; }
+>T : T
+>list : T[]
+>T : T
+>value : T
+>T : T
+
+        contains<T>(list: Dictionary<T>, value: T): boolean;
+>contains : { <T>(list: T[], value: T): boolean; <T>(list: Dictionary<T>, value: T): boolean; }
+>T : T
+>list : Dictionary<T>
+>Dictionary : Dictionary<T>
+>T : T
+>value : T
+>T : T
+
+        include<T>(list: T[], value: T): boolean;
+>include : { <T>(list: T[], value: T): boolean; <T>(list: Dictionary<T>, value: T): boolean; }
+>T : T
+>list : T[]
+>T : T
+>value : T
+>T : T
+
+        include<T>(list: Dictionary<T>, value: T): boolean;
+>include : { <T>(list: T[], value: T): boolean; <T>(list: Dictionary<T>, value: T): boolean; }
+>T : T
+>list : Dictionary<T>
+>Dictionary : Dictionary<T>
+>T : T
+>value : T
+>T : T
+
+        invoke(list: any[], methodName: string, ...args: any[]): any[];
+>invoke : { (list: any[], methodName: string, ...args: any[]): any[]; (list: Dictionary<any>, methodName: string, ...args: any[]): any[]; }
+>list : any[]
+>methodName : string
+>args : any[]
+
+        invoke(list: Dictionary<any>, methodName: string, ...args: any[]): any[];
+>invoke : { (list: any[], methodName: string, ...args: any[]): any[]; (list: Dictionary<any>, methodName: string, ...args: any[]): any[]; }
+>list : Dictionary<any>
+>Dictionary : Dictionary<T>
+>methodName : string
+>args : any[]
+
+        pluck(list: any[], propertyName: string): any[];
+>pluck : { (list: any[], propertyName: string): any[]; (list: Dictionary<any>, propertyName: string): any[]; }
+>list : any[]
+>propertyName : string
+
+        pluck(list: Dictionary<any>, propertyName: string): any[];
+>pluck : { (list: any[], propertyName: string): any[]; (list: Dictionary<any>, propertyName: string): any[]; }
+>list : Dictionary<any>
+>Dictionary : Dictionary<T>
+>propertyName : string
+
+        max<T>(list: T[], iterator?: Iterator<T, any>, context?: any): T;
+>max : { <T>(list: T[], iterator?: Iterator<T, any>, context?: any): T; <T>(list: Dictionary<T>, iterator?: Iterator<T, any>, context?: any): T; }
+>T : T
+>list : T[]
+>T : T
+>iterator : Iterator<T, any>
+>Iterator : Iterator<T, U>
+>T : T
+>context : any
+>T : T
+
+        max<T>(list: Dictionary<T>, iterator?: Iterator<T, any>, context?: any): T;
+>max : { <T>(list: T[], iterator?: Iterator<T, any>, context?: any): T; <T>(list: Dictionary<T>, iterator?: Iterator<T, any>, context?: any): T; }
+>T : T
+>list : Dictionary<T>
+>Dictionary : Dictionary<T>
+>T : T
+>iterator : Iterator<T, any>
+>Iterator : Iterator<T, U>
+>T : T
+>context : any
+>T : T
+
+        min<T>(list: T[], iterator?: Iterator<T, any>, context?: any): T;
+>min : { <T>(list: T[], iterator?: Iterator<T, any>, context?: any): T; <T>(list: Dictionary<T>, iterator?: Iterator<T, any>, context?: any): T; }
+>T : T
+>list : T[]
+>T : T
+>iterator : Iterator<T, any>
+>Iterator : Iterator<T, U>
+>T : T
+>context : any
+>T : T
+
+        min<T>(list: Dictionary<T>, iterator?: Iterator<T, any>, context?: any): T;
+>min : { <T>(list: T[], iterator?: Iterator<T, any>, context?: any): T; <T>(list: Dictionary<T>, iterator?: Iterator<T, any>, context?: any): T; }
+>T : T
+>list : Dictionary<T>
+>Dictionary : Dictionary<T>
+>T : T
+>iterator : Iterator<T, any>
+>Iterator : Iterator<T, U>
+>T : T
+>context : any
+>T : T
+
+        sortBy<T>(list: T[], iterator: Iterator<T, any>, context?: any): T[];
+>sortBy : { <T>(list: T[], iterator: Iterator<T, any>, context?: any): T[]; <T>(list: Dictionary<T>, iterator: Iterator<T, any>, context?: any): T[]; <T>(list: T[], propertyName: string): T[]; <T>(list: Dictionary<T>, propertyName: string): T[]; }
+>T : T
+>list : T[]
+>T : T
+>iterator : Iterator<T, any>
+>Iterator : Iterator<T, U>
+>T : T
+>context : any
+>T : T
+
+        sortBy<T>(list: Dictionary<T>, iterator: Iterator<T, any>, context?: any): T[];
+>sortBy : { <T>(list: T[], iterator: Iterator<T, any>, context?: any): T[]; <T>(list: Dictionary<T>, iterator: Iterator<T, any>, context?: any): T[]; <T>(list: T[], propertyName: string): T[]; <T>(list: Dictionary<T>, propertyName: string): T[]; }
+>T : T
+>list : Dictionary<T>
+>Dictionary : Dictionary<T>
+>T : T
+>iterator : Iterator<T, any>
+>Iterator : Iterator<T, U>
+>T : T
+>context : any
+>T : T
+
+        sortBy<T>(list: T[], propertyName: string): T[];
+>sortBy : { <T>(list: T[], iterator: Iterator<T, any>, context?: any): T[]; <T>(list: Dictionary<T>, iterator: Iterator<T, any>, context?: any): T[]; <T>(list: T[], propertyName: string): T[]; <T>(list: Dictionary<T>, propertyName: string): T[]; }
+>T : T
+>list : T[]
+>T : T
+>propertyName : string
+>T : T
+
+        sortBy<T>(list: Dictionary<T>, propertyName: string): T[];
+>sortBy : { <T>(list: T[], iterator: Iterator<T, any>, context?: any): T[]; <T>(list: Dictionary<T>, iterator: Iterator<T, any>, context?: any): T[]; <T>(list: T[], propertyName: string): T[]; <T>(list: Dictionary<T>, propertyName: string): T[]; }
+>T : T
+>list : Dictionary<T>
+>Dictionary : Dictionary<T>
+>T : T
+>propertyName : string
+>T : T
+
+        groupBy<T>(list: T[], iterator?: Iterator<T, any>, context?: any): Dictionary<T[]>;
+>groupBy : { <T>(list: T[], iterator?: Iterator<T, any>, context?: any): Dictionary<T[]>; <T>(list: Dictionary<T>, iterator?: Iterator<T, any>, context?: any): Dictionary<T[]>; <T>(list: T[], propertyName: string): Dictionary<T[]>; <T>(list: Dictionary<T>, propertyName: string): Dictionary<T[]>; }
+>T : T
+>list : T[]
+>T : T
+>iterator : Iterator<T, any>
+>Iterator : Iterator<T, U>
+>T : T
+>context : any
+>Dictionary : Dictionary<T>
+>T : T
+
+        groupBy<T>(list: Dictionary<T>, iterator?: Iterator<T, any>, context?: any): Dictionary<T[]>;
+>groupBy : { <T>(list: T[], iterator?: Iterator<T, any>, context?: any): Dictionary<T[]>; <T>(list: Dictionary<T>, iterator?: Iterator<T, any>, context?: any): Dictionary<T[]>; <T>(list: T[], propertyName: string): Dictionary<T[]>; <T>(list: Dictionary<T>, propertyName: string): Dictionary<T[]>; }
+>T : T
+>list : Dictionary<T>
+>Dictionary : Dictionary<T>
+>T : T
+>iterator : Iterator<T, any>
+>Iterator : Iterator<T, U>
+>T : T
+>context : any
+>Dictionary : Dictionary<T>
+>T : T
+
+        groupBy<T>(list: T[], propertyName: string): Dictionary<T[]>;
+>groupBy : { <T>(list: T[], iterator?: Iterator<T, any>, context?: any): Dictionary<T[]>; <T>(list: Dictionary<T>, iterator?: Iterator<T, any>, context?: any): Dictionary<T[]>; <T>(list: T[], propertyName: string): Dictionary<T[]>; <T>(list: Dictionary<T>, propertyName: string): Dictionary<T[]>; }
+>T : T
+>list : T[]
+>T : T
+>propertyName : string
+>Dictionary : Dictionary<T>
+>T : T
+
+        groupBy<T>(list: Dictionary<T>, propertyName: string): Dictionary<T[]>;
+>groupBy : { <T>(list: T[], iterator?: Iterator<T, any>, context?: any): Dictionary<T[]>; <T>(list: Dictionary<T>, iterator?: Iterator<T, any>, context?: any): Dictionary<T[]>; <T>(list: T[], propertyName: string): Dictionary<T[]>; <T>(list: Dictionary<T>, propertyName: string): Dictionary<T[]>; }
+>T : T
+>list : Dictionary<T>
+>Dictionary : Dictionary<T>
+>T : T
+>propertyName : string
+>Dictionary : Dictionary<T>
+>T : T
+
+        countBy<T>(list: T[], iterator?: Iterator<T, any>, context?: any): Dictionary<number>;
+>countBy : { <T>(list: T[], iterator?: Iterator<T, any>, context?: any): Dictionary<number>; <T>(list: Dictionary<T>, iterator?: Iterator<T, any>, context?: any): Dictionary<number>; <T>(list: T[], propertyName: string): Dictionary<number>; <T>(list: Dictionary<T>, propertyName: string): Dictionary<number>; }
+>T : T
+>list : T[]
+>T : T
+>iterator : Iterator<T, any>
+>Iterator : Iterator<T, U>
+>T : T
+>context : any
+>Dictionary : Dictionary<T>
+
+        countBy<T>(list: Dictionary<T>, iterator?: Iterator<T, any>, context?: any): Dictionary<number>;
+>countBy : { <T>(list: T[], iterator?: Iterator<T, any>, context?: any): Dictionary<number>; <T>(list: Dictionary<T>, iterator?: Iterator<T, any>, context?: any): Dictionary<number>; <T>(list: T[], propertyName: string): Dictionary<number>; <T>(list: Dictionary<T>, propertyName: string): Dictionary<number>; }
+>T : T
+>list : Dictionary<T>
+>Dictionary : Dictionary<T>
+>T : T
+>iterator : Iterator<T, any>
+>Iterator : Iterator<T, U>
+>T : T
+>context : any
+>Dictionary : Dictionary<T>
+
+        countBy<T>(list: T[], propertyName: string): Dictionary<number>;
+>countBy : { <T>(list: T[], iterator?: Iterator<T, any>, context?: any): Dictionary<number>; <T>(list: Dictionary<T>, iterator?: Iterator<T, any>, context?: any): Dictionary<number>; <T>(list: T[], propertyName: string): Dictionary<number>; <T>(list: Dictionary<T>, propertyName: string): Dictionary<number>; }
+>T : T
+>list : T[]
+>T : T
+>propertyName : string
+>Dictionary : Dictionary<T>
+
+        countBy<T>(list: Dictionary<T>, propertyName: string): Dictionary<number>;
+>countBy : { <T>(list: T[], iterator?: Iterator<T, any>, context?: any): Dictionary<number>; <T>(list: Dictionary<T>, iterator?: Iterator<T, any>, context?: any): Dictionary<number>; <T>(list: T[], propertyName: string): Dictionary<number>; <T>(list: Dictionary<T>, propertyName: string): Dictionary<number>; }
+>T : T
+>list : Dictionary<T>
+>Dictionary : Dictionary<T>
+>T : T
+>propertyName : string
+>Dictionary : Dictionary<T>
+
+        shuffle<T>(list: T[]): T[];
+>shuffle : { <T>(list: T[]): T[]; <T>(list: Dictionary<T>): T[]; }
+>T : T
+>list : T[]
+>T : T
+>T : T
+
+        shuffle<T>(list: Dictionary<T>): T[];
+>shuffle : { <T>(list: T[]): T[]; <T>(list: Dictionary<T>): T[]; }
+>T : T
+>list : Dictionary<T>
+>Dictionary : Dictionary<T>
+>T : T
+>T : T
+
+        toArray<T>(list: T[]): T[];
+>toArray : { <T>(list: T[]): T[]; <T>(list: Dictionary<T>): T[]; }
+>T : T
+>list : T[]
+>T : T
+>T : T
+
+        toArray<T>(list: Dictionary<T>): T[];
+>toArray : { <T>(list: T[]): T[]; <T>(list: Dictionary<T>): T[]; }
+>T : T
+>list : Dictionary<T>
+>Dictionary : Dictionary<T>
+>T : T
+>T : T
+
+        size<T>(list: T[]): number;
+>size : { <T>(list: T[]): number; <T>(list: Dictionary<T>): number; }
+>T : T
+>list : T[]
+>T : T
+
+        size<T>(list: Dictionary<T>): number;
+>size : { <T>(list: T[]): number; <T>(list: Dictionary<T>): number; }
+>T : T
+>list : Dictionary<T>
+>Dictionary : Dictionary<T>
+>T : T
+
+        first<T>(list: T[]): T;
+>first : { <T>(list: T[]): T; <T>(list: T[], count: number): T[]; }
+>T : T
+>list : T[]
+>T : T
+>T : T
+
+        first<T>(list: T[], count: number): T[];
+>first : { <T>(list: T[]): T; <T>(list: T[], count: number): T[]; }
+>T : T
+>list : T[]
+>T : T
+>count : number
+>T : T
+
+        head<T>(list: T[]): T;
+>head : { <T>(list: T[]): T; <T>(list: T[], count: number): T[]; }
+>T : T
+>list : T[]
+>T : T
+>T : T
+
+        head<T>(list: T[], count: number): T[];
+>head : { <T>(list: T[]): T; <T>(list: T[], count: number): T[]; }
+>T : T
+>list : T[]
+>T : T
+>count : number
+>T : T
+
+        take<T>(list: T[]): T;
+>take : { <T>(list: T[]): T; <T>(list: T[], count: number): T[]; }
+>T : T
+>list : T[]
+>T : T
+>T : T
+
+        take<T>(list: T[], count: number): T[];
+>take : { <T>(list: T[]): T; <T>(list: T[], count: number): T[]; }
+>T : T
+>list : T[]
+>T : T
+>count : number
+>T : T
+
+        initial<T>(list: T[]): T;
+>initial : { <T>(list: T[]): T; <T>(list: T[], count: number): T[]; }
+>T : T
+>list : T[]
+>T : T
+>T : T
+
+        initial<T>(list: T[], count: number): T[];
+>initial : { <T>(list: T[]): T; <T>(list: T[], count: number): T[]; }
+>T : T
+>list : T[]
+>T : T
+>count : number
+>T : T
+
+        last<T>(list: T[]): T;
+>last : { <T>(list: T[]): T; <T>(list: T[], count: number): T[]; }
+>T : T
+>list : T[]
+>T : T
+>T : T
+
+        last<T>(list: T[], count: number): T[];
+>last : { <T>(list: T[]): T; <T>(list: T[], count: number): T[]; }
+>T : T
+>list : T[]
+>T : T
+>count : number
+>T : T
+
+        rest<T>(list: T[], index?: number): T[];
+>rest : <T>(list: T[], index?: number) => T[]
+>T : T
+>list : T[]
+>T : T
+>index : number
+>T : T
+
+        compact<T>(list: T[]): T[];
+>compact : <T>(list: T[]) => T[]
+>T : T
+>list : T[]
+>T : T
+>T : T
+
+        flatten<T>(list: T[][]): T[];
+>flatten : { <T>(list: T[][]): T[]; <T>(array: any[], shallow?: boolean): T[]; }
+>T : T
+>list : T[][]
+>T : T
+>T : T
+
+        flatten<T>(array: any[], shallow?: boolean): T[];
+>flatten : { <T>(list: T[][]): T[]; <T>(array: any[], shallow?: boolean): T[]; }
+>T : T
+>array : any[]
+>shallow : boolean
+>T : T
+
+        without<T>(list: T[], ...values: T[]): T[];
+>without : <T>(list: T[], ...values: T[]) => T[]
+>T : T
+>list : T[]
+>T : T
+>values : T[]
+>T : T
+>T : T
+
+        union<T>(...arrays: T[][]): T[];
+>union : <T>(...arrays: T[][]) => T[]
+>T : T
+>arrays : T[][]
+>T : T
+>T : T
+
+        intersection<T>(...arrays: T[][]): T[];
+>intersection : <T>(...arrays: T[][]) => T[]
+>T : T
+>arrays : T[][]
+>T : T
+>T : T
+
+        difference<T>(list: T[], ...others: T[][]): T[];
+>difference : <T>(list: T[], ...others: T[][]) => T[]
+>T : T
+>list : T[]
+>T : T
+>others : T[][]
+>T : T
+>T : T
+
+        uniq<T>(list: T[], isSorted?: boolean): T[];
+>uniq : { <T>(list: T[], isSorted?: boolean): T[]; <T, U>(list: T[], isSorted: boolean, iterator: Iterator<T, U>, context?: any): U[]; }
+>T : T
+>list : T[]
+>T : T
+>isSorted : boolean
+>T : T
+
+        uniq<T, U>(list: T[], isSorted: boolean, iterator: Iterator<T, U>, context?: any): U[];
+>uniq : { <T>(list: T[], isSorted?: boolean): T[]; <T, U>(list: T[], isSorted: boolean, iterator: Iterator<T, U>, context?: any): U[]; }
+>T : T
+>U : U
+>list : T[]
+>T : T
+>isSorted : boolean
+>iterator : Iterator<T, U>
+>Iterator : Iterator<T, U>
+>T : T
+>U : U
+>context : any
+>U : U
+
+        unique<T>(list: T[], isSorted?: boolean): T[];
+>unique : { <T>(list: T[], isSorted?: boolean): T[]; <T, U>(list: T[], isSorted: boolean, iterator: Iterator<T, U>, context?: any): U[]; }
+>T : T
+>list : T[]
+>T : T
+>isSorted : boolean
+>T : T
+
+        unique<T, U>(list: T[], isSorted: boolean, iterator: Iterator<T, U>, context?: any): U[];
+>unique : { <T>(list: T[], isSorted?: boolean): T[]; <T, U>(list: T[], isSorted: boolean, iterator: Iterator<T, U>, context?: any): U[]; }
+>T : T
+>U : U
+>list : T[]
+>T : T
+>isSorted : boolean
+>iterator : Iterator<T, U>
+>Iterator : Iterator<T, U>
+>T : T
+>U : U
+>context : any
+>U : U
+
+        zip<T0, T1>(a0: T0[], a1: T1[]): Tuple2<T0, T1>[];
+>zip : { <T0, T1>(a0: T0[], a1: T1[]): Tuple2<T0, T1>[]; <T0, T1, T2>(a0: T0[], a1: T1[], a2: T2[]): Tuple3<T0, T1, T2>[]; <T0, T1, T2, T3>(a0: T0[], a1: T1[], a2: T2[], a3: T3[]): Tuple4<T0, T1, T2, T3>[]; (...arrays: any[][]): any[][]; }
+>T0 : T0
+>T1 : T1
+>a0 : T0[]
+>T0 : T0
+>a1 : T1[]
+>T1 : T1
+>Tuple2 : Tuple2<T0, T1>
+>T0 : T0
+>T1 : T1
+
+        zip<T0, T1, T2>(a0: T0[], a1: T1[], a2: T2[]): Tuple3<T0, T1, T2>[];
+>zip : { <T0, T1>(a0: T0[], a1: T1[]): Tuple2<T0, T1>[]; <T0, T1, T2>(a0: T0[], a1: T1[], a2: T2[]): Tuple3<T0, T1, T2>[]; <T0, T1, T2, T3>(a0: T0[], a1: T1[], a2: T2[], a3: T3[]): Tuple4<T0, T1, T2, T3>[]; (...arrays: any[][]): any[][]; }
+>T0 : T0
+>T1 : T1
+>T2 : T2
+>a0 : T0[]
+>T0 : T0
+>a1 : T1[]
+>T1 : T1
+>a2 : T2[]
+>T2 : T2
+>Tuple3 : Tuple3<T0, T1, T2>
+>T0 : T0
+>T1 : T1
+>T2 : T2
+
+        zip<T0, T1, T2, T3>(a0: T0[], a1: T1[], a2: T2[], a3: T3[]): Tuple4<T0, T1, T2, T3>[];
+>zip : { <T0, T1>(a0: T0[], a1: T1[]): Tuple2<T0, T1>[]; <T0, T1, T2>(a0: T0[], a1: T1[], a2: T2[]): Tuple3<T0, T1, T2>[]; <T0, T1, T2, T3>(a0: T0[], a1: T1[], a2: T2[], a3: T3[]): Tuple4<T0, T1, T2, T3>[]; (...arrays: any[][]): any[][]; }
+>T0 : T0
+>T1 : T1
+>T2 : T2
+>T3 : T3
+>a0 : T0[]
+>T0 : T0
+>a1 : T1[]
+>T1 : T1
+>a2 : T2[]
+>T2 : T2
+>a3 : T3[]
+>T3 : T3
+>Tuple4 : Tuple4<T0, T1, T2, T3>
+>T0 : T0
+>T1 : T1
+>T2 : T2
+>T3 : T3
+
+        zip(...arrays: any[][]): any[][];
+>zip : { <T0, T1>(a0: T0[], a1: T1[]): Tuple2<T0, T1>[]; <T0, T1, T2>(a0: T0[], a1: T1[], a2: T2[]): Tuple3<T0, T1, T2>[]; <T0, T1, T2, T3>(a0: T0[], a1: T1[], a2: T2[], a3: T3[]): Tuple4<T0, T1, T2, T3>[]; (...arrays: any[][]): any[][]; }
+>arrays : any[][]
+
+        object(list: any[][]): any;
+>object : { (list: any[][]): any; (keys: string[], values: any[]): any; }
+>list : any[][]
+
+        object(keys: string[], values: any[]): any;
+>object : { (list: any[][]): any; (keys: string[], values: any[]): any; }
+>keys : string[]
+>values : any[]
+
+        indexOf<T>(list: T[], value: T, isSorted?: boolean): number;
+>indexOf : <T>(list: T[], value: T, isSorted?: boolean) => number
+>T : T
+>list : T[]
+>T : T
+>value : T
+>T : T
+>isSorted : boolean
+
+        lastIndexOf<T>(list: T[], value: T, fromIndex?: number): number;
+>lastIndexOf : <T>(list: T[], value: T, fromIndex?: number) => number
+>T : T
+>list : T[]
+>T : T
+>value : T
+>T : T
+>fromIndex : number
+
+        sortedIndex<T>(list: T[], obj: T, propertyName: string): number;
+>sortedIndex : { <T>(list: T[], obj: T, propertyName: string): number; <T>(list: T[], obj: T, iterator?: Iterator<T, any>, context?: any): number; }
+>T : T
+>list : T[]
+>T : T
+>obj : T
+>T : T
+>propertyName : string
+
+        sortedIndex<T>(list: T[], obj: T, iterator?: Iterator<T, any>, context?: any): number;
+>sortedIndex : { <T>(list: T[], obj: T, propertyName: string): number; <T>(list: T[], obj: T, iterator?: Iterator<T, any>, context?: any): number; }
+>T : T
+>list : T[]
+>T : T
+>obj : T
+>T : T
+>iterator : Iterator<T, any>
+>Iterator : Iterator<T, U>
+>T : T
+>context : any
+
+        range(stop: number): number[];
+>range : { (stop: number): number[]; (start: number, stop: number, step?: number): number[]; }
+>stop : number
+
+        range(start: number, stop: number, step?: number): number[];
+>range : { (stop: number): number[]; (start: number, stop: number, step?: number): number[]; }
+>start : number
+>stop : number
+>step : number
+
+        bind<T extends Function>(func: T, object: any): T;
+>bind : { <T extends Function>(func: T, object: any): T; (func: Function, object: any, ...args: any[]): Function; }
+>T : T
+>Function : Function
+>func : T
+>T : T
+>object : any
+>T : T
+
+        bind(func: Function, object: any, ...args: any[]): Function;
+>bind : { <T extends Function>(func: T, object: any): T; (func: Function, object: any, ...args: any[]): Function; }
+>func : Function
+>Function : Function
+>object : any
+>args : any[]
+>Function : Function
+
+        bindAll<T>(object: T, ...methodNames: string[]): T;
+>bindAll : <T>(object: T, ...methodNames: string[]) => T
+>T : T
+>object : T
+>T : T
+>methodNames : string[]
+>T : T
+
+        partial(func: Function, ...args: any[]): Function;
+>partial : (func: Function, ...args: any[]) => Function
+>func : Function
+>Function : Function
+>args : any[]
+>Function : Function
+
+        memoize<T extends Function>(func: T, hashFunction?: Function): T;
+>memoize : <T extends Function>(func: T, hashFunction?: Function) => T
+>T : T
+>Function : Function
+>func : T
+>T : T
+>hashFunction : Function
+>Function : Function
+>T : T
+
+        delay(func: Function, wait: number, ...args: any[]): number;
+>delay : (func: Function, wait: number, ...args: any[]) => number
+>func : Function
+>Function : Function
+>wait : number
+>args : any[]
+
+        defer(func: Function, ...args: any[]): number;
+>defer : (func: Function, ...args: any[]) => number
+>func : Function
+>Function : Function
+>args : any[]
+
+        throttle<T extends Function>(func: T, wait: number): T;
+>throttle : <T extends Function>(func: T, wait: number) => T
+>T : T
+>Function : Function
+>func : T
+>T : T
+>wait : number
+>T : T
+
+        debounce<T extends Function>(func: T, wait: number, immediate?: boolean): T;
+>debounce : <T extends Function>(func: T, wait: number, immediate?: boolean) => T
+>T : T
+>Function : Function
+>func : T
+>T : T
+>wait : number
+>immediate : boolean
+>T : T
+
+        once<T extends Function>(func: T): T;
+>once : <T extends Function>(func: T) => T
+>T : T
+>Function : Function
+>func : T
+>T : T
+>T : T
+
+        after<T extends Function>(count: number, func: T): T;
+>after : <T extends Function>(count: number, func: T) => T
+>T : T
+>Function : Function
+>count : number
+>func : T
+>T : T
+>T : T
+
+        wrap<T extends Function>(func: T, wrapper: (func: T, ...args: any[]) => any): T;
+>wrap : <T extends Function>(func: T, wrapper: (func: T, ...args: any[]) => any) => T
+>T : T
+>Function : Function
+>func : T
+>T : T
+>wrapper : (func: T, ...args: any[]) => any
+>func : T
+>T : T
+>args : any[]
+>T : T
+
+        compose(...funcs: Function[]): Function;
+>compose : (...funcs: Function[]) => Function
+>funcs : Function[]
+>Function : Function
+>Function : Function
+
+        keys(object: any): string[];
+>keys : (object: any) => string[]
+>object : any
+
+        values(object: any): any[];
+>values : (object: any) => any[]
+>object : any
+
+        pairs(object: any): any[][];
+>pairs : (object: any) => any[][]
+>object : any
+
+        invert(object: any): any;
+>invert : (object: any) => any
+>object : any
+
+        functions(object: any): string[];
+>functions : (object: any) => string[]
+>object : any
+
+        methods(object: any): string[];
+>methods : (object: any) => string[]
+>object : any
+
+        extend<T>(destination: T, ...sources: any[]): T;
+>extend : <T>(destination: T, ...sources: any[]) => T
+>T : T
+>destination : T
+>T : T
+>sources : any[]
+>T : T
+
+        pick<T>(object: T, ...keys: string[]): T;
+>pick : <T>(object: T, ...keys: string[]) => T
+>T : T
+>object : T
+>T : T
+>keys : string[]
+>T : T
+
+        omit<T>(object: T, ...keys: string[]): T;
+>omit : <T>(object: T, ...keys: string[]) => T
+>T : T
+>object : T
+>T : T
+>keys : string[]
+>T : T
+
+        defaults<T>(object: T, ...defaults: any[]): T;
+>defaults : <T>(object: T, ...defaults: any[]) => T
+>T : T
+>object : T
+>T : T
+>defaults : any[]
+>T : T
+
+        clone<T>(object: T): T;
+>clone : <T>(object: T) => T
+>T : T
+>object : T
+>T : T
+>T : T
+
+        tap<T>(object: T, interceptor: (object: T) => void): T;
+>tap : <T>(object: T, interceptor: (object: T) => void) => T
+>T : T
+>object : T
+>T : T
+>interceptor : (object: T) => void
+>object : T
+>T : T
+>T : T
+
+        has(object: any, key: string): boolean;
+>has : (object: any, key: string) => boolean
+>object : any
+>key : string
+
+        isEqual<T>(object: T, other: T): boolean;
+>isEqual : <T>(object: T, other: T) => boolean
+>T : T
+>object : T
+>T : T
+>other : T
+>T : T
+
+        isEmpty(object: any): boolean;
+>isEmpty : (object: any) => boolean
+>object : any
+
+        isElement(object: any): boolean;
+>isElement : (object: any) => boolean
+>object : any
+
+        isArray(object: any): boolean;
+>isArray : (object: any) => boolean
+>object : any
+
+        isObject(value: any): boolean;
+>isObject : (value: any) => boolean
+>value : any
+
+        isArguments(object: any): boolean;
+>isArguments : (object: any) => boolean
+>object : any
+
+        isFunction(object: any): boolean;
+>isFunction : (object: any) => boolean
+>object : any
+
+        isString(object: any): boolean;
+>isString : (object: any) => boolean
+>object : any
+
+        isNumber(object: any): boolean;
+>isNumber : (object: any) => boolean
+>object : any
+
+        isFinite(object: any): boolean;
+>isFinite : (object: any) => boolean
+>object : any
+
+        isBoolean(object: any): boolean;
+>isBoolean : (object: any) => boolean
+>object : any
+
+        isDate(object: any): boolean;
+>isDate : (object: any) => boolean
+>object : any
+
+        isRegExp(object: any): boolean;
+>isRegExp : (object: any) => boolean
+>object : any
+
+        isNaN(object: any): boolean;
+>isNaN : (object: any) => boolean
+>object : any
+
+        isNull(object: any): boolean;
+>isNull : (object: any) => boolean
+>object : any
+
+        isUndefined(value: any): boolean;
+>isUndefined : (value: any) => boolean
+>value : any
+
+        noConflict(): Static;
+>noConflict : () => Static
+>Static : Static
+
+        identity<T>(value: T): T;
+>identity : <T>(value: T) => T
+>T : T
+>value : T
+>T : T
+>T : T
+
+        times<U>(n: number, iterator: Iterator<number, U>, context?: any): U[];
+>times : <U>(n: number, iterator: Iterator<number, U>, context?: any) => U[]
+>U : U
+>n : number
+>iterator : Iterator<number, U>
+>Iterator : Iterator<T, U>
+>U : U
+>context : any
+>U : U
+
+        random(max: number): number;
+>random : { (max: number): number; (min: number, max: number): number; }
+>max : number
+
+        random(min: number, max: number): number;
+>random : { (max: number): number; (min: number, max: number): number; }
+>min : number
+>max : number
+
+        mixin(object: any): void;
+>mixin : (object: any) => void
+>object : any
+
+        uniqueId(): number;
+>uniqueId : { (): number; (prefix: string): string; }
+
+        uniqueId(prefix: string): string;
+>uniqueId : { (): number; (prefix: string): string; }
+>prefix : string
+
+        escape(s: string): string;
+>escape : (s: string) => string
+>s : string
+
+        unescape(s: string): string;
+>unescape : (s: string) => string
+>s : string
+
+        result(object: any, property: string): any;
+>result : (object: any, property: string) => any
+>object : any
+>property : string
+
+        templateSettings: TemplateSettings;
+>templateSettings : TemplateSettings
+>TemplateSettings : TemplateSettings
+
+        template(templateString: string): (data: any) => string;
+>template : { (templateString: string): (data: any) => string; (templateString: string, data: any, settings?: TemplateSettings): string; }
+>templateString : string
+>data : any
+
+        template(templateString: string, data: any, settings?: TemplateSettings): string;
+>template : { (templateString: string): (data: any) => string; (templateString: string, data: any, settings?: TemplateSettings): string; }
+>templateString : string
+>data : any
+>settings : TemplateSettings
+>TemplateSettings : TemplateSettings
+    }
+}
+
+declare var _: Underscore.Static;
+>_ : Underscore.Static
+>Underscore : any
+>Static : Underscore.Static
+