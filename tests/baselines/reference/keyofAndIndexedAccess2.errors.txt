tests/cases/conformance/types/keyof/keyofAndIndexedAccess2.ts(4,5): error TS2322: Type '"x"' is not assignable to type 'number'.
tests/cases/conformance/types/keyof/keyofAndIndexedAccess2.ts(6,5): error TS2322: Type '2' is not assignable to type '0 | 1'.
tests/cases/conformance/types/keyof/keyofAndIndexedAccess2.ts(7,5): error TS2322: Type '"x"' is not assignable to type '0 | 1'.
tests/cases/conformance/types/keyof/keyofAndIndexedAccess2.ts(8,5): error TS2322: Type '1' is not assignable to type 'never'.
tests/cases/conformance/types/keyof/keyofAndIndexedAccess2.ts(9,5): error TS2322: Type '2' is not assignable to type 'never'.
tests/cases/conformance/types/keyof/keyofAndIndexedAccess2.ts(10,5): error TS2322: Type '"x"' is not assignable to type 'never'.
tests/cases/conformance/types/keyof/keyofAndIndexedAccess2.ts(14,5): error TS2739: Type '{ [key: string]: number; }' is missing the following properties from type '{ x: number; y: number; }': x, y
tests/cases/conformance/types/keyof/keyofAndIndexedAccess2.ts(15,5): error TS2322: Type 'T' is not assignable to type '{ x: number; y: number; }'.
  Type '{ [key: string]: number; }' is missing the following properties from type '{ x: number; y: number; }': x, y
tests/cases/conformance/types/keyof/keyofAndIndexedAccess2.ts(18,5): error TS2322: Type '{ x: number; y: number; }' is not assignable to type 'T'.
  '{ x: number; y: number; }' is assignable to the constraint of type 'T', but 'T' could be instantiated with a different subtype of constraint '{ [key: string]: number; }'.
tests/cases/conformance/types/keyof/keyofAndIndexedAccess2.ts(19,5): error TS2322: Type '{ [key: string]: number; }' is not assignable to type 'T'.
  '{ [key: string]: number; }' is assignable to the constraint of type 'T', but 'T' could be instantiated with a different subtype of constraint '{ [key: string]: number; }'.
tests/cases/conformance/types/keyof/keyofAndIndexedAccess2.ts(26,7): error TS2339: Property 'x' does not exist on type 'T'.
tests/cases/conformance/types/keyof/keyofAndIndexedAccess2.ts(27,5): error TS2322: Type '1' is not assignable to type 'T[keyof T]'.
tests/cases/conformance/types/keyof/keyofAndIndexedAccess2.ts(31,5): error TS2322: Type '{ [key: string]: number; }' is not assignable to type '{ [P in K]: number; }'.
tests/cases/conformance/types/keyof/keyofAndIndexedAccess2.ts(38,5): error TS2322: Type '{ [x: string]: number; }' is not assignable to type '{ [P in K]: number; }'.
tests/cases/conformance/types/keyof/keyofAndIndexedAccess2.ts(50,3): error TS7053: Element implicitly has an 'any' type because expression of type 'string' can't be used to index type 'Item'.
  No index signature with a parameter of type 'string' was found on type 'Item'.
tests/cases/conformance/types/keyof/keyofAndIndexedAccess2.ts(51,3): error TS2322: Type '123' is not assignable to type 'never'.
tests/cases/conformance/types/keyof/keyofAndIndexedAccess2.ts(52,3): error TS2322: Type '123' is not assignable to type 'T[keyof T]'.
tests/cases/conformance/types/keyof/keyofAndIndexedAccess2.ts(53,3): error TS2322: Type '123' is not assignable to type 'T[K]'.
tests/cases/conformance/types/keyof/keyofAndIndexedAccess2.ts(65,7): error TS2339: Property 'foo' does not exist on type 'T'.
tests/cases/conformance/types/keyof/keyofAndIndexedAccess2.ts(66,3): error TS2536: Type 'string' cannot be used to index type 'T'.
tests/cases/conformance/types/keyof/keyofAndIndexedAccess2.ts(67,3): error TS2322: Type '123' is not assignable to type 'T[keyof T]'.
tests/cases/conformance/types/keyof/keyofAndIndexedAccess2.ts(68,3): error TS2322: Type '123' is not assignable to type 'T[K]'.
tests/cases/conformance/types/keyof/keyofAndIndexedAccess2.ts(108,5): error TS2322: Type '123' is not assignable to type 'Type[K]'.
<<<<<<< HEAD
  Type '123' is not assignable to type '123 & "some string"'.
    Type '123' is not assignable to type '"some string"'.
tests/cases/conformance/types/keyof/keyofAndIndexedAccess2.ts(126,1): error TS2322: Type 'Demo<{ b: string; }>' is not assignable to type 'Demo<{ a: number; }>'.
  Types of parameters 'key' and 'key' are incompatible.
    Type '"a"' is not assignable to type '"b"'.
tests/cases/conformance/types/keyof/keyofAndIndexedAccess2.ts(127,1): error TS2322: Type 'Demo<{ a: number; b: string; }>' is not assignable to type 'Demo<{ a: number; }>'.
  Property 'b' is missing in type '{ a: number; }' but required in type '{ a: number; b: string; }'.
tests/cases/conformance/types/keyof/keyofAndIndexedAccess2.ts(128,1): error TS2322: Type 'Demo<{ a: number; }>' is not assignable to type 'Demo<{ b: string; }>'.
  Types of parameters 'key' and 'key' are incompatible.
    Type '"b"' is not assignable to type '"a"'.
tests/cases/conformance/types/keyof/keyofAndIndexedAccess2.ts(129,1): error TS2322: Type 'Demo<{ a: number; b: string; }>' is not assignable to type 'Demo<{ b: string; }>'.
  Property 'a' is missing in type '{ b: string; }' but required in type '{ a: number; b: string; }'.
tests/cases/conformance/types/keyof/keyofAndIndexedAccess2.ts(130,1): error TS2322: Type 'Demo<{ a: number; }>' is not assignable to type 'Demo<{ a: number; b: string; }>'.
  Types of parameters 'key' and 'key' are incompatible.
    Type '"a" | "b"' is not assignable to type '"a"'.
      Type '"b"' is not assignable to type '"a"'.
tests/cases/conformance/types/keyof/keyofAndIndexedAccess2.ts(131,1): error TS2322: Type 'Demo<{ b: string; }>' is not assignable to type 'Demo<{ a: number; b: string; }>'.
  Types of parameters 'key' and 'key' are incompatible.
    Type '"a" | "b"' is not assignable to type '"b"'.
      Type '"a"' is not assignable to type '"b"'.
=======
  Type '123' is not assignable to type 'never'.
>>>>>>> 3c0c01c3


==== tests/cases/conformance/types/keyof/keyofAndIndexedAccess2.ts (29 errors) ====
    function f1(obj: { a: number, b: 0 | 1, c: string }, k0: 'a', k1: 'a' | 'b', k2: 'a' | 'b' | 'c') {
        obj[k0] = 1;
        obj[k0] = 2;
        obj[k0] = 'x';  // Error
        ~~~~~~~
!!! error TS2322: Type '"x"' is not assignable to type 'number'.
        obj[k1] = 1;
        obj[k1] = 2;    // Error
        ~~~~~~~
!!! error TS2322: Type '2' is not assignable to type '0 | 1'.
        obj[k1] = 'x';  // Error
        ~~~~~~~
!!! error TS2322: Type '"x"' is not assignable to type '0 | 1'.
        obj[k2] = 1;    // Error
        ~~~~~~~
!!! error TS2322: Type '1' is not assignable to type 'never'.
        obj[k2] = 2;    // Error
        ~~~~~~~
!!! error TS2322: Type '2' is not assignable to type 'never'.
        obj[k2] = 'x';  // Error
        ~~~~~~~
!!! error TS2322: Type '"x"' is not assignable to type 'never'.
    }
    
    function f2<T extends { [key: string]: number }>(a: { x: number, y: number }, b: { [key: string]: number }, c: T, k: keyof T) {
        a = b;  // Error, index signature in source doesn't imply properties are present
        ~
!!! error TS2739: Type '{ [key: string]: number; }' is missing the following properties from type '{ x: number; y: number; }': x, y
        a = c;  // Error, index signature in source doesn't imply properties are present
        ~
!!! error TS2322: Type 'T' is not assignable to type '{ x: number; y: number; }'.
!!! error TS2322:   Type '{ [key: string]: number; }' is missing the following properties from type '{ x: number; y: number; }': x, y
        b = a;
        b = c;
        c = a;  // Error, constraint on target doesn't imply any properties or signatures
        ~
!!! error TS2322: Type '{ x: number; y: number; }' is not assignable to type 'T'.
!!! error TS2322:   '{ x: number; y: number; }' is assignable to the constraint of type 'T', but 'T' could be instantiated with a different subtype of constraint '{ [key: string]: number; }'.
        c = b;  // Error, constraint on target doesn't imply any properties or signatures
        ~
!!! error TS2322: Type '{ [key: string]: number; }' is not assignable to type 'T'.
!!! error TS2322:   '{ [key: string]: number; }' is assignable to the constraint of type 'T', but 'T' could be instantiated with a different subtype of constraint '{ [key: string]: number; }'.
        a.x;
        b.x;
        c.x;
        c[k];
        a.x = 1;
        b.x = 1;
        c.x = 1;  // Error, cannot write to index signature through constraint
          ~
!!! error TS2339: Property 'x' does not exist on type 'T'.
        c[k] = 1; // Error, cannot write to index signature through constraint
        ~~~~
!!! error TS2322: Type '1' is not assignable to type 'T[keyof T]'.
    }
    
    function f3<K extends string>(a: { [P in K]: number }, b: { [key: string]: number }, k: K) {
        a = b;  // Error, index signature doesn't imply properties are present
        ~
!!! error TS2322: Type '{ [key: string]: number; }' is not assignable to type '{ [P in K]: number; }'.
        b = a;
        a[k];
        a[k] = 1;
    }
    
    function f3b<K extends string>(a: { [P in K]: number }, b: { [P in string]: number }, k: K) {
        a = b;  // Error, index signature doesn't imply properties are present
        ~
!!! error TS2322: Type '{ [x: string]: number; }' is not assignable to type '{ [P in K]: number; }'.
        b = a;
    }
    
    function f4<K extends string>(a: { [key: string]: number }[K], b: number) {
      a = b;
      b = a;
    }
    
    type Item = { a: string, b: number };
    
    function f10<T extends Item, K extends keyof T>(obj: T, k1: string, k2: keyof Item, k3: keyof T, k4: K) {
      obj[k1] = 123;  // Error
      ~~~~~~~
!!! error TS7053: Element implicitly has an 'any' type because expression of type 'string' can't be used to index type 'Item'.
!!! error TS7053:   No index signature with a parameter of type 'string' was found on type 'Item'.
      obj[k2] = 123;  // Error
      ~~~~~~~
!!! error TS2322: Type '123' is not assignable to type 'never'.
      obj[k3] = 123;  // Error
      ~~~~~~~
!!! error TS2322: Type '123' is not assignable to type 'T[keyof T]'.
      obj[k4] = 123;  // Error
      ~~~~~~~
!!! error TS2322: Type '123' is not assignable to type 'T[K]'.
    }
    
    type Dict = Record<string, number>;
    
    function f11<K extends keyof Dict>(obj: Dict, k1: keyof Dict, k2: K) {
      obj.foo = 123;
      obj[k1] = 123;
      obj[k2] = 123;
    }
    
    function f12<T extends Readonly<Dict>, K extends keyof T>(obj: T, k1: keyof Dict, k2: keyof T, k3: K) {
      obj.foo = 123;  // Error
          ~~~
!!! error TS2339: Property 'foo' does not exist on type 'T'.
      obj[k1] = 123;  // Error
      ~~~~~~~
!!! error TS2536: Type 'string' cannot be used to index type 'T'.
      obj[k2] = 123;  // Error
      ~~~~~~~
!!! error TS2322: Type '123' is not assignable to type 'T[keyof T]'.
      obj[k3] = 123;  // Error
      ~~~~~~~
!!! error TS2322: Type '123' is not assignable to type 'T[K]'.
    }
    
    // Repro from #27895
    
    export interface Entity {
        id: number | string;
    }
    
    export type IdOf<E extends Entity> = E['id'];
    
    export interface EntityState<E extends Entity> {
        ids: IdOf<E>[];
        entities: { [key: string]: E, [key: number]: E };
    }
    
    
    export function getAllEntities<E extends Entity>(state: EntityState<E>): E[] {
        const { ids, entities } = state;
        return ids.map(id => entities[id]);
    }
    
    export function getEntity<E extends Entity>(id: IdOf<E>, state: EntityState<E>): E | undefined {
        const { ids, entities } = state;
    
        if (!ids.includes(id)) {
            return undefined;
        }
    
        return entities[id];
    }
    
    // Repro from #30603
    
    interface Type {
        a: 123;
        b: "some string";
    }
    
    function get123<K extends keyof Type>(): Type[K] {
        return 123;  // Error
        ~~~~~~~~~~~
!!! error TS2322: Type '123' is not assignable to type 'Type[K]'.
!!! error TS2322:   Type '123' is not assignable to type 'never'.
    }
    
    // Repro from #30920
    
    type StrictExtract<T, U> = T extends U ? U extends T ? T : never : never;
    type StrictExclude<T, U> = T extends StrictExtract<T, U> ? never : T;
    type A<T> = { [Q in { [P in keyof T]: P; }[keyof T]]: T[Q]; };
    type B<T, V> = A<{ [Q in keyof T]: StrictExclude<B<T[Q], V>, {}>; }>;
    
    // Repro from 31006
    
    type Demo<T> = <K extends keyof T>(key: K, val: T[K]) => void;
    
    declare let da: Demo<{ a: number }>;
    declare let db: Demo<{ b: string }>;
    declare let dc: Demo<{ a: number, b: string }>;
    
    da = db;  // Error
    ~~
!!! error TS2322: Type 'Demo<{ b: string; }>' is not assignable to type 'Demo<{ a: number; }>'.
!!! error TS2322:   Types of parameters 'key' and 'key' are incompatible.
!!! error TS2322:     Type '"a"' is not assignable to type '"b"'.
!!! related TS2728 tests/cases/conformance/types/keyof/keyofAndIndexedAccess2.ts:122:24: 'a' is declared here.
    da = dc;
    ~~
!!! error TS2322: Type 'Demo<{ a: number; b: string; }>' is not assignable to type 'Demo<{ a: number; }>'.
!!! error TS2322:   Property 'b' is missing in type '{ a: number; }' but required in type '{ a: number; b: string; }'.
!!! related TS2728 tests/cases/conformance/types/keyof/keyofAndIndexedAccess2.ts:124:35: 'b' is declared here.
    db = da;  // Error
    ~~
!!! error TS2322: Type 'Demo<{ a: number; }>' is not assignable to type 'Demo<{ b: string; }>'.
!!! error TS2322:   Types of parameters 'key' and 'key' are incompatible.
!!! error TS2322:     Type '"b"' is not assignable to type '"a"'.
!!! related TS2728 tests/cases/conformance/types/keyof/keyofAndIndexedAccess2.ts:123:24: 'b' is declared here.
    db = dc;
    ~~
!!! error TS2322: Type 'Demo<{ a: number; b: string; }>' is not assignable to type 'Demo<{ b: string; }>'.
!!! error TS2322:   Property 'a' is missing in type '{ b: string; }' but required in type '{ a: number; b: string; }'.
!!! related TS2728 tests/cases/conformance/types/keyof/keyofAndIndexedAccess2.ts:124:24: 'a' is declared here.
    dc = da;  // Error
    ~~
!!! error TS2322: Type 'Demo<{ a: number; }>' is not assignable to type 'Demo<{ a: number; b: string; }>'.
!!! error TS2322:   Types of parameters 'key' and 'key' are incompatible.
!!! error TS2322:     Type '"a" | "b"' is not assignable to type '"a"'.
!!! error TS2322:       Type '"b"' is not assignable to type '"a"'.
    dc = db;  // Error
    ~~
!!! error TS2322: Type 'Demo<{ b: string; }>' is not assignable to type 'Demo<{ a: number; b: string; }>'.
!!! error TS2322:   Types of parameters 'key' and 'key' are incompatible.
!!! error TS2322:     Type '"a" | "b"' is not assignable to type '"b"'.
!!! error TS2322:       Type '"a"' is not assignable to type '"b"'.
    
    // Repros from #30938
    
    function fn<T extends {elements: Array<string>} | {elements: Array<number>}>(param: T, cb: (element: T['elements'][number]) => void) {
        cb(param.elements[0]);
    }
    
    function fn2<T extends Array<string>>(param: T, cb: (element: T[number]) => void) {
        cb(param[0]);
    }
    
    // Repro from #31149
    
    function fn3<T extends ReadonlyArray<string>>(param: T, cb: (element: T[number]) => void) {
        cb(param[0]);
    }
    
    function fn4<K extends number>() {
        let x: Array<string>[K] = 'abc';
        let y: ReadonlyArray<string>[K] = 'abc';
    }
    
    // Repro from #31439 and #31691
    
    export class c {
      [x: string]: string;
      constructor() {
        this.a = "b";
        this["a"] = "b";
      }
    }
    
    // Repro from #31385
    
    type Foo<T> = { [key: string]: { [K in keyof T]: K }[keyof T] };
    
    type Bar<T> = { [key: string]: { [K in keyof T]: [K] }[keyof T] };
    
    type Baz<T, Q extends Foo<T>> = { [K in keyof Q]: T[Q[K]] };
    
    type Qux<T, Q extends Bar<T>> = { [K in keyof Q]: T[Q[K]["0"]] };
    
    // Repro from #32038
    
    const actions = ['resizeTo', 'resizeBy'] as const;
    for (const action of actions) {
    	window[action] = (x, y) => {
    		window[action](x, y);
    	}
    }
    <|MERGE_RESOLUTION|>--- conflicted
+++ resolved
@@ -1,315 +1,292 @@
-tests/cases/conformance/types/keyof/keyofAndIndexedAccess2.ts(4,5): error TS2322: Type '"x"' is not assignable to type 'number'.
-tests/cases/conformance/types/keyof/keyofAndIndexedAccess2.ts(6,5): error TS2322: Type '2' is not assignable to type '0 | 1'.
-tests/cases/conformance/types/keyof/keyofAndIndexedAccess2.ts(7,5): error TS2322: Type '"x"' is not assignable to type '0 | 1'.
-tests/cases/conformance/types/keyof/keyofAndIndexedAccess2.ts(8,5): error TS2322: Type '1' is not assignable to type 'never'.
-tests/cases/conformance/types/keyof/keyofAndIndexedAccess2.ts(9,5): error TS2322: Type '2' is not assignable to type 'never'.
-tests/cases/conformance/types/keyof/keyofAndIndexedAccess2.ts(10,5): error TS2322: Type '"x"' is not assignable to type 'never'.
-tests/cases/conformance/types/keyof/keyofAndIndexedAccess2.ts(14,5): error TS2739: Type '{ [key: string]: number; }' is missing the following properties from type '{ x: number; y: number; }': x, y
-tests/cases/conformance/types/keyof/keyofAndIndexedAccess2.ts(15,5): error TS2322: Type 'T' is not assignable to type '{ x: number; y: number; }'.
-  Type '{ [key: string]: number; }' is missing the following properties from type '{ x: number; y: number; }': x, y
-tests/cases/conformance/types/keyof/keyofAndIndexedAccess2.ts(18,5): error TS2322: Type '{ x: number; y: number; }' is not assignable to type 'T'.
-  '{ x: number; y: number; }' is assignable to the constraint of type 'T', but 'T' could be instantiated with a different subtype of constraint '{ [key: string]: number; }'.
-tests/cases/conformance/types/keyof/keyofAndIndexedAccess2.ts(19,5): error TS2322: Type '{ [key: string]: number; }' is not assignable to type 'T'.
-  '{ [key: string]: number; }' is assignable to the constraint of type 'T', but 'T' could be instantiated with a different subtype of constraint '{ [key: string]: number; }'.
-tests/cases/conformance/types/keyof/keyofAndIndexedAccess2.ts(26,7): error TS2339: Property 'x' does not exist on type 'T'.
-tests/cases/conformance/types/keyof/keyofAndIndexedAccess2.ts(27,5): error TS2322: Type '1' is not assignable to type 'T[keyof T]'.
-tests/cases/conformance/types/keyof/keyofAndIndexedAccess2.ts(31,5): error TS2322: Type '{ [key: string]: number; }' is not assignable to type '{ [P in K]: number; }'.
-tests/cases/conformance/types/keyof/keyofAndIndexedAccess2.ts(38,5): error TS2322: Type '{ [x: string]: number; }' is not assignable to type '{ [P in K]: number; }'.
-tests/cases/conformance/types/keyof/keyofAndIndexedAccess2.ts(50,3): error TS7053: Element implicitly has an 'any' type because expression of type 'string' can't be used to index type 'Item'.
-  No index signature with a parameter of type 'string' was found on type 'Item'.
-tests/cases/conformance/types/keyof/keyofAndIndexedAccess2.ts(51,3): error TS2322: Type '123' is not assignable to type 'never'.
-tests/cases/conformance/types/keyof/keyofAndIndexedAccess2.ts(52,3): error TS2322: Type '123' is not assignable to type 'T[keyof T]'.
-tests/cases/conformance/types/keyof/keyofAndIndexedAccess2.ts(53,3): error TS2322: Type '123' is not assignable to type 'T[K]'.
-tests/cases/conformance/types/keyof/keyofAndIndexedAccess2.ts(65,7): error TS2339: Property 'foo' does not exist on type 'T'.
-tests/cases/conformance/types/keyof/keyofAndIndexedAccess2.ts(66,3): error TS2536: Type 'string' cannot be used to index type 'T'.
-tests/cases/conformance/types/keyof/keyofAndIndexedAccess2.ts(67,3): error TS2322: Type '123' is not assignable to type 'T[keyof T]'.
-tests/cases/conformance/types/keyof/keyofAndIndexedAccess2.ts(68,3): error TS2322: Type '123' is not assignable to type 'T[K]'.
-tests/cases/conformance/types/keyof/keyofAndIndexedAccess2.ts(108,5): error TS2322: Type '123' is not assignable to type 'Type[K]'.
-<<<<<<< HEAD
-  Type '123' is not assignable to type '123 & "some string"'.
-    Type '123' is not assignable to type '"some string"'.
-tests/cases/conformance/types/keyof/keyofAndIndexedAccess2.ts(126,1): error TS2322: Type 'Demo<{ b: string; }>' is not assignable to type 'Demo<{ a: number; }>'.
-  Types of parameters 'key' and 'key' are incompatible.
-    Type '"a"' is not assignable to type '"b"'.
-tests/cases/conformance/types/keyof/keyofAndIndexedAccess2.ts(127,1): error TS2322: Type 'Demo<{ a: number; b: string; }>' is not assignable to type 'Demo<{ a: number; }>'.
-  Property 'b' is missing in type '{ a: number; }' but required in type '{ a: number; b: string; }'.
-tests/cases/conformance/types/keyof/keyofAndIndexedAccess2.ts(128,1): error TS2322: Type 'Demo<{ a: number; }>' is not assignable to type 'Demo<{ b: string; }>'.
-  Types of parameters 'key' and 'key' are incompatible.
-    Type '"b"' is not assignable to type '"a"'.
-tests/cases/conformance/types/keyof/keyofAndIndexedAccess2.ts(129,1): error TS2322: Type 'Demo<{ a: number; b: string; }>' is not assignable to type 'Demo<{ b: string; }>'.
-  Property 'a' is missing in type '{ b: string; }' but required in type '{ a: number; b: string; }'.
-tests/cases/conformance/types/keyof/keyofAndIndexedAccess2.ts(130,1): error TS2322: Type 'Demo<{ a: number; }>' is not assignable to type 'Demo<{ a: number; b: string; }>'.
-  Types of parameters 'key' and 'key' are incompatible.
-    Type '"a" | "b"' is not assignable to type '"a"'.
-      Type '"b"' is not assignable to type '"a"'.
-tests/cases/conformance/types/keyof/keyofAndIndexedAccess2.ts(131,1): error TS2322: Type 'Demo<{ b: string; }>' is not assignable to type 'Demo<{ a: number; b: string; }>'.
-  Types of parameters 'key' and 'key' are incompatible.
-    Type '"a" | "b"' is not assignable to type '"b"'.
-      Type '"a"' is not assignable to type '"b"'.
-=======
-  Type '123' is not assignable to type 'never'.
->>>>>>> 3c0c01c3
-
-
-==== tests/cases/conformance/types/keyof/keyofAndIndexedAccess2.ts (29 errors) ====
-    function f1(obj: { a: number, b: 0 | 1, c: string }, k0: 'a', k1: 'a' | 'b', k2: 'a' | 'b' | 'c') {
-        obj[k0] = 1;
-        obj[k0] = 2;
-        obj[k0] = 'x';  // Error
-        ~~~~~~~
-!!! error TS2322: Type '"x"' is not assignable to type 'number'.
-        obj[k1] = 1;
-        obj[k1] = 2;    // Error
-        ~~~~~~~
-!!! error TS2322: Type '2' is not assignable to type '0 | 1'.
-        obj[k1] = 'x';  // Error
-        ~~~~~~~
-!!! error TS2322: Type '"x"' is not assignable to type '0 | 1'.
-        obj[k2] = 1;    // Error
-        ~~~~~~~
-!!! error TS2322: Type '1' is not assignable to type 'never'.
-        obj[k2] = 2;    // Error
-        ~~~~~~~
-!!! error TS2322: Type '2' is not assignable to type 'never'.
-        obj[k2] = 'x';  // Error
-        ~~~~~~~
-!!! error TS2322: Type '"x"' is not assignable to type 'never'.
-    }
-    
-    function f2<T extends { [key: string]: number }>(a: { x: number, y: number }, b: { [key: string]: number }, c: T, k: keyof T) {
-        a = b;  // Error, index signature in source doesn't imply properties are present
-        ~
-!!! error TS2739: Type '{ [key: string]: number; }' is missing the following properties from type '{ x: number; y: number; }': x, y
-        a = c;  // Error, index signature in source doesn't imply properties are present
-        ~
-!!! error TS2322: Type 'T' is not assignable to type '{ x: number; y: number; }'.
-!!! error TS2322:   Type '{ [key: string]: number; }' is missing the following properties from type '{ x: number; y: number; }': x, y
-        b = a;
-        b = c;
-        c = a;  // Error, constraint on target doesn't imply any properties or signatures
-        ~
-!!! error TS2322: Type '{ x: number; y: number; }' is not assignable to type 'T'.
-!!! error TS2322:   '{ x: number; y: number; }' is assignable to the constraint of type 'T', but 'T' could be instantiated with a different subtype of constraint '{ [key: string]: number; }'.
-        c = b;  // Error, constraint on target doesn't imply any properties or signatures
-        ~
-!!! error TS2322: Type '{ [key: string]: number; }' is not assignable to type 'T'.
-!!! error TS2322:   '{ [key: string]: number; }' is assignable to the constraint of type 'T', but 'T' could be instantiated with a different subtype of constraint '{ [key: string]: number; }'.
-        a.x;
-        b.x;
-        c.x;
-        c[k];
-        a.x = 1;
-        b.x = 1;
-        c.x = 1;  // Error, cannot write to index signature through constraint
-          ~
-!!! error TS2339: Property 'x' does not exist on type 'T'.
-        c[k] = 1; // Error, cannot write to index signature through constraint
-        ~~~~
-!!! error TS2322: Type '1' is not assignable to type 'T[keyof T]'.
-    }
-    
-    function f3<K extends string>(a: { [P in K]: number }, b: { [key: string]: number }, k: K) {
-        a = b;  // Error, index signature doesn't imply properties are present
-        ~
-!!! error TS2322: Type '{ [key: string]: number; }' is not assignable to type '{ [P in K]: number; }'.
-        b = a;
-        a[k];
-        a[k] = 1;
-    }
-    
-    function f3b<K extends string>(a: { [P in K]: number }, b: { [P in string]: number }, k: K) {
-        a = b;  // Error, index signature doesn't imply properties are present
-        ~
-!!! error TS2322: Type '{ [x: string]: number; }' is not assignable to type '{ [P in K]: number; }'.
-        b = a;
-    }
-    
-    function f4<K extends string>(a: { [key: string]: number }[K], b: number) {
-      a = b;
-      b = a;
-    }
-    
-    type Item = { a: string, b: number };
-    
-    function f10<T extends Item, K extends keyof T>(obj: T, k1: string, k2: keyof Item, k3: keyof T, k4: K) {
-      obj[k1] = 123;  // Error
-      ~~~~~~~
-!!! error TS7053: Element implicitly has an 'any' type because expression of type 'string' can't be used to index type 'Item'.
-!!! error TS7053:   No index signature with a parameter of type 'string' was found on type 'Item'.
-      obj[k2] = 123;  // Error
-      ~~~~~~~
-!!! error TS2322: Type '123' is not assignable to type 'never'.
-      obj[k3] = 123;  // Error
-      ~~~~~~~
-!!! error TS2322: Type '123' is not assignable to type 'T[keyof T]'.
-      obj[k4] = 123;  // Error
-      ~~~~~~~
-!!! error TS2322: Type '123' is not assignable to type 'T[K]'.
-    }
-    
-    type Dict = Record<string, number>;
-    
-    function f11<K extends keyof Dict>(obj: Dict, k1: keyof Dict, k2: K) {
-      obj.foo = 123;
-      obj[k1] = 123;
-      obj[k2] = 123;
-    }
-    
-    function f12<T extends Readonly<Dict>, K extends keyof T>(obj: T, k1: keyof Dict, k2: keyof T, k3: K) {
-      obj.foo = 123;  // Error
-          ~~~
-!!! error TS2339: Property 'foo' does not exist on type 'T'.
-      obj[k1] = 123;  // Error
-      ~~~~~~~
-!!! error TS2536: Type 'string' cannot be used to index type 'T'.
-      obj[k2] = 123;  // Error
-      ~~~~~~~
-!!! error TS2322: Type '123' is not assignable to type 'T[keyof T]'.
-      obj[k3] = 123;  // Error
-      ~~~~~~~
-!!! error TS2322: Type '123' is not assignable to type 'T[K]'.
-    }
-    
-    // Repro from #27895
-    
-    export interface Entity {
-        id: number | string;
-    }
-    
-    export type IdOf<E extends Entity> = E['id'];
-    
-    export interface EntityState<E extends Entity> {
-        ids: IdOf<E>[];
-        entities: { [key: string]: E, [key: number]: E };
-    }
-    
-    
-    export function getAllEntities<E extends Entity>(state: EntityState<E>): E[] {
-        const { ids, entities } = state;
-        return ids.map(id => entities[id]);
-    }
-    
-    export function getEntity<E extends Entity>(id: IdOf<E>, state: EntityState<E>): E | undefined {
-        const { ids, entities } = state;
-    
-        if (!ids.includes(id)) {
-            return undefined;
-        }
-    
-        return entities[id];
-    }
-    
-    // Repro from #30603
-    
-    interface Type {
-        a: 123;
-        b: "some string";
-    }
-    
-    function get123<K extends keyof Type>(): Type[K] {
-        return 123;  // Error
-        ~~~~~~~~~~~
-!!! error TS2322: Type '123' is not assignable to type 'Type[K]'.
-!!! error TS2322:   Type '123' is not assignable to type 'never'.
-    }
-    
-    // Repro from #30920
-    
-    type StrictExtract<T, U> = T extends U ? U extends T ? T : never : never;
-    type StrictExclude<T, U> = T extends StrictExtract<T, U> ? never : T;
-    type A<T> = { [Q in { [P in keyof T]: P; }[keyof T]]: T[Q]; };
-    type B<T, V> = A<{ [Q in keyof T]: StrictExclude<B<T[Q], V>, {}>; }>;
-    
-    // Repro from 31006
-    
-    type Demo<T> = <K extends keyof T>(key: K, val: T[K]) => void;
-    
-    declare let da: Demo<{ a: number }>;
-    declare let db: Demo<{ b: string }>;
-    declare let dc: Demo<{ a: number, b: string }>;
-    
-    da = db;  // Error
-    ~~
-!!! error TS2322: Type 'Demo<{ b: string; }>' is not assignable to type 'Demo<{ a: number; }>'.
-!!! error TS2322:   Types of parameters 'key' and 'key' are incompatible.
-!!! error TS2322:     Type '"a"' is not assignable to type '"b"'.
-!!! related TS2728 tests/cases/conformance/types/keyof/keyofAndIndexedAccess2.ts:122:24: 'a' is declared here.
-    da = dc;
-    ~~
-!!! error TS2322: Type 'Demo<{ a: number; b: string; }>' is not assignable to type 'Demo<{ a: number; }>'.
-!!! error TS2322:   Property 'b' is missing in type '{ a: number; }' but required in type '{ a: number; b: string; }'.
-!!! related TS2728 tests/cases/conformance/types/keyof/keyofAndIndexedAccess2.ts:124:35: 'b' is declared here.
-    db = da;  // Error
-    ~~
-!!! error TS2322: Type 'Demo<{ a: number; }>' is not assignable to type 'Demo<{ b: string; }>'.
-!!! error TS2322:   Types of parameters 'key' and 'key' are incompatible.
-!!! error TS2322:     Type '"b"' is not assignable to type '"a"'.
-!!! related TS2728 tests/cases/conformance/types/keyof/keyofAndIndexedAccess2.ts:123:24: 'b' is declared here.
-    db = dc;
-    ~~
-!!! error TS2322: Type 'Demo<{ a: number; b: string; }>' is not assignable to type 'Demo<{ b: string; }>'.
-!!! error TS2322:   Property 'a' is missing in type '{ b: string; }' but required in type '{ a: number; b: string; }'.
-!!! related TS2728 tests/cases/conformance/types/keyof/keyofAndIndexedAccess2.ts:124:24: 'a' is declared here.
-    dc = da;  // Error
-    ~~
-!!! error TS2322: Type 'Demo<{ a: number; }>' is not assignable to type 'Demo<{ a: number; b: string; }>'.
-!!! error TS2322:   Types of parameters 'key' and 'key' are incompatible.
-!!! error TS2322:     Type '"a" | "b"' is not assignable to type '"a"'.
-!!! error TS2322:       Type '"b"' is not assignable to type '"a"'.
-    dc = db;  // Error
-    ~~
-!!! error TS2322: Type 'Demo<{ b: string; }>' is not assignable to type 'Demo<{ a: number; b: string; }>'.
-!!! error TS2322:   Types of parameters 'key' and 'key' are incompatible.
-!!! error TS2322:     Type '"a" | "b"' is not assignable to type '"b"'.
-!!! error TS2322:       Type '"a"' is not assignable to type '"b"'.
-    
-    // Repros from #30938
-    
-    function fn<T extends {elements: Array<string>} | {elements: Array<number>}>(param: T, cb: (element: T['elements'][number]) => void) {
-        cb(param.elements[0]);
-    }
-    
-    function fn2<T extends Array<string>>(param: T, cb: (element: T[number]) => void) {
-        cb(param[0]);
-    }
-    
-    // Repro from #31149
-    
-    function fn3<T extends ReadonlyArray<string>>(param: T, cb: (element: T[number]) => void) {
-        cb(param[0]);
-    }
-    
-    function fn4<K extends number>() {
-        let x: Array<string>[K] = 'abc';
-        let y: ReadonlyArray<string>[K] = 'abc';
-    }
-    
-    // Repro from #31439 and #31691
-    
-    export class c {
-      [x: string]: string;
-      constructor() {
-        this.a = "b";
-        this["a"] = "b";
-      }
-    }
-    
-    // Repro from #31385
-    
-    type Foo<T> = { [key: string]: { [K in keyof T]: K }[keyof T] };
-    
-    type Bar<T> = { [key: string]: { [K in keyof T]: [K] }[keyof T] };
-    
-    type Baz<T, Q extends Foo<T>> = { [K in keyof Q]: T[Q[K]] };
-    
-    type Qux<T, Q extends Bar<T>> = { [K in keyof Q]: T[Q[K]["0"]] };
-    
-    // Repro from #32038
-    
-    const actions = ['resizeTo', 'resizeBy'] as const;
-    for (const action of actions) {
-    	window[action] = (x, y) => {
-    		window[action](x, y);
-    	}
-    }
+tests/cases/conformance/types/keyof/keyofAndIndexedAccess2.ts(4,5): error TS2322: Type '"x"' is not assignable to type 'number'.
+tests/cases/conformance/types/keyof/keyofAndIndexedAccess2.ts(6,5): error TS2322: Type '2' is not assignable to type '0 | 1'.
+tests/cases/conformance/types/keyof/keyofAndIndexedAccess2.ts(7,5): error TS2322: Type '"x"' is not assignable to type '0 | 1'.
+tests/cases/conformance/types/keyof/keyofAndIndexedAccess2.ts(8,5): error TS2322: Type '1' is not assignable to type 'never'.
+tests/cases/conformance/types/keyof/keyofAndIndexedAccess2.ts(9,5): error TS2322: Type '2' is not assignable to type 'never'.
+tests/cases/conformance/types/keyof/keyofAndIndexedAccess2.ts(10,5): error TS2322: Type '"x"' is not assignable to type 'never'.
+tests/cases/conformance/types/keyof/keyofAndIndexedAccess2.ts(14,5): error TS2739: Type '{ [key: string]: number; }' is missing the following properties from type '{ x: number; y: number; }': x, y
+tests/cases/conformance/types/keyof/keyofAndIndexedAccess2.ts(15,5): error TS2322: Type 'T' is not assignable to type '{ x: number; y: number; }'.
+  Type '{ [key: string]: number; }' is missing the following properties from type '{ x: number; y: number; }': x, y
+tests/cases/conformance/types/keyof/keyofAndIndexedAccess2.ts(18,5): error TS2322: Type '{ x: number; y: number; }' is not assignable to type 'T'.
+  '{ x: number; y: number; }' is assignable to the constraint of type 'T', but 'T' could be instantiated with a different subtype of constraint '{ [key: string]: number; }'.
+tests/cases/conformance/types/keyof/keyofAndIndexedAccess2.ts(19,5): error TS2322: Type '{ [key: string]: number; }' is not assignable to type 'T'.
+  '{ [key: string]: number; }' is assignable to the constraint of type 'T', but 'T' could be instantiated with a different subtype of constraint '{ [key: string]: number; }'.
+tests/cases/conformance/types/keyof/keyofAndIndexedAccess2.ts(26,7): error TS2339: Property 'x' does not exist on type 'T'.
+tests/cases/conformance/types/keyof/keyofAndIndexedAccess2.ts(27,5): error TS2322: Type '1' is not assignable to type 'T[keyof T]'.
+tests/cases/conformance/types/keyof/keyofAndIndexedAccess2.ts(31,5): error TS2322: Type '{ [key: string]: number; }' is not assignable to type '{ [P in K]: number; }'.
+tests/cases/conformance/types/keyof/keyofAndIndexedAccess2.ts(38,5): error TS2322: Type '{ [x: string]: number; }' is not assignable to type '{ [P in K]: number; }'.
+tests/cases/conformance/types/keyof/keyofAndIndexedAccess2.ts(50,3): error TS7053: Element implicitly has an 'any' type because expression of type 'string' can't be used to index type 'Item'.
+  No index signature with a parameter of type 'string' was found on type 'Item'.
+tests/cases/conformance/types/keyof/keyofAndIndexedAccess2.ts(51,3): error TS2322: Type '123' is not assignable to type 'never'.
+tests/cases/conformance/types/keyof/keyofAndIndexedAccess2.ts(52,3): error TS2322: Type '123' is not assignable to type 'T[keyof T]'.
+tests/cases/conformance/types/keyof/keyofAndIndexedAccess2.ts(53,3): error TS2322: Type '123' is not assignable to type 'T[K]'.
+tests/cases/conformance/types/keyof/keyofAndIndexedAccess2.ts(65,7): error TS2339: Property 'foo' does not exist on type 'T'.
+tests/cases/conformance/types/keyof/keyofAndIndexedAccess2.ts(66,3): error TS2536: Type 'string' cannot be used to index type 'T'.
+tests/cases/conformance/types/keyof/keyofAndIndexedAccess2.ts(67,3): error TS2322: Type '123' is not assignable to type 'T[keyof T]'.
+tests/cases/conformance/types/keyof/keyofAndIndexedAccess2.ts(68,3): error TS2322: Type '123' is not assignable to type 'T[K]'.
+tests/cases/conformance/types/keyof/keyofAndIndexedAccess2.ts(108,5): error TS2322: Type '123' is not assignable to type 'Type[K]'.
+  Type '123' is not assignable to type 'never'.
+
+
+==== tests/cases/conformance/types/keyof/keyofAndIndexedAccess2.ts (29 errors) ====
+    function f1(obj: { a: number, b: 0 | 1, c: string }, k0: 'a', k1: 'a' | 'b', k2: 'a' | 'b' | 'c') {
+        obj[k0] = 1;
+        obj[k0] = 2;
+        obj[k0] = 'x';  // Error
+        ~~~~~~~
+!!! error TS2322: Type '"x"' is not assignable to type 'number'.
+        obj[k1] = 1;
+        obj[k1] = 2;    // Error
+        ~~~~~~~
+!!! error TS2322: Type '2' is not assignable to type '0 | 1'.
+        obj[k1] = 'x';  // Error
+        ~~~~~~~
+!!! error TS2322: Type '"x"' is not assignable to type '0 | 1'.
+        obj[k2] = 1;    // Error
+        ~~~~~~~
+!!! error TS2322: Type '1' is not assignable to type 'never'.
+        obj[k2] = 2;    // Error
+        ~~~~~~~
+!!! error TS2322: Type '2' is not assignable to type 'never'.
+        obj[k2] = 'x';  // Error
+        ~~~~~~~
+!!! error TS2322: Type '"x"' is not assignable to type 'never'.
+    }
+    
+    function f2<T extends { [key: string]: number }>(a: { x: number, y: number }, b: { [key: string]: number }, c: T, k: keyof T) {
+        a = b;  // Error, index signature in source doesn't imply properties are present
+        ~
+!!! error TS2739: Type '{ [key: string]: number; }' is missing the following properties from type '{ x: number; y: number; }': x, y
+        a = c;  // Error, index signature in source doesn't imply properties are present
+        ~
+!!! error TS2322: Type 'T' is not assignable to type '{ x: number; y: number; }'.
+!!! error TS2322:   Type '{ [key: string]: number; }' is missing the following properties from type '{ x: number; y: number; }': x, y
+        b = a;
+        b = c;
+        c = a;  // Error, constraint on target doesn't imply any properties or signatures
+        ~
+!!! error TS2322: Type '{ x: number; y: number; }' is not assignable to type 'T'.
+!!! error TS2322:   '{ x: number; y: number; }' is assignable to the constraint of type 'T', but 'T' could be instantiated with a different subtype of constraint '{ [key: string]: number; }'.
+        c = b;  // Error, constraint on target doesn't imply any properties or signatures
+        ~
+!!! error TS2322: Type '{ [key: string]: number; }' is not assignable to type 'T'.
+!!! error TS2322:   '{ [key: string]: number; }' is assignable to the constraint of type 'T', but 'T' could be instantiated with a different subtype of constraint '{ [key: string]: number; }'.
+        a.x;
+        b.x;
+        c.x;
+        c[k];
+        a.x = 1;
+        b.x = 1;
+        c.x = 1;  // Error, cannot write to index signature through constraint
+          ~
+!!! error TS2339: Property 'x' does not exist on type 'T'.
+        c[k] = 1; // Error, cannot write to index signature through constraint
+        ~~~~
+!!! error TS2322: Type '1' is not assignable to type 'T[keyof T]'.
+    }
+    
+    function f3<K extends string>(a: { [P in K]: number }, b: { [key: string]: number }, k: K) {
+        a = b;  // Error, index signature doesn't imply properties are present
+        ~
+!!! error TS2322: Type '{ [key: string]: number; }' is not assignable to type '{ [P in K]: number; }'.
+        b = a;
+        a[k];
+        a[k] = 1;
+    }
+    
+    function f3b<K extends string>(a: { [P in K]: number }, b: { [P in string]: number }, k: K) {
+        a = b;  // Error, index signature doesn't imply properties are present
+        ~
+!!! error TS2322: Type '{ [x: string]: number; }' is not assignable to type '{ [P in K]: number; }'.
+        b = a;
+    }
+    
+    function f4<K extends string>(a: { [key: string]: number }[K], b: number) {
+      a = b;
+      b = a;
+    }
+    
+    type Item = { a: string, b: number };
+    
+    function f10<T extends Item, K extends keyof T>(obj: T, k1: string, k2: keyof Item, k3: keyof T, k4: K) {
+      obj[k1] = 123;  // Error
+      ~~~~~~~
+!!! error TS7053: Element implicitly has an 'any' type because expression of type 'string' can't be used to index type 'Item'.
+!!! error TS7053:   No index signature with a parameter of type 'string' was found on type 'Item'.
+      obj[k2] = 123;  // Error
+      ~~~~~~~
+!!! error TS2322: Type '123' is not assignable to type 'never'.
+      obj[k3] = 123;  // Error
+      ~~~~~~~
+!!! error TS2322: Type '123' is not assignable to type 'T[keyof T]'.
+      obj[k4] = 123;  // Error
+      ~~~~~~~
+!!! error TS2322: Type '123' is not assignable to type 'T[K]'.
+    }
+    
+    type Dict = Record<string, number>;
+    
+    function f11<K extends keyof Dict>(obj: Dict, k1: keyof Dict, k2: K) {
+      obj.foo = 123;
+      obj[k1] = 123;
+      obj[k2] = 123;
+    }
+    
+    function f12<T extends Readonly<Dict>, K extends keyof T>(obj: T, k1: keyof Dict, k2: keyof T, k3: K) {
+      obj.foo = 123;  // Error
+          ~~~
+!!! error TS2339: Property 'foo' does not exist on type 'T'.
+      obj[k1] = 123;  // Error
+      ~~~~~~~
+!!! error TS2536: Type 'string' cannot be used to index type 'T'.
+      obj[k2] = 123;  // Error
+      ~~~~~~~
+!!! error TS2322: Type '123' is not assignable to type 'T[keyof T]'.
+      obj[k3] = 123;  // Error
+      ~~~~~~~
+!!! error TS2322: Type '123' is not assignable to type 'T[K]'.
+    }
+    
+    // Repro from #27895
+    
+    export interface Entity {
+        id: number | string;
+    }
+    
+    export type IdOf<E extends Entity> = E['id'];
+    
+    export interface EntityState<E extends Entity> {
+        ids: IdOf<E>[];
+        entities: { [key: string]: E, [key: number]: E };
+    }
+    
+    
+    export function getAllEntities<E extends Entity>(state: EntityState<E>): E[] {
+        const { ids, entities } = state;
+        return ids.map(id => entities[id]);
+    }
+    
+    export function getEntity<E extends Entity>(id: IdOf<E>, state: EntityState<E>): E | undefined {
+        const { ids, entities } = state;
+    
+        if (!ids.includes(id)) {
+            return undefined;
+        }
+    
+        return entities[id];
+    }
+    
+    // Repro from #30603
+    
+    interface Type {
+        a: 123;
+        b: "some string";
+    }
+    
+    function get123<K extends keyof Type>(): Type[K] {
+        return 123;  // Error
+        ~~~~~~~~~~~
+!!! error TS2322: Type '123' is not assignable to type 'Type[K]'.
+!!! error TS2322:   Type '123' is not assignable to type 'never'.
+    }
+    
+    // Repro from #30920
+    
+    type StrictExtract<T, U> = T extends U ? U extends T ? T : never : never;
+    type StrictExclude<T, U> = T extends StrictExtract<T, U> ? never : T;
+    type A<T> = { [Q in { [P in keyof T]: P; }[keyof T]]: T[Q]; };
+    type B<T, V> = A<{ [Q in keyof T]: StrictExclude<B<T[Q], V>, {}>; }>;
+    
+    // Repro from 31006
+    
+    type Demo<T> = <K extends keyof T>(key: K, val: T[K]) => void;
+    
+    declare let da: Demo<{ a: number }>;
+    declare let db: Demo<{ b: string }>;
+    declare let dc: Demo<{ a: number, b: string }>;
+    
+    da = db;  // Error
+    ~~
+!!! error TS2322: Type 'Demo<{ b: string; }>' is not assignable to type 'Demo<{ a: number; }>'.
+!!! error TS2322:   Types of parameters 'key' and 'key' are incompatible.
+!!! error TS2322:     Type '"a"' is not assignable to type '"b"'.
+!!! related TS2728 tests/cases/conformance/types/keyof/keyofAndIndexedAccess2.ts:122:24: 'a' is declared here.
+    da = dc;
+    ~~
+!!! error TS2322: Type 'Demo<{ a: number; b: string; }>' is not assignable to type 'Demo<{ a: number; }>'.
+!!! error TS2322:   Property 'b' is missing in type '{ a: number; }' but required in type '{ a: number; b: string; }'.
+!!! related TS2728 tests/cases/conformance/types/keyof/keyofAndIndexedAccess2.ts:124:35: 'b' is declared here.
+    db = da;  // Error
+    ~~
+!!! error TS2322: Type 'Demo<{ a: number; }>' is not assignable to type 'Demo<{ b: string; }>'.
+!!! error TS2322:   Types of parameters 'key' and 'key' are incompatible.
+!!! error TS2322:     Type '"b"' is not assignable to type '"a"'.
+!!! related TS2728 tests/cases/conformance/types/keyof/keyofAndIndexedAccess2.ts:123:24: 'b' is declared here.
+    db = dc;
+    ~~
+!!! error TS2322: Type 'Demo<{ a: number; b: string; }>' is not assignable to type 'Demo<{ b: string; }>'.
+!!! error TS2322:   Property 'a' is missing in type '{ b: string; }' but required in type '{ a: number; b: string; }'.
+!!! related TS2728 tests/cases/conformance/types/keyof/keyofAndIndexedAccess2.ts:124:24: 'a' is declared here.
+    dc = da;  // Error
+    ~~
+!!! error TS2322: Type 'Demo<{ a: number; }>' is not assignable to type 'Demo<{ a: number; b: string; }>'.
+!!! error TS2322:   Types of parameters 'key' and 'key' are incompatible.
+!!! error TS2322:     Type '"a" | "b"' is not assignable to type '"a"'.
+!!! error TS2322:       Type '"b"' is not assignable to type '"a"'.
+    dc = db;  // Error
+    ~~
+!!! error TS2322: Type 'Demo<{ b: string; }>' is not assignable to type 'Demo<{ a: number; b: string; }>'.
+!!! error TS2322:   Types of parameters 'key' and 'key' are incompatible.
+!!! error TS2322:     Type '"a" | "b"' is not assignable to type '"b"'.
+!!! error TS2322:       Type '"a"' is not assignable to type '"b"'.
+    
+    // Repros from #30938
+    
+    function fn<T extends {elements: Array<string>} | {elements: Array<number>}>(param: T, cb: (element: T['elements'][number]) => void) {
+        cb(param.elements[0]);
+    }
+    
+    function fn2<T extends Array<string>>(param: T, cb: (element: T[number]) => void) {
+        cb(param[0]);
+    }
+    
+    // Repro from #31149
+    
+    function fn3<T extends ReadonlyArray<string>>(param: T, cb: (element: T[number]) => void) {
+        cb(param[0]);
+    }
+    
+    function fn4<K extends number>() {
+        let x: Array<string>[K] = 'abc';
+        let y: ReadonlyArray<string>[K] = 'abc';
+    }
+    
+    // Repro from #31439 and #31691
+    
+    export class c {
+      [x: string]: string;
+      constructor() {
+        this.a = "b";
+        this["a"] = "b";
+      }
+    }
+    
+    // Repro from #31385
+    
+    type Foo<T> = { [key: string]: { [K in keyof T]: K }[keyof T] };
+    
+    type Bar<T> = { [key: string]: { [K in keyof T]: [K] }[keyof T] };
+    
+    type Baz<T, Q extends Foo<T>> = { [K in keyof Q]: T[Q[K]] };
+    
+    type Qux<T, Q extends Bar<T>> = { [K in keyof Q]: T[Q[K]["0"]] };
+    
+    // Repro from #32038
+    
+    const actions = ['resizeTo', 'resizeBy'] as const;
+    for (const action of actions) {
+    	window[action] = (x, y) => {
+    		window[action](x, y);
+    	}
+    }
     