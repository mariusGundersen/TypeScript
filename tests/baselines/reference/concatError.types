--- conflicted
+++ resolved
@@ -1,63 +1,51 @@
-=== tests/cases/compiler/concatError.ts ===
-var n1: number[];
->n1 : number[]
-
-/*
-interface Array<T> {
-    concat(...items: T[][]): T[]; // Note: This overload needs to be picked for arrays of arrays, even though both are applicable
-    concat(...items: T[]): T[];
-}
-*/
-var fa: number[];
->fa : number[]
-
-fa = fa.concat([0]);
->fa = fa.concat([0]) : number[]
->fa : number[]
->fa.concat([0]) : number[]
-<<<<<<< HEAD
->fa.concat : { (this: readonly, ...items: number[][]): number[]; (this: readonly, ...items: (number | number[])[]): number[]; }
->fa : number[]
->concat : { (this: readonly, ...items: number[][]): number[]; (this: readonly, ...items: (number | number[])[]): number[]; }
-=======
->fa.concat : { (...items: ReadonlyArray<number>[]): number[]; (...items: (number | ReadonlyArray<number>)[]): number[]; }
->fa : number[]
->concat : { (...items: ReadonlyArray<number>[]): number[]; (...items: (number | ReadonlyArray<number>)[]): number[]; }
->>>>>>> 555a742d
->[0] : number[]
->0 : 0
-
-fa = fa.concat(0);
->fa = fa.concat(0) : number[]
->fa : number[]
->fa.concat(0) : number[]
-<<<<<<< HEAD
->fa.concat : { (this: readonly, ...items: number[][]): number[]; (this: readonly, ...items: (number | number[])[]): number[]; }
->fa : number[]
->concat : { (this: readonly, ...items: number[][]): number[]; (this: readonly, ...items: (number | number[])[]): number[]; }
-=======
->fa.concat : { (...items: ReadonlyArray<number>[]): number[]; (...items: (number | ReadonlyArray<number>)[]): number[]; }
->fa : number[]
->concat : { (...items: ReadonlyArray<number>[]): number[]; (...items: (number | ReadonlyArray<number>)[]): number[]; }
->>>>>>> 555a742d
->0 : 0
-
-
-
-
-
-/*
-
-
-
-
-declare class C<T> {
-	public m(p1: C<C<T>>): C<T>;
-	//public p: T;
-}
-
-var c: C<number>;
-var cc: C<C<number>>;
-
-c = c.m(cc);
-*/
+=== tests/cases/compiler/concatError.ts ===
+var n1: number[];
+>n1 : number[]
+
+/*
+interface Array<T> {
+    concat(...items: T[][]): T[]; // Note: This overload needs to be picked for arrays of arrays, even though both are applicable
+    concat(...items: T[]): T[];
+}
+*/
+var fa: number[];
+>fa : number[]
+
+fa = fa.concat([0]);
+>fa = fa.concat([0]) : number[]
+>fa : number[]
+>fa.concat([0]) : number[]
+>fa.concat : { (this: readonly, ...items: ReadonlyArray<number>[]): number[]; (this: readonly, ...items: (number | ReadonlyArray<number>)[]): number[]; }
+>fa : number[]
+>concat : { (this: readonly, ...items: ReadonlyArray<number>[]): number[]; (this: readonly, ...items: (number | ReadonlyArray<number>)[]): number[]; }
+>[0] : number[]
+>0 : 0
+
+fa = fa.concat(0);
+>fa = fa.concat(0) : number[]
+>fa : number[]
+>fa.concat(0) : number[]
+>fa.concat : { (this: readonly, ...items: ReadonlyArray<number>[]): number[]; (this: readonly, ...items: (number | ReadonlyArray<number>)[]): number[]; }
+>fa : number[]
+>concat : { (this: readonly, ...items: ReadonlyArray<number>[]): number[]; (this: readonly, ...items: (number | ReadonlyArray<number>)[]): number[]; }
+>0 : 0
+
+
+
+
+
+/*
+
+
+
+
+declare class C<T> {
+	public m(p1: C<C<T>>): C<T>;
+	//public p: T;
+}
+
+var c: C<number>;
+var cc: C<C<number>>;
+
+c = c.m(cc);
+*/